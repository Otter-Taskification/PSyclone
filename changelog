--- conflicted
+++ resolved
@@ -83,15 +83,10 @@
 
 	29) PR #1518 for #1506. Bugfix for WHEREs involving derived types.
 
-<<<<<<< HEAD
-	30) PR #1598 towards #282. Removes reference to the Dynamo 0.1 API
-	in the documentation.
-=======
 	30) PR #1578 for #1517. Uses dependency analysis to check for
 	loop-carried dependencies when attempting to parallelise a loop.
 	Also improves validation checks at code-generation time to ensure
 	that any OMP Loop directive is within a Target or Parallel region.
->>>>>>> 9fa6f8cd
 
 release 2.1.0 3rd November 2021
 
