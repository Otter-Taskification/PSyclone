--- conflicted
+++ resolved
@@ -64,8 +64,6 @@
 	22) PR #1485 for #1429. Create correct variable intents for
 	generated adjoint kernel code.
 
-<<<<<<< HEAD
-=======
 	23) PR #1228 towards #753. The GOcean API now uses PSyIR for the Algorithm
 	layer.
 
@@ -158,7 +156,6 @@
 	54) PR #1625 for #1606. Fixes bug in PSyAD by ensuring that all
 	local, active variables are initialised to zero.
 
->>>>>>> b4e710c0
 release 2.1.0 3rd November 2021
 
 	1) PR #1183 for #1075. Improves (tightens) the checking performed
