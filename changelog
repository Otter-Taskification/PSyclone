	1) #778 for #713. Use 'make' to execute all examples.

	2) #782 for #780. Refactor FunctionSpace support and move it
	out of dynamo0p3.py and into the lfric domain.

	3) #785 for #679. Use a DataSymbol to represent the PSyIR Loop variable.

	4) #795 for #793. Add the scope property to PSyIR node.

	5) #779 for #763. Capture unrecognised declarations in a new
	PSyIR UnknownType DataType.

	6) #787 for #786. Introduce the PSyIR Call node and the RoutineSymbol.

	7) #784 for #764. Update LFRic test kernels to use fs_continuity_mod.

	8) #797 for #790. Add intrinsic type information to GOcean grid
	properties in config file. Add OpenCL to GOcean/eg1 ('shallow').

	9) #792 for #789. Return kernel argument objects instead of just names
	from unique_declarations() and unique_declarations_by_intent().

	10) #750 for #575. Add support for jupyter notebooks with links to
	binder for some examples.

	11) #804 for #801. Correct Fortran intents for invoke arguments in
	unique_declns_by_intent().

	12) #794 for #788. Re-structuring and tidying of DynArgDescriptor03
	to become LFRicArgDescriptor.

	13) #807 for #805. Put fparser2 bare DO constructs inside CodeBlocks.

 	14) #816 for #810 (fix GOcean examples to build dl_esm_inf if
	required) and #730 (bring GOcean/eg5 up-to-date with latest dl_timer).

	15) #811 for #783. Removes potential duplication of orientation
	pointer declarations.

	16) #808 for #800. Adds support in the PSyIR for the case when a
	variable used to dimension an array has deferred or unknown type.

	17) #822 for #820. Excludes return statements from profile and
	directive regions. Also reworks the relevant code to exclude nodes
	rather than include them which makes more sense as exclusion is
	the exception.

	18) #796 for #412. Adds a transformation to convert an assignment
	to an array range into an explicit loop in the PSyIR.

	19) #834 for #833. Adds the NINT intrinsic to the PSyIR and adds
	support in fparser2reader for translating Fortran NINT into this
	intrinsic.

	20) #821 for #630. Extends symbol table functionality to allow
	search of ancestor symbol tables.

	21) #837 for #824. Introduce profile_PSyDataStart() and
	profile_PSyDataStop() functions for NVTX profiling on NVIDIA.

	22) #818 for #138. Modifies PSyclone tests which use GH_WRITE for
	continuous fields when iterating over cells (as this is not
	valid).

	23) #842 for #841. Fixes gocean/eg1 so that PSYCLONE_CONFIG is
	set correctly (and adds a .gitignore).

	24) #825 for #646. Extends the dependency analysis so that it
	works for all 'implicit' arguments passed to LFRic kernels.

	25) #799 for #757. Extends kernel metadata such that multiple
	implementations (in different precisions) of a single kernel
	may now be specified through an interface block.

	26) #854 for #848. Adds a tutorial in the form of Jupyter
	notebooks. Covers fparser2, the NEMO API and PSyIR navigation.

	27) #839 for #836. Improves the separation between the metadata
	parsing and type information in the LFRic API.

	28) #862 for #860. Fixes error when building documentation using
	windows filesystems (removes symbolic links).

	29) #812 towards #199. Adds PSyclone support for read-only
	verification for LFRic and GOcean.

	30) #829 for #827. Removes the NemoImplicitLoop node and the
	associated NemoExplicitLoopTrans (now that the PSyIR has support
	for assignments to array ranges).

	31) #844 for #809. Improves PSyclone linelength support by
	allowing linelength checks to be applied to modified or generated
	code but not input code. The various options can be controlled by
	command line switches.

	32) #882 for #881. Removes specific version of pylint in setup.py.

	33) #884 for #883. Restructure psyclone user guide to move
	psyclone command section nearer the front of the document.

	34) #823 for #471. Updates the access from INC to READWRITE for
	those kernels that loop over DoFs.

	35) #872 for #736 and #858. Routine Symbols are captured by the Fortran
	front-end when parsing a Container.

	36) #850 for #849 - basic support for distributed memory in GOcean.
	N.B. dl_esm_inf does not yet have support for set_dirty/clean.

	37) #875 for #774. Add support for new metadata format for scalar
	arguments to LFRic kernels - sepecify the intrinsic type
	separately.

	38) #895 towards #871. Updates to HEAD of dl_esm_inf, introduces
	FortCL as a submodule and alters the OpenCL code generation for gocean
	in order to create a read_from_device function.

	39) #865 for #832. Use Jinja to generate Fortran code for the
	PSyData read-only verification library plus the dl_esm_inf
	implementation of this.

	40) #893 towards #866. Introduce support for "operates_on" instead of
	"iterates_over" in LFRic kernel metadata.

	41) #887 for #876. Create a generic symbol when no better information is
	provided about a symbol and replace the symbol later on if more
        information is found.

	42) #904 for #903. Fixed an error in handling use statements (a
	symbol clash when there should not be one).

	43) #877 for #867. Bug fix to enable dependencies on HaloExchange
	objects to be ignored while updating the dependency information.

	44) #907 for #906. Refactor PSyDataTrans and subclasses to reduce
	code duplication (especially in the __str__ and name methods).

	45) #902 for #866. Update (virtually) all LFRic test kernels and
	examples to use "operates_on" instead of "iterates_over" metadata.

	46) #914 for #897. Update Coding Style in Dev guide with details
	on raising Exceptions.

        47) #878 for #832. Use Jinja and the PSyDataBase class for building
        most of the PSyData profiling wrapper libraries.

        48) #915 for #908. Alters the module generation for the LFRic PSy
        layer so that use statements for LFRic field and operator modules are
        only generated if required.

        49) #922 for #921. Fixes pycodestyle errors in the code base.

	50) #899 for #896. Adds a new PSyIR Routine Node that subclasses
	Schedule and is subclassed by KernelSchedule.

        51) #932 for #931. Fixes the dependency analysis in the case
        that no existing Symbol is found for an array access. This is
        a workaround until the NEMO API has a fully-functioning symbol
        table enabling the dependency analysis to be based upon Symbol
        information (#845).

<<<<<<< HEAD
	52) #919 for #916. Fixes errors in docstrings which show up when
	generating the reference guide.
=======
        52) #930 for #885. Bug fix for missing halo exchange before a
        Builtin Kernel with a field argument with read-write access.
>>>>>>> 05fd1505

release 1.9.0 20th May 2020

	1) #602 for #597. Modify Node.ancestor() to optionally include
	self.

	2) #607 for #457. Add fixtures documentation to the developer
	guide and split guide into smaller files.

	3) #610 towards #567. Extends the Profile transformation so that
	a user can supply name and location strings rather than rely
	on the automatic generation of suitable names.

	4) #600 for #468. Adds a datatype to literals in the PSyIR.

	5) #601 for #599. Add create methods to assist bottom up PSyIR node
	creation.

	6) #608 for #594. Add 'DEFERRED' and 'ATTRIBUTE' as PSyIR array extents.

	7) #606 towards #474. Moves Profile and Extract transformations into
	new directory structure (psyir/transformations/). Begin putting
	domain-specific transformations into domain/ directory.

	8) #618 for #567. Corrects the automatic generation of names for
	profiled regions.

	9) #624 for #566. Removes the 'force profile' option from the psyclone
	script as it is no longer required.

	10) #614 for #612. Use the datatype of the Literal node in the SIR
	backend rather than assuming all literals are real.

	11) #555 for #190. Adds a GlobalsToArguments transformation that
	converts kernel accesses to global data into arguments.

	12) #627 for 625. Adds SymbolTable.new_symbol_name() method to generate
	names that don't clash with existing symbols.

	13) #623 for #622. Bug fix for adding loop directives inside
	region directives for the nemo api.

	14) #631 for #628. Add support for compiling additional
	non-library code in compilation tests.

	15) #643 for #617. Corrects table widths in the html version of the
	documentation and also fixes broken links to developer guide.

	16) #632 for #585. Add support for the use of expressions when
	assigning values to constant Symbols.

	17) #635 for #634. Update PSyclone to use new parent functionality
	in fparser and to remove spurious white space in some of the
	generated (end do/if) code.

	18) #657 towards #474. Moves various node classes out of psyGen
	and into the psyclone.psyir.nodes module.

	19) #669 towards #474. Move those error/exception classes that
	were in psyGen into a new 'errors' module.

	20) #656 towards #412. Add PSyIR Range node to support array slice
	accesses. This could also be used for loop indices.

	21) #672 for #651. Add PSyIR lbound and ubound BinaryOperations.

	22) #670 for #666. Make the various GOcean grid properties
	configurable (previously the mapping from meta-data name to
	corresponding Fortran code was a dict in the code).

	23) #671 for #653 and #652. Fixes two issues with OpenCL
	generation for the GOcean API (handling of the SAVE attribute
	and support for real and integer scalar arguments).

	24) #541 for #536. Adds transformations to convert MIN, ABS and
	SIGN intrinsics into equivalent PSyIR code and uses these in
	NEMO/eg4.

	25) #662 for #661. Adds PSyIR support for the MATMUL intrinsic
	and renames the dynamo examples to lfric.

	26) #665 for #603 and #673. Alters the Reference and Array nodes
	so that they refer to a Symbol instead of just a name.

	27) #683 for #682. Modifies PSyclone fparser2 front-end reader to
	work with the latest version of fparser2 which now correctly deals
	with intent attributes.

	28) #681 for #680. Small fix to failing profiling test (DM assumed
	to be on but not explicitly set).

	29) #691 for #690. Fix PSyIR fparser frontend handling of allocatable
	array declarations.

	30) PR #605 for #150. Implements code generation for reference
	element properties in the Dynamo0.3 (LFRic) API.

	31) PR #615 for #586 and #323. Improves support for use statements
	including unqualified use statements.

	32) PR #650 for #583. Implementation of the PSyData API and
	refactoring of Extraction and Profiling support. Note that the LFRic
	(Dynamo0.3) API is not yet fully supported.

	33) PR #702 for #660. Read the default KIND parameters for the LFRic
	domain from the configuration file.
	NOTE: this change requires that any local config file be updated as
	the new KIND mapping is mandatory.

	34) PR #704 for #699 and #697. Fixes gocean/eg2 and adds a
	--compile option to the check_examples script.

	35) PR #684 for #655. Re-factor psy-data-based transformations.

	36) PR #700 for #687. Adds support for Fortran array syntax
	to the PSyIR Fortran front-/back-ends.

	37) PR #707 for #694. Extends gocean/eg5 to produce executables
	for the simple_timing, dl_timer and drhook profiling wrappers.

	38) PR #689 for #312. Removes the Namespace manager and replaces
	it with a SymbolTable. This is work towards all code being
	generated by the PSyIR backends.

	39) PR #722 for #716. Adds support for reference-element normals
	and extends the kernel-stub generator to support reference-element
	properties.

	40) PR #708 for #638. Adds limited support for GOcean grid properties
	to the ExtractNode functionality.

	41) PR #701 for #193 and #195. Adds support for face and edge
	quadrature as well as multiple quadratures in a kernel in the
	Dynamo0.3 (LFRic) API. Also extends kernel-stub generator support.

	42) PR #709 for #698. Adds the 'target' attribute to declarations
	of the PSyData object.

	43) PR #729 for #12. Change the Fortran intent of all derived-type
	objects passed into the PSy layer in the LFRic API to be 'in'.

	44) PR #739 for part of #18. Documents mesh properties that a
	kernel can request in LFRic (Dynamo0.3) API.

	45) PR #743 for #740. Remove old unused quadrature_mod.f90 from
	LFRic (Dynamo0.3 API).

	46) PR #734 for #539. Added the Wchi function space to LFRic
	(Dynamo0.3 API).

	47) PR #728 for #721. Adds DataType hierarchy decoupled from DataSymbol.

	48) PR #596 for #500. Makes the NEMO API use the symbol table.

	49) PR #686 for #684. Adds the MatMul2CodeTrans which transforms
	a MATMUL PSyIR operation into the equivalent PSyIR expression.

	50) PR #747 for #18. Implements code generation (PSy-layer and
	kernel stub) for mesh properties that a kernel can request in
	LFRic (Dynamo0.3) API.

	51) PR #731 for #668. Adds support for ProfileInit and ProfileEnd
	functions in the PSyData API. Re-structuring of the associated
	documentation.

	52) PR #756 for #749. Adds the option to generate run-time checks
	for the LFRic API that fields are on function spaces consistent
	with those specified in kernel metadata.

	53) PR #726 for issue #723. Adds the concepts of DataNode and
	Statement to the PSyIR and adds checks that ensure that when a
	child Node is added to a parent Node, the type of the child Node
	is compatible with the type of Node expected by the parent.

	54) PR #758 for #733. Shortens the variable names that are
	constructed for LFRic PSy-layer variables related to any-space
	function spaces.

	55) PR #760 for #751. Adds support for W2htrace and W2vtrace
	function spaces.

	56) PR #762 for #725. Renames the various builtin-operation-to-
	code transformations now that they are not NEMO specific.

	57) PR #773 for #772 and #715. Adds support for reading Fortran
	parameter statements containing symbols into the PSyIR.

	58) PR #776 for #775. Small bug fix for upper loop bound in
	Matmul2CodeTrans transformation.

	59) PR #735 for #732. Add a Visibility attribute to symbols and
	fparser2 front-end captures public and private visibilities.

	60) PR #770 for #766. Fix operation precedence issues in the Fortran
	back-end by inserting parenthesis when needed.

	61) PR #769 for #588. Adds frontend support for *N and double
	precision type declarations.

release 1.8.1 29th November 2019

        1) #579 for #509. Improves the structuring of the html version
	of the User Guide.

        2) PR #581 for #578. Extends the PSyIR Fortran backend so
	that variable declarations include kind information. This
	currently only works if kind-parameters are declared or
	explicitly imported in the local scope - see #587 and #586.

        3) PR #562 for #473. Fixes the DAG generation to allow for
	Loops having Schedules and children (e.g. loop limits) that
	we want to ignore.

	4) PR #535 for part of #150. Implements support for parsing
	of reference element metadata in the Dynamo0.3 (LFRic) API.

	5) PR #516 for #497. Adds support for translating the Fortran
	where construct into the PSyIR.

        6) PR #545 for #544 and #543. Moves the Symbol support into
	a separate sub-module and adds support for parameter declarations
	and the functionality to resolve deferred datatypes.

        7) PR #559 for #483. Introduces new InlinedKernel class and
	uses this as the base class for all NEMO kernels.

	8) PR #580 for #542. Adds a Schedule as a child of ExtractNode and
	ProfileNode.

        9) PR #573 for #438. Fixes all tests to use the value property of
	exceptions rather than str(err).

	10) PR #416 for #408. Adds support for non-ascii chars in Fortran
	strings.

	11) PR #591 for #584. Adds the concept of a deferred interface to
	PSyIR symbols. This allows declarations to appear in any order and
	helps to deal with kind symbols scoped via module use statements.

release 1.8.0 8th November 2019

	1) #245 and PR #247. Extend PSyIR to support common kernel
	constructs (e.g. asignments) and generalise ASTProcessor and
	CodeBlocks.

	2) #275 and PR #276. Update fparser submodule (to point to latest
	version) as this was not done at the last release.

	3) #269 and PR #273. Remove generation of unnecessary
	infrastructure calls when an Invoke only contains calls to
	built-ins.

	4) #196 and PR #242. Add support for kernels with evaluators on
	multiple target function spaces.

	5) #270 and PR #271. Add ability to specify include directories in
	PSyclone script to allow Fortran include files to be found when
	transforming kernels.

	6) #201 and PR #224. Add ability to write transformed kernels to
	file. Also ensures that kernel and psy-layer names match, allows
	an output directory to be specified and supports different output
	options when the same kernel is transformed in more than one
	location.

	7) #126 and PR #283. Update xfailing tests in alggen_test.py which
	require multiple quadrature objects in a single invoke to pass.

	8) #227 and PR #233. Add a gocean1.0 API OpenACC example.

	9) #207 and PR #280. Remove support for gunghoproto API.

	10) #174 and PR #216. Adds the ability to generate an OpenCL PSy
	layer in the gocean1.0 API (including an OpenCL transformation).

	11) #272 and PR #277. Adds an implicit-to-explicit-loop
	transformation for the nemo API.

	12) PR #255. Construct a KernelSchedule for kernel code with a
	SymbolTable to hold information on variables used.

	13) PR #302. Fix API's -> APIs typo in documentation.

	14) #292 and PR #293. Add allowed list of nodes to RegionTrans.

	15) #254 and PR #299. Adds methods to generate C and OpenCL
	code for the Symbol Table and for certain PSyIR nodes.

	16) PR #301. Adds an extras_require section to setup.py to simplify
	installation of dependencies required for docs and tests.

	17) #281 and PR #313. Adds support for compiling the code
	generated as part of the GOcean 1.0 tests (including OpenCL
	code that uses FortCL).

	18) #139 and PR #218. Beginning of implementation of kernel-
	extraction functionality (PSyKE). Currently only inserts
	comments into generated Fortran code.

        19) #327 and PR #328. Fix for erroneous xpassing test.

	20) #238 and PR #285. Use fparser2 for parsing the
	Algorithm layer (instead of fparser1).

	21) #321 and PR #325. Document kernel coding restrictions required
	for kernel transformations.

        22) #326 PR #335. Alters the use of pytest fixtures to remove the now
	deprecated use of the global pytest.config.

	23) PR #318. Updates the Schedule hierarchy within the PSyIR.
	Introduces a new Schedule base class which KernelSchedule and
	InvokeSchedule then sub-class.

	24) #332 and PR #333. Bug fix for parsing of simple arithmetic
	expressions in kernel argument lists in the Algorithm layer.

	25) #337 and PR #341. Bug fix to make matching of kernel names
	in module use statements (in the Algorithm) case insensitive.

	26) #268 and PR #306. Restructure of PSy and stub code generation.

	27) #248 and PR #287. Extends OpenACC transformation support to
	the nemo api, adds transformations for OpenACC data and kernel
	directives and adds a sequential option to the OpenACC loop
	directive transformation.

	28) #319 and PR #331. Bug fix to make matching of kernel names
	in module use statements (in the Kernel) case insensitive.

	29) #349 Bug fix for unicode characters in comment strings for
	Python 3 to 3.6.

	30) #320 and PR #334. Remove obsolete GUI-related code.

	31) #322 and PR #343. Add gocean1.0 api example which contains
	kernels with use statements.

        32) #345 and PR #352. Makes the search for kernels within the parse
        tree case insensitive.

        33) #350 and PR #351. Bug fix in the stencil lookup for field
        vectors in the Dynamo0.3 API.

	34) #336 and PR #338. PSyIR Fortran array parsing support (logical
	type, a(xx) dimension specifications and array size can be an
	integer variable).

	35) #346 and PR #357. In the nemo api put do-while loops into a
	code block rather than recognising them as do-loops and make
	default(present) optional for ACCKernels transformations.

        36) #362 and PR #367. Adds the basics of a transformation for identifying
	certain LFRic kernel arguments that can be converted to constants.
	Currently only identifies candidate arguments and prints them to
	stdout.

        37) PR #347 (working towards #256). Adds support for If and CASE
	constructs to the PSyIR (superseding and removing the existing, NEMO-
	specific support for If constructs).

	38) #377 and PR #378. Update fparser submodule to point to latest
	fparser master (contains bug fix for Python 2 installation).

        39) #329 and PR #371. Removes the global psyGen.MAPPINGS_ACCESSES by
	moving the functionality into the api-specifc config section of
	the configuration file.

	40) #361 and PR #365. Identify NemoKernel nodes via the PSyIR
	rather than the fparser2 parse tree.

	41) #340 and PR #380. Split the documentation into a user-guide
	and a developer-guide. These will be available separately on
	read-the-docs.

	42) #369 and PR #347. Adds support for constant values (fixed compile-time
	known values) in the PSyIR Symbol representation.

        43) PR #383. Fixes to various pylint errors.

        44) PR #384 (working towards #354) Adds support for CASE constructs with
        a DEFAULT clause when translating Fortran fparser2 to PSyIR.

        45) PR #366 (working towards #323) Improves the Symbol interface
        infrastructure with Arguments and FortranGlobals. The Fortran-to-PSyIR
        front-end parses the 'use module only' statements.

        46) PR #370 for #339. Makes the support for operators in the PSyIR
        more robust by using an enumerator. Adds support for some intrinsics.

        47) PR #389 for #386. Variable names and associated loop-types
	for the NEMO API are now stored in the configuration file.

        48) PR #394 for #392. Fixes a bug in the way the test suite checks
	for whether the graphviz package is available.

        49) PR #387 for #249. Extends OCLTrans() so that all kernels within a
	transformed Invoke are converted to OpenCL. Also includes a
	work-around for array accesses incorrectly identified as Statement
	Functions by fparser2.

        50) PR #403 for #390. Use AutoAPI to generate the PSyclone Reference Guide
        and build all local documentation using the 'sphinx_rtd_theme'.

        51) PR #404 for #364. Re-structure class hierarchy for Kernels, with
        CodedKernels and BuiltIns as specialisations.

        52) PR #297. Adds support for the Dr Hook profiling library.

        53) PR #413 for #411. Adds support for semantic navigation of the
        PSyIR tree.

        54) PR #376 for #368. Introduces PSyIR back-end infrastructure using the
        Visitor Pattern and creates a PSyIR-to-Fortran back-end.

        55) PR #428 for #427. Fix to test suite so that empty, transformed
        kernel files are not created in the CWD.

        56) PR #439 and Issue #438. Instruct pip to install the version of
        pytest prior to 5.0 (as changes to the structure of the exception
        object break a lot of our tests).

        57) PR #420 for #418. Moves the C/OpenCL generation functionality out
        of the Node class and implements it as PSyIR backends using the
        Visitor Pattern.

        58) PR #434 for #354. Add support for translating ranges in
        Fortran case statements into PSyIR.

        59) PR #421. Alters the generated code for the dynamo 0.3 API so that
        the mesh object is obtained from proxy. (Consistent with other accesses
        and works around a bug in the PGI compiler.)

        60) PR #452 for #397. Removes unnecessary walk_ast() call from the
        NemoInvokes constructor.

        61) PR #424 for #399. Adds dependence-analysis functionality to
        the PSyIR (for reasoning about existing code such as in kernels or
        the NEMO API).

        62) PR #464 for #443. Adds a coding-style guide to the Developers'
        Guide.

        63) PR #453 for #449. Adds support for NVIDIA's nvtx profiling
        API to the PSyclone profiling interface.

        64) PR #454 for #410. Simplifies the Node.walk() method.

        65) PR #400 towards #385. Adds support for Fortran Do loops in
        the PSyIR - loop bounds are now captured.

        66) PR #469 for #465. Removes duplicate lma tests.

        67) PR #479 from kinow:fix-gungho-link. Fixes broken GungHo link
        in documentation.

        68) PR #441 for #373. Adds support for writing transformed LFRic
        kernels to file.

        69) PR #445 for #442. First step towards supporting OpenACC for
        the LFRic (Dynamo0.3 API) PSy layer.

        70) PR #466. Adds basic SIR backend to the PSyIR.

	71) PR #407 for #315. Use the PSyIR SymbolTable to check for
	global symbols (module variables) in kernels. Use this support to
	raise an exception in transformations where global symbols are not
	supported (e.g. the OpenCL transformation).

	72) PR #498 for #388. Documents the PSyIR CodeBlock node and extends
	the CodeBlocks with a property to differentiate between statement/s
	and expression/s.

	73) PR #476 for #429, #432, #433. Fix multi-line codeblocks,
	add support for nemo implicit loops and nemo invokes.

	74) PR #458 for #425. Add support for profiling in the NEMO API.

	75) PR #510 for #419. Code re-structuring - moves what was the
	FParser2ASTProcessor into psyir.frontend.fparser2.

	76) PR #503 for #502. Adds size intrinsic to PSyIR and makes use
	of it in the gocean api's for setting loop bounds.

	77) PR #511 for #508. Includes the test directories in the Python
	module so that the test utilities are available throught the test
	directory hierarchy.

	78) PR #496 for #494, #495 and #499. Fixes for OpenCL generation
	including the ability to specify kernel local size and command
	queue parameters.

	79) PR #517 for #513. Adds support for if statements to the SIR
	backend.

	80) PR #522 for #519. Fix for adding profiling around a select
	case construct.

	81) PR #460 for #133. Add support for ANY_DISCONTINUOUS_SPACE in
	the dynamo0.3 API (LFRic).

	82) PR #531 for #455. Add ANY_SPACE_10 to the dynamo0.3 API
	(LFRic) to be consistent with LFRic infrastructure.

	83) PR #360 for part of #150. Document the rules for reference
	element properties in the dynamo0.3 API (LFRic).

	84) PR #518 for #393. Add the Container PSyIR node.

	85) PR #525 for #459. Bug fix for passing scalar grid properties
	to GOcean kernels when using OpenCL.

	86) PR #485. Adds a psyclone.psyir.tools.dependency_analysis
	module and associated DependencyTools class to help with
	dependence analysis in the PSyIR.

	87) PR #532 for #204. Adds support for W2broken and W2trace
	function spaces in the dynamo0.3 (LFRic) API.

	89) PR #515 for #512. Adds PSyIR backend support (Fortran and C)
	for Directives.

	90) PR #534 for #520. Adds PSyIR Fortran backend support for the
	Container Node.

	91) #547 and PR #551. Update all READMEs to use MarkDown and correct
	paths in documentation on creating built-ins.

	92) #546 for PR #553. Rename psyir.psyir.backend.base to visitor.

	93) #526 for PR #527. Update fparser submodule and fix parsing of
	intrinsics with a single argument.

	94) PR #556 for #478. Changes the apply() and validate() methods of
	all Transformations to take a dict of options. Also renames any
	_validate() methods to validate().

	95) PR #558 for #557. Move code-creation out of visitor and into
	the appropriate back-ends.

	96) PR #565 for #564. Alter implementation of auto-addition of
	profiling so that it happens *after* the application of any
	transformation script.

	97) PR #505 for #303. Restructure view method to move the replicated
	logic into the abstract class and add index numbers to the printed
	Schedule statements. Also adds a Schedule to encapsulate Directive
	children.

	98) #570. PSyclone now set to require fparser 0.0.9 on
	installation.

	99) PR #572 for #571. Bug fixes now that fparser uses unicode.

	100) PR 524 for #472. Adds support for scalar variables to the
	SIR backend.

	101) PR #574 towards #567. Fixes bug in profiling that causes
	crash if first kernel in an invoke is a built-in.

        102) PR #576 for #530. Includes the repository examples in the
        distribution and updates the documentation accordingly.

release 1.7.0 20th December 2018

	1) #172 and PR #173 Add support for logical declaration, the save
	attribute and initialisation in f2pygen (required for the OpenACC
	transformation)

        2) #137 Add support for Python 3. Travis now runs the test suite
	for both Python 2 and Python 3.

        3) #159 and PR #165. Adds a configuration option for the Dynamo
	0.3 API to turn on (redundant) computation over annexed dofs in
	order to reduce the number of halo exchanges required.

	4) #119 and PR #171. Adds support for inserting profiling/
	monitoring into a Schedule.

	5) #179 and PR #183. Bug fix in CompileError constructor to run
	tests under Python 3.

	6) #121 and PR #166. Adds a user editable configuration file.

	7) #181 and PR #182. Adds support for generating declarations of
	character variables and for the target attribute.

	8) #170 and PR #177. Adds OpenACC transformations for use with the
	GOcean1.0 API. Appropriate Kernel transformations need to be added
	for full automated OpenACC code parallelisation.

	9) #164 and PR #184. Updates documentation to refer to psyclone
	script instead of generator.py.

        10) PR #187. Add example transformation scripts for the Dynamo
        0.3 API.

	11) PR #180. Makes the specification of loop limits in the GOcean
	API more flexible. This will enable us to support single-iteration
	loops.

        12) #188 and PR #189. Bug fix to ensure that the name of profiling
        regions remains the same when gen() is called multiple times.

        13) #176 and PR #200. Introduce new RegionTrans base class and
	add _validate method to ensure that the list of nodes to
	be transformed (with OpenMP or OpenACC) is correct.

        14) #197. Tidying of the test suite to use the new, get_invoke()
	utility everywhere.

	15) #212 and PR #213. Adds fparser as a submodule of psyclone to
	allow concurrent development of PSyclone and fparser (by allowing
	development versions of PSyclone to point to development versions
	of fparser).

	16) #185 and PR #202. Adds ability to modify a kernel in PSyclone
	using fparser2 and includes an OpenACC transformation to specify a
	kernel is an OpenACC kernel by adding an appropriate
	directive. Currently it is not possible to write the modified
	kernel to file.

	17) #134 and PR #217. Add support for colouring intergrid kernels.

	18) #196 and PR #210. Adds metadata support for evaluators on
	multiple function spaces in the Dynamo 0.3 API.

	19) #191 and PR #215. Add ability to specify iteration space
	definitions to the configuration file.

	20) #228 and PR #232. Fix for examples and travis now checks
	examples at the same time as coverage and code style.

        21) #219 and PR #225. Refactor dependence analysis and fix bug
        that meant that unnecessary halo exchanges of vector components
        were not being removed (following a redundant computation
        transformation).

	22) #27 and PR #209. Created initial NEMO api. Needs lots of work
	but it provides a starting point.

        23) #214 and PR #221. Adds a transformation to convert a
        synchronous halo exchange into an asynchronous halo exchange.

	24) #235 and PR #243. Removes dependency on Habakkuk in NEMO API.

	25) #134 and PR #236. Adds support for adding OpenMP to intergrid
	kernels.

        26) #198 and PR #223. Updates PSyclone to use the latest
        version of dl_esm_inf which has "GO_" prefixed to all public
        quantities. Adds dl_esm_inf as a git submodule.

        27) #158 and PR #253. Fix to remove unnecessary halo exchanges
	related to GH_INC updates to kernel arguments.

	28) #317 and PR #330. Fix to allow module use statements to be
	added to functions.

	29) #330 and PR #422. Adds PSyIR node to represent Nary operators and
	increases the number of supported operators.

release 1.6.1 6th December 2018

  	1) #250. Change setup.py (used for pip installation) to only use
	version 0.0.7 of fparser.

release 1.6.0 18th May 2018

        1) #91 and PR #111 Remove unnecessary __init__.py files.

        2) PR #107 Fix errors in Fortran test files revealed by update
	to fparser 0.0.6. Update to catch new AnalyzeError raised by
        fparser.

        3) #90 and PR #102 Add support for integer, read-only, scalar
        arguments to built-in kernels. Add new inc_X_powint_n Built-in
        that raises a field to an integer power.

        4) #67 Bug fix - printing Invoke object caused crash.

        5) #112 and PR #113 - add travis support for codecov coverage tool

	6) #118 and PR #122 - add .pylintrc file in tests directory
	to disable some warnings that we don't care about (for testing
	code).

	7) #117 and PR #125 - bug fix for passing kernel arguments by value
	in the GOcean API.

	8) #105 and PR #115 - add support for coloured loops when
	performing redundant computation.

        9) #84 and PR #128 - make w2v and wtheta discontinuous function
        spaces

	10) PR #93 - add support for a swap-loop transform for the GOcean
	API.

        11) PR #152 - add pylintrc so that pylint's line-length limit
        matches that of pep8.

	12) PR #143 - bug fix for DAG generation in the GOcean API.

        13) PR #153 - added -v option to the psyclone script to show the
	version

	14) PR #136 - add support for intergrid kernels (required for
	multigrid)

	15) PR #149 - add support for GH_READWRITE access for
	discontinuous fields

	16) PR #163 - updating PSyclone to work with the latest version of
	the parser (0.0.7) as the API has changed

	17) PR #169 - add support for specifying stencils in the GOcean
	kernel meta-data.

release 1.5.1 3rd December 2017

	1) #53 and PR #88 Add a version file so that PSyclone does not
	need to be installed to generate documentation.

	2) #94, #96, #98 and PR #97 Make name="name" support in invoke
	calls more robust e.g. names must be valid fortran and match
	should be insensitive to case.

	3) #76 and PR #89 Add support for the new LFRic quadrature
	api. Currently only gh_quadrature_xyoz is supported.

        4) #99 and PR #100 Make the author list for the user manual
        strictly alphabetical.

        5) #50 and PR #78 Implement a redundant-computation transformation.
        This enables a user to request that a kernel (or kernels) is
        computed out into the halo region and any affected halo swaps
        be updated (and/or removed) as required.

        6) #103 and PR #104. Bug fix to ensure that a halo swap is not
        inserted if read annexed dofs are already clean due to a previous
	write to the L1 halo.

release 1.5.0 3rd October 2017

        1) #20 and PR #28 Add dependence analysis (and a Move
        transformation) to PSyclone. This will subsequently allow for
        the safe implementation of more complex schedule transformations
        and optimisations.

	2) #16 and PR #29 Update and add new PSyclone-generated builtins
	to support the functionality required by the current LFRic code.

        3) #43 and PR #44 Update of Met Office-specific install script to
	symlink the generator.py file rather than copy it.

	4) #40 and PR #47 Update example lfric/eg3 to use builtins and to
	merge invokes together as much as possible

	5) #45 and PR #49 Change of kernel metadata names from
	evaluator_shape to gh_shape and modifications to its values.

	6) #3 and PR #51 Restructure repository to allow installation via
	pip. Due to this change we can now use travis and coveralls within
	github for automated testing. Also, new releases are now
	automatically uploaded to pypi (via travis) and status badges can
	now be used so have been added to the README.md file (which is
	shown on the main github page).

	7) #55 and PR #66 Update the documentation to cover installation
	on systems running OpenSUSE.

	8) #61 and PR #71 Re-name existing Dynamo0.3 builtins to follow
	a consistent scheme and add support for some new ones (including
	setval_{c,X}, X_minus_bY etc.). See psyclone.pdf for the full list.

	9) #32 and PR #39 Adds the ability to build the generated code
	when performing python tests. Generated code can now be checked
	that it compiles as part of the development process helping avoid
	making releases with errors in them. Note, existing tests still
	need to be updated.

	10) #54 and PR #63 The view() method (used to look at the internal
	representation of a schedule) now outputs coloured text (for
	easier viewing) if the termcolor package is installed.

	11) #69 and PR #73 setup.py now uses an absolute path to avoid
	failing tests (with file not found) in some environments when
	running py.test from a different directory to the tests
	themselves.

	12) #59 and PR #75 added metadata support for inter-grid kernels
	which will be used for the multi-grid code.

	13) #82 and PR #83 modified a test to work with different versions
	of graphviz which output files with different ammounts of white
	space

	14) #52 and PR #60 added support for evaluators. An evaluator is
	specified by setting the gh_shape metadata in kernels
	appropriately.

	15) #85 and PR #86 - minor correction to documentation (section
	on Inter-Grid kernel rules was in the wrong place).

release 1.4.1

	1) #22 Updated PSyclone to support enforce_operator_bc_kernel (in
	addition to the existing enforce_bc_kernel) for boundary
	conditions. PSyclone no longer adds in boundary condition calls
	after a call to matrix_vector_kernel, it is up to the user to add
	them in the algorithm layer in all cases. Also fixes a bug
	introduced in 1.4.0 issue #12.

release 1.4.0

        1) #2 Add support for kernel meta-data changes required to support
        Column-wise operators (Column Matrix Assembly).

	2) #6 Implement support for Column Matrix Assembly (CMA) in
	PSyclone.

	3) #12 Add support for the any_w2 function space descriptor

	4) #33 Update documentation referring to fparser.

release 1.3.3

	1) Project moved to github: https://github.com/stfc/PSyclone.
        Hereon, ticket numbers now refer to github issues instead of
        SRS tickets.

        2) #8 Remove the f2py source code from the PSyclone distribution
	and use the fparser package (https://github.com/stfc/fparser)
	instead.

	3) #9 Update documentation to refer to github.

release 1.3.2

	1) #908 Bug fix - ensure that the dynamo0p3 loop colour
	transformation raises an exception if the loop it is applied to
	does not iterate over cells.

	2) #923 Change the name of the generated Fortran module containing
	PSy-layer code for the Dynamo 0.3 API. The name is constructed by
	appending "_psy" to the Algorithm-layer name. (Previously "psy_"
	was prepended to it.) The names of modules produced by other
	PSyclone APIs are unchanged.

release 1.3.1

	1) #846 Bug fix - generate correct logic and code for the call to
	enforce_bc_kernel after a call to matrix_vector_kernel. Also add
	w2h and w2v as spaces that cause enforce_bc_kernel to be called in
	addition to W1 and W2.

	2) #853 Bug fix - make sure that an operator object is only used
	as a lookup for values in the PSy layer when it is correct to do
	so. In particular, make sure that the dofmap lookup is always from
	a field, as this fixes the known bug.

release 1.3.0

        1) #686 Stencil extents (depth of the stencil) are now changed to
	stencil sizes (number of elements in the stencil) in the PSy-layer
	as the algorithm expects to provide the former and the kernel
	expects to receive the latter.

        2) #706 Avoid potential name clashes with stencil extent and
	direction arguments (as well as nlayers).

	3) #673 Fixed an xfailing built-in test

        4) #721 Bug fix - generate correct variable declarations and
        module use statements without modifying original arguments. Invokes
        requiring multiple enforce-bc kernel calls are now handled correctly.

        5) #727 Addition of install script (contributions/install) to
	support Met Office modules environment.

        6) #423 Add support for distributed-memory for built-ins.
        Global sums are now generated for calls to inner_product and
        sum_field built-in kernels.

        7) #489 Support the dereferencing of an object/derived type in the
	argument list of a kernel call within an invoke in the algorithm
	layer e.g. call invoke(kern(a%b))

	8) #669 Added support for named arguments to the expression
	analyser. This is the first step towards supporting named invokes
	in PSyclone.

        9) #628 dofmap lookups are now outside loops in the
	PSy-layer. This makes no functional difference but should give a
	performance benefit.

        10) #304 Added support for named invokes in PSyclone.

	11) #580 Implemented tests for the agreed dynamo0.3 builtin
	rules. For example, all fields must be on the same function space
	within a builtin.

	12) #761 Added support for parsing evaluator metadata.

        13) #484 Add support for the use of OpenMP (including reductions)
        with builtins.

        14) #819 Re-structuring of DynKern._create_arg_list. Replaced with
	new ArgList base class which is then sub-classed to KernCallArgList
	and KernStubArgList.

	15) #576 Added tests and documentation to check and describe the
	dynamo0.3 api kernel and builtin rules.

release 1.2.4

        1) #658 Adds support for the use of real and integer literals with
	kind specified in kernel calls from the algorithm layer. For
	example 0.0_rdef. This will be particularly useful for built-ins.

        2) #475 Fixes any remaining string assert comparison errors in
	tests. Updates algen_test.py to be pep8, pyflakes and pylint
	compliant.

	3) #468 Add support for kernels that perform stencil operations.
	Stencil depth is specified at the algorithm layer.

        4) #672 Fix error in boundary layer code generation for
	matrix_vector_kernel. The function space check is now always
	correct (hopefully).

        5) #680 Bug fix: the kernel stub generator was not adding the stencil
	dofmap required by a field with stencil access.

release 1.2.3

        1) #111 Adds support for dynamo0.3 built-in operations running
	sequentially.

        2) #640 Update PSyclone to call enforce_bc_kernel after every
	call to matrix_vector_kernel if the space is W1 or W2. (Previously
	PSyclone looked for matrix_vector_mm_kernel and only W2.)

	3) #430 Adds support for multiple kernels within an invoke with
	kernel arguments specified as any_space. Previously there was a
	limit of one kernel per invoke. This is particularly relevant for
	built-ins as all of these currently have arguments that are
	any_space.

	4) #657 Changes to the declaration and assignment of the mesh
	object (it is now a pointer) within the generated PSy layer so as
	to use the mesh singleton and not generate a temporary copy of it.

release 1.2.2

        1) #575 Add parser support for stencil meta-data.

        2) #587 Changed scalar metadata names to gh_real and gh_integer

        3) #501 Updates to parser and documentation to support writing to
	scalar arguments (reductions). Note that this is currently only
	supported for serial code. Implementation of this functionality
	for OpenMP and MPI will be done under #484 and #423, respectively.

	4) #235 PSyclone now uses the appropriate intent for arguments in
	the generated PSy code. Previously it always used inout. This
	allows the algorithm developer to specify the intent of data in
	the algorithm layer appropriately, rather than being forced to use
	inout in all cases.

        5) #604 If PSyclone encounters an Algorithm file that contains no
	invoke calls then it now issues a warning and outputs that file
	unchanged (previously it did not output a file at all). No PSy
	file is created in this case.

        6) #618 fix for #235. Data with intent out should have fields
	declared as inout as internal subroutines within the field are
	dereferenced so are required as intent in.

	7) #610 When PSyclone is operating in line length limiting mode
	("-l" switch) problems are caused if it breaks a line in the middle
	of a string. PSyclone now prefixes all continued lines with an
	ampersand. This then produces valid Fortran irrespective of whether
	the line-break happens within a string.

release 1.2.1

        1) Added a PSyclone logo

        2) #360 Internal code structure changes to make the Node class
	calls() method more intuitive and consistent with other methods. A
	side effect is that the OpenMP private list should no longer
	contain any variables names that are not required (as this change
	fixes that bug).

        3) #546 Bug fix for colouring when a kernel is passed an operator.
        PSyclone was not generating the correct cell look-up when
        colouring a loop containing a kernel call with an operator. i.e.
        the PSy layer passed 'cell' to the kernel rather than
        'cmap(colour, cell)'.

        4) #542 generate correct OpenMP private list. This was actually
        fixed by the changes made under #360 (change 2 above) so this
        ticket only adds a test for this functionality.

release 1.2.0

	1) #415 Support for parsing stencil information supplied in
	Dynamo 0.3 kernel meta-data.

	2) #367 Make gocean python conform to pep8

	3) #230 Add documentation for the GOcean1.0 API

	4) #379 Make f2pygen and its tests conform to pep8, pylint and
	improve the test coverage

	5) #429 Support for read-only scalar arguments in the 0.3
	Dynamo API.

	6) #420 Support for inter-invoke halo calls and logic (for
	distributed memory)

	7) #514 Fix for a bug in the if test round a halo_exchange call
	in which arrays (vectors) did not have their index added.

	8) #521 Fix bugs in the logic for adding halo exchange calls before
	loops.

        9) #532 Fix in the logic for adding halo exchange calls before
	loops which recognises that operators do not have halos.

	10) #467 Support transformations in Distributed Memory. Enable the use
	of OpenMP (and other transformations) with DM. Note that PSyclone
	currently does not support halo swaps inside OpenMP parallel regions.

release 1.1.0

	1) #263 OpenMP (including colouring) supported for the 0.3 Dynamo
	API. Parser fails gracefully if Kernel-code parsing is
	unsuccessful.

	2) #292 Add support for user-supplied transformations/optimisations
	via a script passed to the generate function/command-line. This
	enables the use of transformations within a build system.

	3) #292 Documentation for Algorithm, PSy and Kernel layers as well
	as for transformations has been added. Documentation on using
	transformation scripts then added on top.

	4) #292 Dynamo example scripts fixed.

	5) #258 First version of kernel-stub generator added. Given kernel
	metadata as input, PSyclone has enough information to be able to
	generate stub kernel code with the appropriate arguments and
	argument ordering.

	6) #364 OpenMP fix for update 1) (ticket #263). 'ncolour' variable
	now declared. New lfric/eg3 example added to demonstrate the use
	of transformation scripts introduced in update 2) (ticket #292).

	7) #361 Minor updates to the kernel-stub generator. Remove spurious
	dir() command, remove additional '_code' from kernel subroutine name
	and add 'implicit none' to the generated subroutine.

	8) #363 Update to the generator script to catch any run-time
	errors generated by the user-supplied optimisation script. Such
	errors are then reported in a user-friendly fashion to aid
	debugging.

	9) #272 Added support for explicit loop bounds in the PSy layer
	for the GOcean1.0 API. The Cray compiler makes use of this
	information to generate more efficient code. This option can be
	switched on or off using a transformation.

        10) Support the module in-lining of kernel subroutines. i.e.
        kernel subroutines can be moved into the same module that contains
        the invoke from which they are called. This functionality is
        implemented as a new transformation, 'KernelModuleInlineTrans'.
        psyGen.py has also been made fully pep8 compliant.

        11) #347 Add an option to limit the length of lines of fortran
        code that PSyclone generates to 132 chars. This is the length
        mandated by the Fortran free-format standard and is rigorously
        enforced by some compilers (e.g. PGI). As a part of this change
        PSyclone now checks the length of all lines of source code in
	the Algorithm and Kernel files that it parses.

        12) #395 Add support for new function spaces: Wtheta, W2H and W2V.

	13) #396 and #397 Make all tests work with Python 2.6. Previously
	two of the tests only worked in Python 2.7 and a third caused
	resource issues when using deepcopy.

        14) #355 Support operators where the "to" and "from" function
        spaces are different.

release 1.0.2

	1) #299 temporary boundary condition
	support. matrix_vector_kernel_mm now uses enforce_bc_code rather
	than enforce_boundary_w2 as the latter is no longer used.

release 1.0.1

	1) #299 temporary boundary condition support. removed the
	hardwired code and associated test that added an additional
	boundary condition array to ru_kernel as this kernel is no longer
	required. Added support for generating a boundary condition array
	in the PSy layer and passing it into the enforce_bc_kernel
	kernel. enforce_bc_kernel should be placed by the algorithm
	developer to enforce boundary conditions.

release 1.0.0<|MERGE_RESOLUTION|>--- conflicted
+++ resolved
@@ -159,13 +159,11 @@
         table enabling the dependency analysis to be based upon Symbol
         information (#845).
 
-<<<<<<< HEAD
-	52) #919 for #916. Fixes errors in docstrings which show up when
-	generating the reference guide.
-=======
         52) #930 for #885. Bug fix for missing halo exchange before a
         Builtin Kernel with a field argument with read-write access.
->>>>>>> 05fd1505
+
+	53) #919 for #916. Fixes errors in docstrings which show up when
+	generating the reference guide.
 
 release 1.9.0 20th May 2020
 
