--- conflicted
+++ resolved
@@ -66,11 +66,7 @@
     # Must be overridden in sub-class to hold an Enumeration of the Operators
     # that it can represent.
     Operator = object
-<<<<<<< HEAD
-    _non_elemental_names = []
-=======
     _non_elemental_ops = []
->>>>>>> 4f3e4963
     # Textual description of the node.
     _text_name = "Operation"
     _colour = "blue"
@@ -115,17 +111,10 @@
         '''
         :returns: whether this operation is elemental (provided with an input \
             array it will apply the operation individually to each of the \
-<<<<<<< HEAD
-            array elements and return and array with the results).
-        :rtype: bool
-        '''
-        return self.operator.name not in self._non_elemental_names
-=======
             array elements and return an array with the results).
         :rtype: bool
         '''
         return self.operator not in self._non_elemental_ops
->>>>>>> 4f3e4963
 
     def __str__(self):
         result = self.node_str(False) + "\n"
@@ -160,11 +149,7 @@
         'REAL', 'INT', 'NINT'
         ])
 
-<<<<<<< HEAD
-    _non_elemental_names = ['SUM']
-=======
     _non_elemental_ops = [Operator.SUM]
->>>>>>> 4f3e4963
 
     @staticmethod
     def _validate_child(position, child):
@@ -228,12 +213,8 @@
         # Matrix and Vector Operators
         'MATMUL'
         ])
-<<<<<<< HEAD
-    _non_elemental_names = ['SUM', 'MATMUL', 'SIZE', 'LBOUND', 'UBOUND']
-=======
     _non_elemental_ops = [Operator.SUM, Operator.MATMUL, Operator.SIZE,
                           Operator.LBOUND, Operator.UBOUND]
->>>>>>> 4f3e4963
     '''Arithmetic operators:
 
     .. function:: POW(arg0, arg1) -> type(arg0)
@@ -361,11 +342,7 @@
         # Arithmetic Operators
         'MAX', 'MIN', 'SUM'
         ])
-<<<<<<< HEAD
-    _non_elemental_names = ['SUM']
-=======
     _non_elemental_ops = [Operator.SUM]
->>>>>>> 4f3e4963
 
     @staticmethod
     def _validate_child(position, child):
