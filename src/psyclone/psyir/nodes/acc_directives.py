# -----------------------------------------------------------------------------
# BSD 3-Clause License
#
# Copyright (c) 2021, Science and Technology Facilities Council.
# All rights reserved.
#
# Redistribution and use in source and binary forms, with or without
# modification, are permitted provided that the following conditions are met:
#
# * Redistributions of source code must retain the above copyright notice, this
#   list of conditions and the following disclaimer.
#
# * Redistributions in binary form must reproduce the above copyright notice,
#   this list of conditions and the following disclaimer in the documentation
#   and/or other materials provided with the distribution.
#
# * Neither the name of the copyright holder nor the names of its
#   contributors may be used to endorse or promote products derived from
#   this software without specific prior written permission.
#
# THIS SOFTWARE IS PROVIDED BY THE COPYRIGHT HOLDERS AND CONTRIBUTORS
# "AS IS" AND ANY EXPRESS OR IMPLIED WARRANTIES, INCLUDING, BUT NOT
# LIMITED TO, THE IMPLIED WARRANTIES OF MERCHANTABILITY AND FITNESS
# FOR A PARTICULAR PURPOSE ARE DISCLAIMED. IN NO EVENT SHALL THE
# COPYRIGHT HOLDER OR CONTRIBUTORS BE LIABLE FOR ANY DIRECT, INDIRECT,
# INCIDENTAL, SPECIAL, EXEMPLARY, OR CONSEQUENTIAL DAMAGES (INCLUDING,
# BUT NOT LIMITED TO, PROCUREMENT OF SUBSTITUTE GOODS OR SERVICES;
# LOSS OF USE, DATA, OR PROFITS; OR BUSINESS INTERRUPTION) HOWEVER
# CAUSED AND ON ANY THEORY OF LIABILITY, WHETHER IN CONTRACT, STRICT
# LIABILITY, OR TORT (INCLUDING NEGLIGENCE OR OTHERWISE) ARISING IN
# ANY WAY OUT OF THE USE OF THIS SOFTWARE, EVEN IF ADVISED OF THE
# POSSIBILITY OF SUCH DAMAGE.
# -----------------------------------------------------------------------------
# Authors R. W. Ford, A. R. Porter and S. Siso, STFC Daresbury Lab
#         I. Kavcic,    Met Office
#         C.M. Maynard, Met Office / University of Reading
#         J. Henrichs, Bureau of Meteorology
# -----------------------------------------------------------------------------

''' This module contains the implementation of the various OpenACC Directive
nodes.'''

from __future__ import absolute_import
import abc
import six
from psyclone.f2pygen import DirectiveGen, CommentGen
from psyclone.errors import GenerationError, InternalError
from psyclone.psyir.nodes.directive import StandaloneDirective, \
    RegionDirective
from psyclone.psyir.nodes.routine import Routine
from psyclone.psyir.nodes.psy_data_node import PSyDataNode
from psyclone.psyir.nodes.structure_reference import StructureReference
from psyclone.psyir.symbols import DataSymbol
from psyclone.core import AccessType, VariablesAccessInfo


class ACCDirective(RegionDirective):
    ''' Base class for all OpenACC directive statements. '''
    _PREFIX = "ACC"

    @property
    def dag_name(self):
        ''' Return the name to use in a dag for this node.

        :returns: Name of corresponding node in DAG
        :rtype: str
        '''
        _, position = self._find_position(self.ancestor(Routine))
        return "ACC_directive_" + str(position)

    def validate_global_constraints(self):
        '''
        Perform validation checks for any global constraints. This can only
        be done at code-generation time.

        :raises GenerationError: if this ACCDirective encloses any form of \
            PSyData node since calls to PSyData routines within OpenACC \
            regions are not supported.

        '''
        super(ACCDirective, self).validate_global_constraints()

        data_nodes = self.walk(PSyDataNode)
        if data_nodes:
            raise GenerationError(
                "Cannot include calls to PSyData routines within OpenACC "
                "regions but found {0} within a region enclosed "
                "by an '{1}'".format(
                    [type(node).__name__ for node in data_nodes],
                    type(self).__name__))


class ACCStandaloneDirective(StandaloneDirective):
    ''' Base class for all standalone OpenACC directive statements. '''
    _PREFIX = "ACC"

    @property
    def dag_name(self):
        ''' Return the name to use in a dag for this node.

        :returns: Name of corresponding node in DAG
        :rtype: str
        '''
        _, position = self._find_position(self.ancestor(Routine))
        return "ACC_standalone_directive_" + str(position)

    def validate_global_constraints(self):
        '''
        Perform validation checks for any global constraints. This can only
        be done at code-generation time.

        :raises GenerationError: if this ACCDirective encloses any form of \
            PSyData node since calls to PSyData routines within OpenACC \
            regions are not supported.

        '''
        super(ACCStandaloneDirective, self).validate_global_constraints()

        data_nodes = self.walk(PSyDataNode)
        if data_nodes:
            raise GenerationError(
                "Cannot include calls to PSyData routines within OpenACC "
                "regions but found {0} within a region enclosed "
                "by an '{1}'".format(
                    [type(node).__name__ for node in data_nodes],
                    type(self).__name__))


@six.add_metaclass(abc.ABCMeta)
class ACCEnterDataDirective(ACCStandaloneDirective):
    '''
    Abstract class representing a "!$ACC enter data" OpenACC directive in
    an InvokeSchedule. Must be sub-classed for a particular API because the way
    in which fields are marked as being on the remote device is API-
    -dependent.

    :param children: list of nodes which this directive should \
                     have as children.
    :type children: list of :py:class:`psyclone.psyir.nodes.Node`.
    :param parent: the node in the InvokeSchedule to which to add this \
                   directive as a child.
    :type parent: :py:class:`psyclone.psyir.nodes.Node`.
    '''
    def __init__(self, children=None, parent=None):
        super(ACCEnterDataDirective, self).__init__(children=children,
                                                    parent=parent)
        self._acc_dirs = None  # List of parallel directives

        # The _variables_to_copy are computed dynamically until the
        # _node_lowered flag is set to True, after that re-use the stored ones.
        self._variables_to_copy = []
        self._node_lowered = False

    def node_str(self, colour=True):
        '''
        Returns the name of this node with appropriate control codes
        to generate coloured output in a terminal that supports it.

        :param bool colour: whether or not to include colour control codes.

        :returns: description of this node, possibly coloured.
        :rtype: str
        '''
        return self.coloured_name(colour) + "[ACC enter data]"

    @property
    def dag_name(self):
        '''
        :returns: the name to use for this Node in a DAG
        :rtype: str
        '''
        _, position = self._find_position(self.ancestor(Routine))
        return "ACC_data_" + str(position)

    def gen_code(self, parent):
        '''Generate the elements of the f2pygen AST for this Node in the
        Schedule.

        :param parent: node in the f2pygen AST to which to add node(s).
        :type parent: :py:class:`psyclone.f2pygen.BaseGen`

        :raises GenerationError: if no data is found to copy in.

        '''
        from psyclone.psyGen import InvokeSchedule
        self.validate_global_constraints()

        # We must generate a list of all of the fields accessed by
        # OpenACC kernels (calls within an OpenACC parallel or kernels
        # directive)
        # 1. Find all parallel and kernels directives. We store this list for
        #    later use in any sub-class.
        self._acc_dirs = self.ancestor(InvokeSchedule).walk(
                (ACCParallelDirective, ACCKernelsDirective))
        # 2. For each directive, loop over each of the fields used by
        #    the kernels it contains (this list is given by ref_list)
        #    and add it to our list if we don't already have it
        var_list = []
        # TODO grid properties are effectively duplicated in this list (but
        # the OpenACC deep-copy support should spot this).
        for pdir in self._acc_dirs:
            for var in pdir.ref_list:
                if var not in var_list:
                    var_list.append(var)
        # 3. Convert this list of objects into a comma-delimited string
        var_str = ",".join(var_list)
        # 4. Add the enter data directive.
        if var_str:
            copy_in_str = "copyin("+var_str+")"
        else:
            # There should be at least one variable to copyin.
            raise GenerationError(
                "ACCEnterData directive did not find any data to copyin. "
                "Perhaps there are no ACCParallel or ACCKernels directives "
                "within the region.")
        parent.add(DirectiveGen(parent, "acc", "begin", "enter data",
                                copy_in_str))
        # 5. Call an API-specific subclass of this class in case
        # additional declarations are required.
        self.data_on_device(parent)
        parent.add(CommentGen(parent, ""))

    def lower_to_language_level(self):
        '''
        In-place replacement of this directive concept into language level
        PSyIR constructs.

        '''
        from psyclone.psyGen import InvokeSchedule
        if not self._node_lowered:
            # We must generate a list of all of the fields accessed by
            # OpenACC kernels (calls within an OpenACC parallel or kernels
            # directive)
            # 1. Find all parallel and kernels directives. We store this list
            # for later use in any sub-class.
            self._acc_dirs = self.ancestor(InvokeSchedule).walk(
                    (ACCParallelDirective, ACCKernelsDirective))
            # 2. For each directive, loop over each of the fields used by
            #    the kernels it contains (this list is given by ref_list)
            #    and add it to our list if we don't already have it
            self._variables_to_copy = []
            # TODO grid properties are effectively duplicated in this list (but
            # the OpenACC deep-copy support should spot this).
            for pdir in self._acc_dirs:
                for var in pdir.ref_list:
                    if var not in self._variables_to_copy:
                        self._variables_to_copy.append(var)
            self._node_lowered = True

        super(ACCEnterDataDirective, self).lower_to_language_level()

    def begin_string(self):
        '''Returns the beginning statement of this directive. The visitor is
        responsible for adding the correct directive beginning (e.g. "!$").

        :returns: the opening statement of this directive.
        :rtype: str

        '''
        # The enter data clauses are given by the _variables_to_copy list
        var_str = ",".join(self._variables_to_copy)
        if var_str:
            copy_in_str = "copyin("+var_str+")"
        else:
            # There should be at least one variable to copyin.
            raise GenerationError(
                "ACCEnterData directive did not find any data to copyin. "
                "Perhaps there are no ACCParallel or ACCKernels directives "
                "within the region.")

        return "acc enter data " + copy_in_str

    def end_string(self):
        '''
        :returns: the closing statement for this directive.
        :rtype: str
        '''
        # pylint: disable=no-self-use
        return ""

    @abc.abstractmethod
    def data_on_device(self, parent):
        '''
        Adds nodes into an InvokeSchedule to flag that the data required by the
        kernels in the data region is now on the device.

        :param parent: the node in the InvokeSchedule to which to add nodes
        :type parent: :py:class:`psyclone.psyir.nodes.Node`
        '''


class ACCParallelDirective(ACCDirective):
    '''
    Class representing the !$ACC PARALLEL directive of OpenACC
    in the PSyIR. By default it includes the 'DEFAULT(PRESENT)' clause which
    means this node must either come after an EnterDataDirective or within
    a DataDirective.

    '''
    def node_str(self, colour=True):
        '''
        Returns the name of this node with appropriate control codes
        to generate coloured output in a terminal that supports it.

        :param bool colour: whether or not to include colour control codes.

        :returns: description of this node, possibly coloured.
        :rtype: str
        '''
        return self.coloured_name(colour) + "[ACC Parallel]"

    @property
    def dag_name(self):
        '''
        :returns: the name to use for this Node in a DAG
        :rtype: str
        '''
        _, position = self._find_position(self.ancestor(Routine))
        return "ACC_parallel_" + str(position)

    def validate_global_constraints(self):
        '''
        Check that the PSyIR tree containing this node is valid. Since we
        use 'default(present)', this node must either be the child of an
        ACCDataDirective or the parent Schedule must contain an
        ACCEnterDataDirective before this one.

        :raises GenerationError: if this ACCParallel node is not preceded by \
            an ACCEnterDataDirective and is not the child of an \
            ACCDataDirective.

        '''
        # We can't use Node.ancestor() because the enter data directive does
        # not have children. Instead, we go back up to the Schedule and
        # walk down from there.
        routine = self.ancestor(Routine)
        nodes = routine.walk(ACCEnterDataDirective)
        # Check that any enter-data directive comes before this parallel
        # directive
        if nodes and nodes[0].abs_position > self.abs_position:
            raise GenerationError(
                "An ACC parallel region must be preceded by an ACC enter-"
                "data directive but in '{0}' this is not the case.".
                format(routine.name))

        if not nodes and not self.ancestor(ACCDataDirective):
            raise GenerationError(
                "An ACC parallel region must either be preceded by an ACC "
                "enter data directive or enclosed within an ACC data region "
                "but in '{0}' this is not the case.".format(routine.name))

        super(ACCParallelDirective, self).validate_global_constraints()

    def gen_code(self, parent):
        '''
        Generate the elements of the f2pygen AST for this Node in the Schedule.

        :param parent: node in the f2pygen AST to which to add node(s).
        :type parent: :py:class:`psyclone.f2pygen.BaseGen`

        '''
        self.validate_global_constraints()

        parent.add(DirectiveGen(parent, "acc", "begin", "parallel",
                                "default(present)"))

        for child in self.children:
            child.gen_code(parent)

        parent.add(DirectiveGen(parent, *self.end_string().split()))

    def begin_string(self):
        '''
        Returns the beginning statement of this directive, i.e.
        "acc parallel" plus any qualifiers. The backend is responsible
        for adding the correct characters to mark this as a directive (e.g.
        "!$").

        :returns: the opening statement of this directive.
        :rtype: str

        '''
        # pylint: disable=no-self-use
        # "default(present)" means that the compiler is to assume that
        # all data required by the parallel region is already present
        # on the device. If we've made a mistake and it isn't present
        # then we'll get a run-time error.
        return "acc parallel default(present)"

    def end_string(self):
        '''
        :returns: the closing statement for this directive.
        :rtype: str
        '''
        # pylint: disable=no-self-use
        return "acc end parallel"

    @property
    def ref_list(self):
        '''
        Returns a list of the references (whether to arrays or objects)
        required by the Kernel call(s) that are children of this
        directive. This is the list of quantities that must be
        available on the remote device (probably a GPU) before
        the parallel region can be begun.

        :returns: list of variable names
        :rtype: list of str
        '''
        variables = []

        # Look-up the kernels that are children of this node
        for call in self.kernels():
            for arg in call.arguments.acc_args:
                if arg not in variables:
                    variables.append(arg)
        return variables

    @property
    def fields(self):
        '''
        Returns a list of the names of field objects required by the Kernel
        call(s) that are children of this directive.

        :returns: list of names of field arguments.
        :rtype: list of str
        '''
        # Look-up the kernels that are children of this node
        fld_list = []
        for call in self.kernels():
            for arg in call.arguments.fields:
                if arg not in fld_list:
                    fld_list.append(arg)
        return fld_list

    @property
    def scalars(self):
        '''
        Returns a list of the scalar quantities required by the Kernels in
        this region.

        :returns: list of names of scalar arguments.
        :rtype: list of str
        '''
        scalars = []
        for call in self.kernels():
            for arg in call.arguments.scalars:
                if arg not in scalars:
                    scalars.append(arg)
        return scalars

    def update(self):
        '''
        Update the underlying fparser2 parse tree with nodes for the start
        and end of this parallel region.
        '''
        self.validate_global_constraints()
        self._add_region(start_text="PARALLEL", end_text="END PARALLEL",
                         data_movement="present")


class ACCLoopDirective(ACCDirective):
    '''
    Class managing the creation of a '!$acc loop' OpenACC directive.

    :param children: list of nodes that will be children of this directive.
    :type children: list of :py:class:`psyclone.psyir.nodes.Node`.
    :param parent: the node in the Schedule to which to add this directive.
    :type parent: :py:class:`psyclone.psyir.nodes.Node`.
    :param int collapse: Number of nested loops to collapse into a single \
                         iteration space or None.
    :param bool independent: Whether or not to add the `independent` clause \
                             to the loop directive.
    '''
    def __init__(self, children=None, parent=None, collapse=None,
                 independent=True, sequential=False):
        self._collapse = collapse
        self._independent = independent
        self._sequential = sequential
        super(ACCLoopDirective, self).__init__(children=children,
                                               parent=parent)

    @property
    def dag_name(self):
        '''
        :returns: the name to use for this Node in a DAG
        :rtype: str
        '''
        _, position = self._find_position(self.ancestor(Routine))
        return "ACC_loop_" + str(position)

    def node_str(self, colour=True):
        '''
        Returns the name of this node with (optional) control codes
        to generate coloured output in a terminal that supports it.

        :param bool colour: whether or not to include colour control codes.

        :returns: description of this node, possibly coloured.
        :rtype: str
        '''
        text = self.coloured_name(colour) + "[ACC Loop"
        if self._sequential:
            text += ", seq"
        else:
            if self._collapse:
                text += ", collapse={0}".format(self._collapse)
            if self._independent:
                text += ", independent"
        text += "]"
        return text

    def validate_global_constraints(self):
        '''
        Perform validation of those global constraints that can only be done
        at code-generation time.

        :raises GenerationError: if this ACCLoopDirective is not enclosed \
                            within some OpenACC parallel or kernels region.
        '''
        # It is only at the point of code generation that we can check for
        # correctness (given that we don't mandate the order that a user can
        # apply transformations to the code). As an orphaned loop directive,
        # we must have an ACCParallelDirective or an ACCKernelsDirective as
        # an ancestor somewhere back up the tree.
        if not self.ancestor((ACCParallelDirective, ACCKernelsDirective)):
            raise GenerationError(
                "ACCLoopDirective must have an ACCParallelDirective or "
                "ACCKernelsDirective as an ancestor in the Schedule")

        super(ACCLoopDirective, self).validate_global_constraints()

    def gen_code(self, parent):
        '''
        Generate the f2pygen AST entries in the Schedule for this OpenACC
        loop directive.

        :param parent: the parent Node in the Schedule to which to add our
                       content.
        :type parent: sub-class of :py:class:`psyclone.f2pygen.BaseGen`
        :raises GenerationError: if this "!$acc loop" is not enclosed within \
                                 an ACC Parallel region.
        '''
        self.validate_global_constraints()

        # Add any clauses to the directive. We use self.begin_string() to avoid
        # code duplication.
        options_str = self.begin_string(leading_acc=False)

        parent.add(DirectiveGen(parent, "acc", "begin", "loop", options_str))

        for child in self.children:
            child.gen_code(parent)

    def update(self):
        '''
        Update the existing fparser2 parse tree with the code associated with
        this ACC LOOP directive.

        '''
        self.validate_global_constraints()

        # Use begin_string() to avoid code duplication although we have to
        # put back the "loop" qualifier.
        # TODO #435 remove this method altogether once the NEMO API is able to
        # use the PSyIR backend.
        self._add_region(
            start_text="loop " + self.begin_string(leading_acc=False))

    def begin_string(self, leading_acc=True):
        ''' Returns the opening statement of this directive, i.e.
        "acc loop" plus any qualifiers. If `leading_acc` is False then
        the leading "acc loop" text is not included.

        :param bool leading_acc: whether or not to include the leading \
                                 "acc loop" in the text that is returned.

        :returns: the opening statement of this directive.
        :rtype: str

        '''
        clauses = []
        if leading_acc:
            clauses = ["acc", "loop"]

        if self._sequential:
            clauses.append("seq")
        else:
            if self._independent:
                clauses.append("independent")
            if self._collapse:
                clauses.append("collapse({0})".format(self._collapse))
        return " ".join(clauses)

    def end_string(self):
        '''
        Would return the end string for this directive but "acc loop"
        doesn't have a closing directive.

        :returns: empty string.
        :rtype: str

        '''
        # pylint: disable=no-self-use
        return ""


class ACCKernelsDirective(ACCDirective):
    '''
    Class representing the !$ACC KERNELS directive in the PSyIR.

    :param children: the PSyIR nodes to be enclosed in the Kernels region \
                     and which are therefore children of this node.
    :type children: list of sub-classes of \
                    :py:class:`psyclone.psyir.nodes.Node`
    :param parent: the parent of this node in the PSyIR.
    :type parent: sub-class of :py:class:`psyclone.psyir.nodes.Node`
    :param bool default_present: whether or not to add the "default(present)" \
                                 clause to the kernels directive.

    :raises NotImplementedError: if default_present is False.

    '''
    def __init__(self, children=None, parent=None, default_present=True):
        super(ACCKernelsDirective, self).__init__(children=children,
                                                  parent=parent)
        self._default_present = default_present

    @property
    def dag_name(self):
        '''
        :returns: the name to use for this node in a dag.
        :rtype: str
        '''
        _, position = self._find_position(self.ancestor(Routine))
        return "ACC_kernels_" + str(position)

    def node_str(self, colour=True):
        ''' Returns the name of this node with (optional) control codes
        to generate coloured output in a terminal that supports it.

        :param bool colour: whether or not to include colour control codes.

        :returns: description of this node, possibly coloured.
        :rtype: str
        '''
        return self.coloured_name(colour) + "[ACC Kernels]"

    def gen_code(self, parent):
        '''
        Generate the f2pygen AST entries in the Schedule for this
        OpenACC Kernels directive.

        :param parent: the parent Node in the Schedule to which to add this \
                       content.
        :type parent: sub-class of :py:class:`psyclone.f2pygen.BaseGen`

        '''
        self.validate_global_constraints()

        # We re-use the 'begin_string' method but must skip the leading 'acc'
        # that it includes.
        parent.add(DirectiveGen(parent, "acc", "begin",
                                *self.begin_string().split()[1:]))
        for child in self.children:
            child.gen_code(parent)
        parent.add(DirectiveGen(parent, *self.end_string().split()))

    @property
    def ref_list(self):
        '''
        Returns a list of the references (whether to arrays or objects)
        required by the Kernel call(s) that are children of this
        directive. This is the list of quantities that must be
        available on the remote device (probably a GPU) before
        the parallel region can be begun.

        :returns: list of variable names
        :rtype: list of str
        '''
        variables = []

        # Look-up the kernels that are children of this node
        for call in self.kernels():
            for arg in call.arguments.acc_args:
                if arg not in variables:
                    variables.append(arg)
        return variables

    def begin_string(self):
        '''Returns the beginning statement of this directive, i.e.
        "acc kernels ...". The backend is responsible for adding the
        correct directive beginning (e.g. "!$").

        :returns: the beginning statement for this directive.
        :rtype: str

        '''
        result = "acc kernels"
        if self._default_present:
            result += " default(present)"
        return result

    def end_string(self):
        '''
        Returns the ending statement for this directive. The backend is
        responsible for adding the language-specific syntax that marks this
        as a directive.

        :returns: the closing statement for this directive.
        :rtype: str

        '''
        # pylint: disable=no-self-use
        return "acc end kernels"

    def update(self):
        '''
        Updates the fparser2 AST by inserting nodes for this ACC kernels
        directive.

        TODO #435 remove this routine once the NEMO API is able to use the
        PSyIR backend.

        '''
        self.validate_global_constraints()

        data_movement = None
        if self._default_present:
            data_movement = "present"
        self._add_region(start_text="KERNELS", end_text="END KERNELS",
                         data_movement=data_movement)


class ACCDataDirective(ACCDirective):
    '''
    Class representing the !$ACC DATA ... !$ACC END DATA directive
    in the PSyIR.

    '''
    @property
    def dag_name(self):
        '''
        :returns: the name to use in a dag for this node.
        :rtype: str
        '''
        _, position = self._find_position(self.ancestor(Routine))
        return "ACC_data_" + str(position)

    def node_str(self, colour=True):
        ''' Returns the name of this node with (optional) control codes
        to generate coloured output in a terminal that supports it.

        :param bool colour: whether or not to include colour control codes.

        :returns: description of this node, possibly coloured.
        :rtype: str
        '''
        return self.coloured_name(colour) + "[ACC DATA]"

    def gen_code(self, _):
        '''
        :raises InternalError: the ACC data directive is currently only \
                               supported for the NEMO API and that uses the \
                               update() method to alter the underlying \
                               fparser2 parse tree.

        TODO #435 update above explanation when update() method is removed.

        '''
        raise InternalError(
            "ACCDataDirective.gen_code should not have been called.")

    def update(self):
        '''
        Updates the fparser2 AST by inserting nodes for this OpenACC Data
        directive.

        '''
        self.validate_global_constraints()
        self._add_region(start_text="DATA", end_text="END DATA",
                         data_movement="analyse")

    def begin_string(self):
        '''Returns the beginning statement of this directive, i.e.
        "acc data". The backend is responsible for adding the
        correct directive beginning (e.g. "!$").

        :returns: the opening statement of this directive.
        :rtype: str

        :raises NotImplementedError: if the region contains one or more \
                                     references to structures (TODO #1028).

        '''
        result = "acc data"

        struct_accesses = self.walk(StructureReference)
        if struct_accesses:
            # TODO #1028. Dependence analysis does not yet work for structure
            # references.
            # Have to import here to avoid circular dependency
            # pylint: disable=import-outside-toplevel
            from psyclone.psyir.backend.fortran import FortranWriter
            fwriter = FortranWriter()
            ref_list = [fwriter(ref) for ref in struct_accesses]
            raise NotImplementedError(
                "Structure (derived-type) references are not yet supported "
                "within OpenACC data regions but found: {0}".format(ref_list))

        # Identify the inputs and outputs to the region (variables that
        # are read and written).
        var_accesses = VariablesAccessInfo(self)
        table = self.scope.symbol_table
        readers = set()
        writers = set()
        for signature in var_accesses.all_signatures:
            var = str(signature)
            sym = table.lookup(var)
            accesses = var_accesses[signature]
            if not sym.is_array:
                # We ignore scalars
                continue
            if accesses.is_read():
                readers.add(signature)
            if accesses.is_written():
                writers.add(signature)
        readwrites = readers.intersection(writers)
        # Are any of the read-writes written before they are read?
        for signature in list(readwrites)[:]:
            accesses = var_accesses[signature]
            if accesses[0].access_type == AccessType.WRITE:
                # First access is a write so treat as a write
                writers.add(signature)
                readers.discard(signature)
                readwrites.discard(signature)
        readers_list = sorted(list(readers - readwrites))
        writers_list = sorted(list(writers - readwrites))
        readwrites_list = sorted(list(readwrites))
        if readers_list:
            str_readers = [str(sig) for sig in readers_list]
            result += " copyin({0})".format(",".join(str_readers))
        if writers_list:
            str_writers = [str(sig) for sig in writers_list]
            result += " copyout({0})".format(",".join(str_writers))
        if readwrites_list:
            str_readwrites = [str(sig) for sig in readwrites_list]
            result += " copy({0})".format(",".join(str_readwrites))

        return result

    def end_string(self):
        '''
        :returns: the text for the end of this directive region.
        :rtype: str

        '''
        # pylint: disable=no-self-use
        return "acc end data"


class ACCUpdateDirective(ACCDirective):
    ''' Class representing the !$ACC UPDATE directive of OpenACC in the PSyIR.
    It includes a direction attribute that can be set to 'host' or 'device' and
    the symbol that is being updated.

    :param symbol: the symbol to synchronise with the accelerator.
    :type symbol: :py:class:`psyclone.psyir.symbols.DataSymbol`.
    :param str direction: the direction of the synchronisation.
    :param children: list of nodes which this directive should \
                     have as children.
    :type children: list of :py:class:`psyclone.psyir.nodes.Node`.
    :param parent: the node in the InvokeSchedule to which to add this \
                   directive as a child.
    :type parent: :py:class:`psyclone.psyir.nodes.Node`.


    :raises ValueError: if the direction argument is not a string with \
                            value 'host' or 'device'.
    :raises TypeError: if the symbol is not a DataSymbol.

    '''

    _VALID_DIRECTIONS = ("host", "device")

    def __init__(self, symbol, direction, children=None, parent=None):
        super(ACCUpdateDirective, self).__init__(children=children,
                                                 parent=parent)
        if not isinstance(direction, six.string_types) or direction not in \
                self._VALID_DIRECTIONS:
            raise ValueError(
                "The ACCUpdateDirective direction argument must be a string "
                "with any of the values in '{0}' but found '{1}'.".format(
                    self._VALID_DIRECTIONS, direction))

        if not isinstance(symbol, DataSymbol):
            raise TypeError(
                "The ACCUpdateDirective symbol argument must be a 'DataSymbol"
                "' but found '{0}'.".format(type(symbol).__name__))

        self._direction = direction
        self._symbol = symbol

    def begin_string(self):
        '''
        Returns the beginning statement of this directive, i.e.
        "acc update host(symbol)". The backend is responsible
        for adding the correct characters to mark this as a directive (e.g.
        "!$").

        :returns: the opening statement of this directive.
        :rtype: str

        '''
        return "acc update " + self._direction + "(" + self._symbol.name + ")"

    def end_string(self):
        # pylint: disable=no-self-use
        '''
        This statement has no end string, so it returns an empty string.

        :returns: an empty string.
        :rtype: str

        '''
        return ""


# For automatic API documentation generation
__all__ = ["ACCDirective", "ACCEnterDataDirective", "ACCParallelDirective",
           "ACCLoopDirective", "ACCKernelsDirective", "ACCDataDirective",
<<<<<<< HEAD
           "ACCStandaloneDirective"]
=======
           "ACCUpdateDirective"]
>>>>>>> 129de5bc
<|MERGE_RESOLUTION|>--- conflicted
+++ resolved
@@ -859,7 +859,7 @@
         return "acc end data"
 
 
-class ACCUpdateDirective(ACCDirective):
+class ACCUpdateDirective(ACCStandaloneDirective):
     ''' Class representing the !$ACC UPDATE directive of OpenACC in the PSyIR.
     It includes a direction attribute that can be set to 'host' or 'device' and
     the symbol that is being updated.
@@ -929,8 +929,4 @@
 # For automatic API documentation generation
 __all__ = ["ACCDirective", "ACCEnterDataDirective", "ACCParallelDirective",
            "ACCLoopDirective", "ACCKernelsDirective", "ACCDataDirective",
-<<<<<<< HEAD
-           "ACCStandaloneDirective"]
-=======
-           "ACCUpdateDirective"]
->>>>>>> 129de5bc
+           "ACCUpdateDirective", "ACCStandaloneDirective"]