--- conflicted
+++ resolved
@@ -41,22 +41,13 @@
 from __future__ import absolute_import
 import re
 import six
-<<<<<<< HEAD
 from psyclone.psyir.nodes.datanode import DataNode
-from psyclone.psyir.symbols import DataType
+from psyclone.psyir.symbols import ScalarType, ArrayType
 
 
 class Literal(DataNode):
     '''
     Node representing a Literal. The value and datatype properties of
-=======
-from psyclone.psyir.nodes.node import Node
-from psyclone.psyir.symbols import ScalarType, ArrayType
-
-
-class Literal(Node):
-    '''Node representing a Literal. The value and datatype properties of
->>>>>>> 0aab5139
     this node are immutable.
 
     If the node represents "real" data and the value is expressed with
@@ -77,18 +68,11 @@
                         'true' or 'false'.
 
     '''
-<<<<<<< HEAD
-    # A Literal cannot have DEFERRED type
-    VALID_DATA_TYPES = [DataType.INTEGER, DataType.REAL,
-                        DataType.CHARACTER, DataType.BOOLEAN]
     # Class attributes of this node textual representations
     _children_valid_format = "<LeafNode>"
     _text_name = "Literal"
     _colour_key = "Literal"
-=======
-
     _real_value = r'^[+-]?[0-9]+(\.[0-9]*)?(e[+-]?[0-9]+)?$'
->>>>>>> 0aab5139
 
     def __init__(self, value, datatype, parent=None):
         super(Literal, self).__init__(parent=parent)
