# -----------------------------------------------------------------------------
# BSD 3-Clause License
#
# Copyright (c) 2019-2020, Science and Technology Facilities Council.
# All rights reserved.
#
# Redistribution and use in source and binary forms, with or without
# modification, are permitted provided that the following conditions are met:
#
# * Redistributions of source code must retain the above copyright notice, this
#   list of conditions and the following disclaimer.
#
# * Redistributions in binary form must reproduce the above copyright notice,
#   this list of conditions and the following disclaimer in the documentation
#   and/or other materials provided with the distribution.
#
# * Neither the name of the copyright holder nor the names of its
#   contributors may be used to endorse or promote products derived from
#   this software without specific prior written permission.
#
# THIS SOFTWARE IS PROVIDED BY THE COPYRIGHT HOLDERS AND CONTRIBUTORS
# "AS IS" AND ANY EXPRESS OR IMPLIED WARRANTIES, INCLUDING, BUT NOT
# LIMITED TO, THE IMPLIED WARRANTIES OF MERCHANTABILITY AND FITNESS
# FOR A PARTICULAR PURPOSE ARE DISCLAIMED. IN NO EVENT SHALL THE
# COPYRIGHT HOLDER OR CONTRIBUTORS BE LIABLE FOR ANY DIRECT, INDIRECT,
# INCIDENTAL, SPECIAL, EXEMPLARY, OR CONSEQUENTIAL DAMAGES (INCLUDING,
# BUT NOT LIMITED TO, PROCUREMENT OF SUBSTITUTE GOODS OR SERVICES;
# LOSS OF USE, DATA, OR PROFITS; OR BUSINESS INTERRUPTION) HOWEVER
# CAUSED AND ON ANY THEORY OF LIABILITY, WHETHER IN CONTRACT, STRICT
# LIABILITY, OR TORT (INCLUDING NEGLIGENCE OR OTHERWISE) ARISING IN
# ANY WAY OUT OF THE USE OF THIS SOFTWARE, EVEN IF ADVISED OF THE
# POSSIBILITY OF SUCH DAMAGE.
# -----------------------------------------------------------------------------
# Authors J. Henrichs, Bureau of Meteorology

'''Contains the PSyData transformation.
'''

from psyclone.psyir.nodes import Node, PSyDataNode, Schedule
from psyclone.psyir.transformations.region_trans import RegionTrans
from psyclone.psyir.transformations.transformation_error \
    import TransformationError
from psyclone.undoredo import Memento


class PSyDataTrans(RegionTrans):
    ''' Create a PSyData region around a list of statements. For
    example:

    >>> from psyclone.parse.algorithm import parse
    >>> from psyclone.parse.utils import ParseError
    >>> from psyclone.psyGen import PSyFactory
    >>> api = "gocean1.0"
    >>> filename = "nemolite2d_alg.f90"
    >>> ast, invokeInfo = parse(filename, api=api, invoke_name="invoke")
    >>> psy = PSyFactory(api).create(invokeInfo)
    >>>
    >>> from psyclone.psyir.transformations import PSyDataTrans
    >>> data_trans = PSyDataTrans()
    >>>
    >>> schedule = psy.invokes.get('invoke_0').schedule
    >>> schedule.view()
    >>>
    >>> # Enclose all children within a single PSyData region
    >>> newschedule, _ = data_trans.apply(schedule.children)
    >>> newschedule.view()

    :param node_class: The Node class of which an instance will be inserted \
        into the tree (defaults to PSyDataNode).
    :type node_class: :py:class:`psyclone.psyir.nodes.ExtractNode`

    '''
    # Unlike other transformations we can be fairly relaxed about the nodes
    # that a region can contain as we don't have to understand them.
    # TODO: #415 Support different classes of PSyData calls.
    valid_node_types = (Node,)

    def __init__(self, node_class=PSyDataNode):
        super(PSyDataTrans, self).__init__()
        self._node_class = node_class

    def __str__(self):
        return "Insert a PSyData node."

    @property
    def name(self):
        ''' Returns the name of this transformation as a string '''
        return "PSyDataTrans"

    def validate(self, node_list, options=None):
        '''
        Calls the validate method of the base class and then checks that,
        for the NEMO API, the routine that will contain the instrumented
        region already has a Specification_Part (because we've not yet
        implemented the necessary support if it doesn't).
        TODO: #435

        :param node_list: a list of nodes to be instrumented with \
            PSyData API calls.
        :type node_list: :py:class:`psyclone.psyir.nodes.Loop`

        :param options: a dictionary with options for transformations.
        :type options: dictionary of string:values or None
        :param (str,str) options["region_name"]: an optional name to \
            use for this PSyData area, provided as a 2-tuple containing a \
            location name followed by a local name. The pair of strings \
            should uniquely identify a region unless aggregate information \
            is required (and is supported by the runtime library).

        :raises TransformationError: if we're using the NEMO API and the \
            target routine has no Specification_Part.
        :raises TransformationError: if the PSyData is node is inserted \
            between an OpenMP/ACC directive and the loop(s) to which it \
            applies.
        '''
        from fparser.two import Fortran2003
        from fparser.two.utils import walk
        from psyclone.nemo import NemoInvoke
        from psyclone.psyGen import OMPDoDirective, ACCLoopDirective

        node_parent = node_list[0].parent
        if isinstance(node_parent, Schedule) and \
           isinstance(node_parent.parent, (OMPDoDirective, ACCLoopDirective)):
            raise TransformationError("A PSyData node cannot be inserted "
                                      "between an OpenMP/ACC directive and "
                                      "the loop(s) to which it applies!")

        if options:
            if "region_name" in options:
                name = options["region_name"]
                # pylint: disable=too-many-boolean-expressions
                if not isinstance(name, tuple) or not len(name) == 2 or \
                   not name[0] or not isinstance(name[0], str) or \
                   not name[1] or not isinstance(name[1], str):
                    raise TransformationError(
                        "Error in {0}. User-supplied region name must be a "
                        "tuple containing two non-empty strings."
                        "".format(self.name))
                # pylint: enable=too-many-boolean-expressions

        super(PSyDataTrans, self).validate(node_list, options)

        # The checks below are only for the NEMO API and can be removed
        # once #435 is done.
        invoke = node_list[0].root.invoke
        if not isinstance(invoke, NemoInvoke):
            return

        # Get the parse tree of the routine containing this region
        # pylint: disable=protected-access
        ptree = invoke._ast
        # pylint: enable=protected-access
        # Search for the Specification_Part
        if not walk([ptree], Fortran2003.Specification_Part):
            raise TransformationError(
                "For the NEMO API, PSyData can only be added to routines "
                "which contain existing variable declarations (i.e. a "
                "Specification Part) but '{0}' does not have any.".format(
                    invoke.name))

    def apply(self, nodes, options=None):
        # pylint: disable=arguments-differ
        '''Apply this transformation to a subset of the nodes within a
        schedule - i.e. enclose the specified Nodes in the
        schedule within a single PSyData region.

        :param nodes: can be a single node or a list of nodes.
        :type nodes: :py:obj:`psyclone.psyir.nodes.Node` or list of \
                     :py:obj:`psyclone.psyir.nodes.Node`
        :param options: a dictionary with options for transformations.
        :type options: dictionary of string:values or None
        :param (str,str) options["region_name"]: an optional name to \
            use for this PSyData area, provided as a 2-tuple containing a \
            location name followed by a local name. The pair of strings \
            should uniquely identify a region unless aggregate information \
            is required (and is supported by the runtime library).

        :returns: Tuple of the modified schedule and a record of the \
                  transformation.
        :rtype: (:py:class:`psyclone.psyir.nodes.Schedule`, \
                :py:class:`psyclone.undoredo.Memento`)

        '''
        node_list = self.get_node_list(nodes)

        # Perform validation checks
        self.validate(node_list, options)

        # create a memento of the schedule and the proposed
        # transformation
        schedule = node_list[0].root
        keep = Memento(schedule, self)

        # Create an instance of the required class that implements
        # the code extraction using the PSyData API, e.g. a
<<<<<<< HEAD
        # GOceanExtractNode. The constructor of the extraction node
        # will insert itself into the PSyIR between the specified
        # nodes to be extracted and their parent. The nodes to
        # be extracted will become children of the extraction node.
        # it also passes the user-specified options to the constructor,
=======
        # GOceanExtractNode. The base constructor of the extraction node
        # will insert the node into the PSyIR between the
        # nodes to be extracted and their parent. The nodes to
        # be extracted will become children of the extraction node.
        # We also pass the user-specified options to the constructor,
>>>>>>> 49652414
        # so that the behaviour of the code extraction can be controlled.
        # An example use case of this is the 'create_driver' flag, where
        # the calling program can control if a stand-alone driver program
        # should be created or not.
<<<<<<< HEAD
=======

>>>>>>> 49652414
        self._node_class(parent=node_list[0].parent, children=node_list[:],
                         options=options)

        return schedule, keep<|MERGE_RESOLUTION|>--- conflicted
+++ resolved
@@ -193,27 +193,15 @@
 
         # Create an instance of the required class that implements
         # the code extraction using the PSyData API, e.g. a
-<<<<<<< HEAD
-        # GOceanExtractNode. The constructor of the extraction node
-        # will insert itself into the PSyIR between the specified
-        # nodes to be extracted and their parent. The nodes to
-        # be extracted will become children of the extraction node.
-        # it also passes the user-specified options to the constructor,
-=======
         # GOceanExtractNode. The base constructor of the extraction node
         # will insert the node into the PSyIR between the
         # nodes to be extracted and their parent. The nodes to
         # be extracted will become children of the extraction node.
         # We also pass the user-specified options to the constructor,
->>>>>>> 49652414
         # so that the behaviour of the code extraction can be controlled.
         # An example use case of this is the 'create_driver' flag, where
         # the calling program can control if a stand-alone driver program
         # should be created or not.
-<<<<<<< HEAD
-=======
-
->>>>>>> 49652414
         self._node_class(parent=node_list[0].parent, children=node_list[:],
                          options=options)
 
