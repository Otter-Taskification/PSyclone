--- conflicted
+++ resolved
@@ -32,12 +32,9 @@
 # POSSIBILITY OF SUCH DAMAGE.
 # -----------------------------------------------------------------------------
 # Author J. Henrichs, Bureau of Meteorology
-<<<<<<< HEAD
-# Modified by R. W. Ford and S. Siso, STFC Daresbury Lab
-=======
 # Modified by: R. W. Ford, STFC Daresbury Lab
 #              A. R. Porter, STFC Daresbury Lab
->>>>>>> 313bd5a4
+#              S. Siso, STFC Daresbury Lab
 
 '''Transformation module, containing all generic (API independent)
 transformations and base classes.
