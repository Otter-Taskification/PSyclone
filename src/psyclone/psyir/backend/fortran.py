# -----------------------------------------------------------------------------
# BSD 3-Clause License
#
# Copyright (c) 2019-2020, Science and Technology Facilities Council
# All rights reserved.
#
# Redistribution and use in source and binary forms, with or without
# modification, are permitted provided that the following conditions are met:
#
# * Redistributions of source code must retain the above copyright notice, this
#   list of conditions and the following disclaimer.
#
# * Redistributions in binary form must reproduce the above copyright notice,
#   this list of conditions and the following disclaimer in the documentation
#   and/or other materials provided with the distribution.
#
# * Neither the name of the copyright holder nor the names of its
#   contributors may be used to endorse or promote products derived from
#   this software without specific prior written permission.
#
# THIS SOFTWARE IS PROVIDED BY THE COPYRIGHT HOLDERS AND CONTRIBUTORS
# "AS IS" AND ANY EXPRESS OR IMPLIED WARRANTIES, INCLUDING, BUT NOT
# LIMITED TO, THE IMPLIED WARRANTIES OF MERCHANTABILITY AND FITNESS
# FOR A PARTICULAR PURPOSE ARE DISCLAIMED. IN NO EVENT SHALL THE
# COPYRIGHT HOLDER OR CONTRIBUTORS BE LIABLE FOR ANY DIRECT, INDIRECT,
# INCIDENTAL, SPECIAL, EXEMPLARY, OR CONSEQUENTIAL DAMAGES (INCLUDING,
# BUT NOT LIMITED TO, PROCUREMENT OF SUBSTITUTE GOODS OR SERVICES;
# LOSS OF USE, DATA, OR PROFITS; OR BUSINESS INTERRUPTION) HOWEVER
# CAUSED AND ON ANY THEORY OF LIABILITY, WHETHER IN CONTRACT, STRICT
# LIABILITY, OR TORT (INCLUDING NEGLIGENCE OR OTHERWISE) ARISING IN
# ANY WAY OUT OF THE USE OF THIS SOFTWARE, EVEN IF ADVISED OF THE
# POSSIBILITY OF SUCH DAMAGE.
# -----------------------------------------------------------------------------
# Authors R. W. Ford and S. Siso, STFC Daresbury Lab.
# Modified J. Henrichs, Bureau of Meteorology
# Modified A. R. Porter, STFC Daresbury Lab.

'''Fortran PSyIR backend. Generates Fortran code from PSyIR
nodes. Currently limited to PSyIR Kernel and NemoInvoke schedules as
PSy-layer PSyIR already has a gen() method to generate Fortran.

'''

from __future__ import absolute_import
from fparser.two import Fortran2003
from psyclone.psyir.frontend.fparser2 import Fparser2Reader, \
    TYPE_MAP_FROM_FORTRAN
from psyclone.psyir.symbols import DataSymbol, ArgumentInterface, \
    ContainerSymbol, ScalarType, ArrayType, UnknownType, UnknownFortranType, \
    SymbolTable, RoutineSymbol, LocalInterface, GlobalInterface, Symbol, \
    TypeSymbol
from psyclone.psyir.nodes import UnaryOperation, BinaryOperation, Operation, \
    Reference, Literal, KernelSchedule, DataNode, CodeBlock
from psyclone.psyir.backend.visitor import PSyIRVisitor, VisitorError
from psyclone.errors import InternalError

# The list of Fortran instrinsic functions that we know about (and can
# therefore distinguish from array accesses). These are taken from
# fparser.
FORTRAN_INTRINSICS = Fortran2003.Intrinsic_Name.function_names

# Mapping from PSyIR types to Fortran data types. Simply reverse the
# map from the frontend, removing the special case of "double
# precision", which is captured as a REAL intrinsic in the PSyIR.
TYPE_MAP_TO_FORTRAN = {}
for key, item in TYPE_MAP_FROM_FORTRAN.items():
    if key != "double precision":
        TYPE_MAP_TO_FORTRAN[item] = key


def gen_intent(symbol):
    '''Given a DataSymbol instance as input, determine the Fortran intent that
    the DataSymbol should have and return the value as a string.

    :param symbol: the symbol instance.
    :type symbol: :py:class:`psyclone.psyir.symbols.DataSymbol`

    :returns: the Fortran intent of the symbol instance in lower case, \
    or None if the access is unknown or if this is a local variable.
    :rtype: str or NoneType

    '''
    mapping = {ArgumentInterface.Access.UNKNOWN: None,
               ArgumentInterface.Access.READ: "in",
               ArgumentInterface.Access.WRITE: "out",
               ArgumentInterface.Access.READWRITE: "inout"}

    if symbol.is_argument:
        try:
            return mapping[symbol.interface.access]
        except KeyError as excinfo:
            raise VisitorError("Unsupported access '{0}' found."
                               "".format(str(excinfo)))
    else:
        return None  # non-Arguments do not have intent


<<<<<<< HEAD
def gen_dims(symbol):
    '''Given a DataSymbol instance as input, return a list of strings
    representing the symbol's array dimensions.

    :param symbol: the symbol instance.
    :type symbol: :py:class:`psyclone.psyir.symbols.DataSymbol`

    :returns: the Fortran representation of the symbol's dimensions as \
    a list.
    :rtype: list of str

    :raises NotImplementedError: if the format of the dimension is not \
    supported.

    '''
    dims = []
    for index in symbol.shape:
        if isinstance(index, DataSymbol):
            # references another symbol
            dims.append(index.name)
        elif isinstance(index, int):
            # literal constant
            dims.append(str(index))
        elif isinstance(index, ArrayType.Extent):
            # unknown extent
            dims.append(":")
        else:
            raise NotImplementedError(
                "unsupported gen_dims index '{0}'".format(str(index)))
    return dims


def gen_datatype(datatype, name):
    '''Given a DataType instance as input, return the Fortran datatype
    of the symbol including any specific precision properties.
=======
def gen_datatype(symbol):
    '''Given a DataSymbol instance as input, return the datatype of the
    symbol including any specific precision properties.
>>>>>>> 09373df0

    :param symbol: the symbol instance.
    :type symbol: :py:class:`psyclone.psyir.symbols.DataSymbol`

    :returns: the Fortran representation of the symbol's datatype \
              including any precision properties.
    :rtype: str

    :raises NotImplementedError: if the symbol has an unsupported \
    datatype.
    :raises VisitorError: if the symbol specifies explicit precision \
    and this is not supported for the datatype.
    :raises VisitorError: if the size of the explicit precision is not \
    supported for the datatype.
    :raises VisitorError: if the size of the symbol is specified by \
    another variable and the datatype is not one that supports the \
    Fortran KIND option.
    :raises NotImplementedError: if the type of the precision object \
    is an unsupported type.

    '''
    if isinstance(datatype, TypeSymbol):
        # Symbol is of derived type
        return "type({0})".format(datatype.name)

    if (isinstance(datatype, ArrayType) and
            isinstance(datatype.intrinsic, TypeSymbol)):
        # Symbol is an array of derived types
        return "type({0})".format(datatype.intrinsic.name)

    try:
        fortrantype = TYPE_MAP_TO_FORTRAN[datatype.intrinsic]
    except KeyError:
        raise NotImplementedError(
            "Unsupported datatype '{0}' for symbol '{1}' found in "
            "gen_datatype().".format(datatype.intrinsic, name))

    precision = datatype.precision

    if isinstance(precision, int):
        if fortrantype not in ['real', 'integer', 'logical']:
            raise VisitorError("Explicit precision not supported for datatype "
                               "'{0}' in symbol '{1}' in Fortran backend."
                               "".format(fortrantype, name))
        if fortrantype == 'real' and precision not in [4, 8, 16]:
            raise VisitorError(
                "Datatype 'real' in symbol '{0}' supports fixed precision of "
                "[4, 8, 16] but found '{1}'.".format(name, precision))
        if fortrantype in ['integer', 'logical'] and precision not in \
           [1, 2, 4, 8, 16]:
            raise VisitorError(
                "Datatype '{0}' in symbol '{1}' supports fixed precision of "
                "[1, 2, 4, 8, 16] but found '{2}'."
                "".format(fortrantype, name, precision))
        # Precision has an an explicit size. Use the "type*size" Fortran
        # extension for simplicity. We could have used
        # type(kind=selected_int|real_kind(size)) or, for Fortran 2008,
        # ISO_FORTRAN_ENV; type(type64) :: MyType.
        return "{0}*{1}".format(fortrantype, precision)

    if isinstance(precision, ScalarType.Precision):
        # The precision information is not absolute so is either
        # machine specific or is specified via the compiler. Fortran
        # only distinguishes relative precision for single and double
        # precision reals.
        if fortrantype.lower() == "real" and \
           precision == ScalarType.Precision.DOUBLE:
            return "double precision"
        # This logging warning can be added when issue #11 is
        # addressed.
        # import logging
        # logging.warning(
        #      "Fortran does not support relative precision for the '%s' "
        #      "datatype but '%s' was specified for variable '%s'.",
        #      datatype, str(symbol.precision), symbol.name)
        return fortrantype

    if isinstance(precision, DataSymbol):
        if fortrantype not in ["real", "integer", "logical"]:
            raise VisitorError(
                "kind not supported for datatype '{0}' in symbol '{1}' in "
                "Fortran backend.".format(fortrantype, name))
        # The precision information is provided by a parameter, so use KIND.
        return "{0}(kind={1})".format(fortrantype, precision.name)

    raise VisitorError(
        "Unsupported precision type '{0}' found for symbol '{1}' in Fortran "
        "backend.".format(type(precision).__name__, name))


def _reverse_map(op_map):
    '''
    Reverses the supplied fortran2psyir mapping to make a psyir2fortran
    mapping.

    :param op_map: mapping from string representation of operator to \
                   enumerated type.
    :type op_map: :py:class:`collections.OrderedDict`

    :returns: a mapping from PSyIR operation to the equivalent Fortran string.
    :rtype: dict with :py:class:`psyclone.psyir.nodes.Operation.Operator` \
            keys and str values.

    '''
    mapping = {}
    for operator in op_map:
        mapping_key = op_map[operator]
        mapping_value = operator
        # Only choose the first mapping value when there is more
        # than one.
        if mapping_key not in mapping:
            mapping[mapping_key] = mapping_value
    return mapping


def get_fortran_operator(operator):
    '''Determine the Fortran operator that is equivalent to the provided
    PSyIR operator. This is achieved by reversing the Fparser2Reader
    maps that are used to convert from Fortran operator names to PSyIR
    operator names.

    :param operator: a PSyIR operator.
    :type operator: :py:class:`psyclone.psyir.nodes.Operation.Operator`

    :returns: the Fortran operator.
    :rtype: str

    :raises KeyError: if the supplied operator is not known.

    '''
    unary_mapping = _reverse_map(Fparser2Reader.unary_operators)
    if operator in unary_mapping:
        return unary_mapping[operator].upper()

    binary_mapping = _reverse_map(Fparser2Reader.binary_operators)
    if operator in binary_mapping:
        return binary_mapping[operator].upper()

    nary_mapping = _reverse_map(Fparser2Reader.nary_operators)
    if operator in nary_mapping:
        return nary_mapping[operator].upper()
    raise KeyError()


def is_fortran_intrinsic(fortran_operator):
    '''Determine whether the supplied Fortran operator is an intrinsic
    Fortran function or not.

    :param str fortran_operator: the supplied Fortran operator.

    :returns: true if the supplied Fortran operator is a Fortran \
        intrinsic and false otherwise.

    '''
    return fortran_operator in FORTRAN_INTRINSICS


def precedence(fortran_operator):
    '''Determine the relative precedence of the supplied Fortran operator.
    Relative Operator precedence is taken from the Fortran 2008
    specification document and encoded as a list.

    :param str fortran_operator: the supplied Fortran operator.

    :returns: an integer indicating the relative precedence of the \
        supplied Fortran operator. The higher the value, the higher \
        the precedence.

    :raises KeyError: if the supplied operator is not in the \
        precedence list.

    '''
    # The index of the fortran_precedence list indicates relative
    # precedence. Strings within sub-lists have the same precendence
    # apart from the following two caveats. 1) unary + and - have
    # a higher precedence than binary + and -, e.g. -(a-b) !=
    # -a-b and 2) floating point operations are not actually
    # associative due to rounding errors, e.g. potentially (a * b) / c
    # != a * (b / c). Therefore, if a particular ordering is specified
    # then it should be respected. These issues are dealt with in the
    # binaryoperation handler.
    fortran_precedence = [
        ['.EQV.', 'NEQV'],
        ['.OR.'],
        ['.AND.'],
        ['.NOT.'],
        ['.EQ.', '.NE.', '.LT.', '.LE.', '.GT.', '.GE.', '==', '/=', '<',
         '<=', '>', '>='],
        ['//'],
        ['+', '-'],
        ['*', '/'],
        ['**']]
    for oper_list in fortran_precedence:
        if fortran_operator in oper_list:
            return fortran_precedence.index(oper_list)
    raise KeyError()


class FortranWriter(PSyIRVisitor):
    '''Implements a PSyIR-to-Fortran back end for PSyIR kernel code (not
    currently PSyIR algorithm code which has its own gen method for
    generating Fortran).

    '''

    def _gen_dims(self, symbol):
        '''Given a DataSymbol instance as input, return a list of strings
        representing the symbol's array dimensions.

        :param symbol: the symbol instance.
        :type symbol: :py:class:`psyclone.psyir.symbols.DataSymbol`

        :returns: the Fortran representation of the symbol's dimensions as \
            a list.
        :rtype: list of str

        :raises NotImplementedError: if the format of the dimension is not \
            supported.

        '''
        dims = []
        for index in symbol.shape:
            if isinstance(index, DataNode):
                # literal constant, symbol reference, or computed
                # dimension
                expression = self._visit(index)
                dims.append(expression)
            elif isinstance(index, ArrayType.Extent):
                # unknown extent
                dims.append(":")
            else:
                raise NotImplementedError(
                    "unsupported gen_dims index '{0}'".format(str(index)))
        return dims

    def gen_use(self, symbol, symbol_table):
        ''' Performs consistency checks and then creates and returns the
        Fortran use statement(s) for this ContainerSymbol as required for
        the supplied symbol table. If this symbol has both a wildcard import
        and explicit imports then two use statements are generated. (This
        means that when generating Fortran from PSyIR created from Fortran
        code, we replicate the structure of the original.)

        :param symbol: the container symbol instance.
        :type symbol: :py:class:`psyclone.psyir.symbols.ContainerSymbol`
        :param symbol_table: the symbol table containing this container symbol.
        :type symbol_table: :py:class:`psyclone.psyir.symbols.SymbolTable`

        :returns: the Fortran use statement(s) as a string.
        :rtype: str

        :raises VisitorError: if the symbol argument is not a ContainerSymbol.
        :raises VisitorError: if the symbol_table argument is not a \
                            SymbolTable.
        :raises VisitorError: if the supplied symbol is not in the supplied \
                            SymbolTable.
        :raises VisitorError: if the supplied symbol has the same name as an \
                            entry in the SymbolTable but is a different object.
        '''
        if not isinstance(symbol, ContainerSymbol):
            raise VisitorError(
                "gen_use() expects a ContainerSymbol as its first argument "
                "but got '{0}'".format(type(symbol).__name__))
        if not isinstance(symbol_table, SymbolTable):
            raise VisitorError(
                "gen_use() expects a SymbolTable as its second argument but "
                "got '{0}'".format(type(symbol_table).__name__))
        if symbol.name not in symbol_table:
            raise VisitorError("gen_use() - the supplied symbol ('{0}') is not"
                               " in the supplied SymbolTable.".format(
                                   symbol.name))
        if symbol_table.lookup(symbol.name) is not symbol:
            raise VisitorError(
                "gen_use() - the supplied symbol ('{0}') is not the same "
                "object as the entry with that name in the supplied "
                "SymbolTable.".format(symbol.name))

        # Construct the list of symbol names for the ONLY clause
        only_list = [dsym.name for dsym in
                     symbol_table.imported_symbols(symbol)]

        # Finally construct the use statements for this Container (module)
        if not only_list and not symbol.wildcard_import:
            # We have a "use xxx, only:" - i.e. an empty only list
            return "{0}use {1}, only :\n".format(self._nindent, symbol.name)
        use_stmts = ""
        if only_list:
            use_stmts = "{0}use {1}, only : {2}\n".format(
                self._nindent, symbol.name, ", ".join(sorted(only_list)))
        # It's possible to have both explicit and wildcard imports from the
        # same Fortran module.
        if symbol.wildcard_import:
            use_stmts += "{0}use {1}\n".format(self._nindent, symbol.name)
        return use_stmts

    def gen_vardecl(self, symbol):
        '''Create and return the Fortran variable declaration for this Symbol.

        :param symbol: the symbol instance.
        :type symbol: :py:class:`psyclone.psyir.symbols.DataSymbol`

        :returns: the Fortran variable declaration as a string.
        :rtype: str

        :raises VisitorError: if the symbol does not specify a \
            variable declaration (it is not a local declaration or an \
            argument declaration).
        :raises VisitorError: if the symbol has an array with a shape \
            containing a mixture of DEFERRED and other extents.
        '''
        if not (symbol.is_local or symbol.is_argument):
            raise VisitorError(
                "gen_vardecl requires the symbol '{0}' to have a Local or "
                "an Argument interface but found a '{1}' interface."
                "".format(symbol.name, type(symbol.interface).__name__))

        if isinstance(symbol.datatype, UnknownType):
            if isinstance(symbol.datatype, UnknownFortranType):
                return symbol.datatype.declaration
            # The Fortran backend only handles unknown *Fortran* declarations.
            raise VisitorError(
                "The Fortran backend cannot handle the declaration of a "
                "symbol of '{0}' type.".format(type(symbol.datatype).__name__))

        datatype = gen_datatype(symbol.datatype, symbol.name)
        result = "{0}{1}".format(self._nindent, datatype)
        if ArrayType.Extent.DEFERRED in symbol.shape:
            if not all(dim == ArrayType.Extent.DEFERRED
                       for dim in symbol.shape):
                raise VisitorError(
                    "A Fortran declaration of an allocatable array must have"
                    " the extent of every dimension as 'DEFERRED' but "
                    "symbol '{0}' has shape: {1}.".format(
                        symbol.name, self._gen_dims(symbol)))
            # A 'deferred' array extent means this is an allocatable array
            result += ", allocatable"
        if ArrayType.Extent.ATTRIBUTE in symbol.shape:
            if not all(dim == ArrayType.Extent.ATTRIBUTE
                       for dim in symbol.shape):
                # If we have an 'assumed-size' array then only the last
                # dimension is permitted to have an 'ATTRIBUTE' extent
                if symbol.shape.count(ArrayType.Extent.ATTRIBUTE) != 1 or \
                   symbol.shape[-1] != ArrayType.Extent.ATTRIBUTE:
                    raise VisitorError(
                        "An assumed-size Fortran array must only have its "
                        "last dimension unspecified (as 'ATTRIBUTE') but "
                        "symbol '{0}' has shape: {1}."
                        "".format(symbol.name, self._gen_dims(symbol)))
        dims = self._gen_dims(symbol)
        if dims:
            result += ", dimension({0})".format(",".join(dims))
        intent = gen_intent(symbol)
        if intent:
            result += ", intent({0})".format(intent)
        if symbol.is_constant:
            result += ", parameter"
        result += " :: {0}".format(symbol.name)
        if symbol.is_constant:
            result += " = {0}".format(self._visit(symbol.constant_value))
        result += "\n"
        return result

    def gen_typedecl(self, symbol):
        '''
        Creates a derived-type declaration for the supplied TypeSymbol.

        :param symbol: the derived-type to declare.
        :type symbol: :py:class:`psyclone.psyir.symbols.TypeSymbol`

        :returns: the Fortran declaration of the derived type.
        :rtype: str

        :raises TypeError: if the supplied symbol is of the wrong type.

        '''
        if not isinstance(symbol, TypeSymbol):
            raise VisitorError("wrong")
        result = "{0}type".format(self._nindent)
        if symbol.visibility == Symbol.Visibility.PRIVATE:
            result += ", private"
        result += " :: {0}\n".format(symbol.name)

        self._depth += 1
        for member in symbol.datatype.components.values():
            result += "{0}{1} :: {2}\n".format(self._nindent,
                                               gen_datatype(member.datatype,
                                                            member.name),
                                               member.name)
        self._depth -= 1

        result += "{0}end type {1}\n".format(self._nindent, symbol.name)
        return result

    def gen_routine_access_stmts(self, symbol_table):
        '''
        Creates the accessibility statements (R518) for any routine symbols
        in the supplied symbol table.

        :param symbol_table: the symbol table for which to generate \
                             accessibility statements.
        :type symbol_table: :py:class:`psyclone.psyir.symbols.SymbolTable`

        :returns: the accessibility statements for any routine symbols.
        :rtype: str

        :raises InternalError: if a Routine symbol with an unrecognised \
                               visibility is encountered.
        '''
        public_routines = []
        private_routines = []
        for symbol in symbol_table.symbols:
            if isinstance(symbol, RoutineSymbol):
                # It doesn't matter whether this symbol has a local or global
                # interface - its accessibility in *this* context is determined
                # by the local accessibility statements. e.g. if we are
                # dealing with the declarations in a given module which itself
                # uses a public symbol from some other module, the
                # accessibility of that symbol is determined by the
                # accessibility statements in the current module.
                if symbol.visibility == Symbol.Visibility.PUBLIC:
                    public_routines.append(symbol.name)
                elif symbol.visibility == Symbol.Visibility.PRIVATE:
                    private_routines.append(symbol.name)
                else:
                    raise InternalError(
                        "Unrecognised visibility ('{0}') found for symbol "
                        "'{1}'. Should be either 'Symbol.Visibility.PUBLIC' "
                        "or 'Symbol.Visibility.PRIVATE'.".format(
                            str(symbol.visibility), symbol.name))
        result = "\n"
        if public_routines:
            result += "{0}public :: {1}\n".format(self._nindent,
                                                  ", ".join(public_routines))
        if private_routines:
            result += "{0}private :: {1}\n".format(self._nindent,
                                                   ", ".join(private_routines))
        if len(result) > 1:
            return result
        return ""

    def gen_decls(self, symbol_table, args_allowed=True):
        '''Create and return the Fortran declarations for the supplied
        SymbolTable.

        :param symbol_table: the SymbolTable instance.
        :type symbol: :py:class:`psyclone.psyir.symbols.SymbolTable`
        :param bool args_allowed: if False then one or more argument \
                declarations in symbol_table will cause this method to raise \
                an exception. Defaults to True.

        :returns: the Fortran declarations as a string.
        :rtype: str

        :raises VisitorError: if one of the symbols is a RoutineSymbol \
            which does not have a GlobalInterface or LocalInterface as this \
            is not supported by this backend.
        :raises VisitorError: if args_allowed is False and one or more \
                              argument declarations exist in symbol_table.
        :raises VisitorError: if any symbols representing variables (i.e. \
            not kind parameters) without an explicit declaration or 'use' \
            are encountered.

        '''
        declarations = ""

        if not all([isinstance(symbol.interface, (LocalInterface,
                                                  GlobalInterface))
                    for symbol in symbol_table.symbols
                    if isinstance(symbol, RoutineSymbol)]):
            raise VisitorError(
                "Routine symbols without a global or local interface are not "
                "supported by the Fortran back-end.")

        # Does the symbol table contain any symbols with a deferred
        # interface (i.e. we don't know how they are brought into scope) that
        # are not KIND parameters?
        unresolved_datasymbols = symbol_table.get_unresolved_datasymbols(
            ignore_precision=True)
        if unresolved_datasymbols:
            symbols_txt = ", ".join(
                ["'" + sym + "'" for sym in unresolved_datasymbols])
            raise VisitorError(
                "The following symbols are not explicitly declared or imported"
                " from a module (in the local scope) and are not KIND "
                "parameters: {0}".format(symbols_txt))

        # Fortran requires use statements to be specified before
        # variable declarations. As a convention, this method also
        # declares any argument variables before local variables.

        # 1: Use statements
        for symbol in symbol_table.containersymbols:
            declarations += self.gen_use(symbol, symbol_table)

        # 2: Argument variable declarations
        if symbol_table.argument_datasymbols and not args_allowed:
            raise VisitorError(
                "Arguments are not allowed in this context but this symbol "
                "table contains argument(s): '{0}'."
                "".format([symbol.name for symbol in
                           symbol_table.argument_datasymbols]))
        for symbol in symbol_table.argument_datasymbols:
            declarations += self.gen_vardecl(symbol)

        # 3: Local variable declarations
        for symbol in symbol_table.local_datasymbols:
            declarations += self.gen_vardecl(symbol)

        # 4: Derived-type declarations
        for symbol in symbol_table.local_typesymbols:
            declarations += self.gen_typedecl(symbol)

        # 5: Accessibility statements for routine symbols
        declarations += self.gen_routine_access_stmts(symbol_table)

        return declarations

    def container_node(self, node):
        '''This method is called when a Container instance is found in
        the PSyIR tree.

        A container node is mapped to a module in the Fortran back end.

        :param node: a Container PSyIR node.
        :type node: :py:class:`psyclone.psyir.nodes.Container`

        :returns: the Fortran code as a string.
        :rtype: str

        :raises VisitorError: if the name attribute of the supplied \
        node is empty or None.
        :raises VisitorError: if any of the children of the supplied \
        Container node are not KernelSchedules.

        '''
        if not node.name:
            raise VisitorError("Expected Container node name to have a value.")

        # All children must be KernelSchedules as modules within
        # modules are not supported.
        if not all([isinstance(child, KernelSchedule)
                    for child in node.children]):
            raise VisitorError(
                "The Fortran back-end requires all children of a Container "
                "to be KernelSchedules.")

        result = "{0}module {1}\n".format(self._nindent, node.name)

        self._depth += 1

        # Declare the Container's data and specify that Containers do
        # not allow argument declarations.
        declarations = self.gen_decls(node.symbol_table, args_allowed=False)

        # Get the subroutine statements.
        subroutines = ""
        for child in node.children:
            subroutines += self._visit(child)

        result += (
            "{1}\n"
            "{0}contains\n"
            "{2}\n"
            "".format(self._nindent, declarations, subroutines))

        self._depth -= 1
        result += "{0}end module {1}\n".format(self._nindent, node.name)
        return result

    def kernelschedule_node(self, node):
        '''This method is called when a KernelSchedule instance is found in
        the PSyIR tree.

        The constants_mod module is currently hardcoded into the
        output as it is required for LFRic code. When issue #375 has
        been addressed this module can be added only when required.

        :param node: a KernelSchedule PSyIR node.
        :type node: :py:class:`psyclone.psyir.nodes.KernelSchedule`

        :returns: the Fortran code as a string.
        :rtype: str

        :raises VisitorError: if the name attribute of the supplied \
        node is empty or None.

        '''
        if not node.name:
            raise VisitorError("Expected node name to have a value.")

        args = [symbol.name for symbol in node.symbol_table.argument_list]
        result = (
            "{0}subroutine {1}({2})\n"
            "".format(self._nindent, node.name, ",".join(args)))

        self._depth += 1
        # Declare the kernel data.
        declarations = self.gen_decls(node.symbol_table)
        # Get the executable statements.
        exec_statements = ""
        for child in node.children:
            exec_statements += self._visit(child)
        result += (
            "{0}\n"
            "{1}\n"
            "".format(declarations, exec_statements))

        self._depth -= 1
        result += (
            "{0}end subroutine {1}\n"
            "".format(self._nindent, node.name))

        return result

    def assignment_node(self, node):
        '''This method is called when an Assignment instance is found in the
        PSyIR tree.

        :param node: an Assignment PSyIR node.
        :type node: :py:class:`psyclone.psyGen.Assigment`

        :returns: the Fortran code as a string.
        :rtype: str

        '''
        lhs = self._visit(node.lhs)
        rhs = self._visit(node.rhs)
        result = "{0}{1}={2}\n".format(self._nindent, lhs, rhs)
        return result

    def binaryoperation_node(self, node):
        '''This method is called when a BinaryOperation instance is found in
        the PSyIR tree.

        :param node: a BinaryOperation PSyIR node.
        :type node: :py:class:`psyclone.psyir.nodes.BinaryOperation`

        :returns: the Fortran code as a string.
        :rtype: str

        '''
        lhs = self._visit(node.children[0])
        rhs = self._visit(node.children[1])
        try:
            fort_oper = get_fortran_operator(node.operator)
            if is_fortran_intrinsic(fort_oper):
                # This is a binary intrinsic function.
                return "{0}({1}, {2})".format(fort_oper, lhs, rhs)
            parent = node.parent
            if isinstance(parent, Operation):
                # We may need to enforce precedence
                parent_fort_oper = get_fortran_operator(parent.operator)
                if not is_fortran_intrinsic(parent_fort_oper):
                    # We still may need to enforce precedence
                    if precedence(fort_oper) < precedence(parent_fort_oper):
                        # We need brackets to enforce precedence
                        return "({0} {1} {2})".format(lhs, fort_oper, rhs)
                    if precedence(fort_oper) == precedence(parent_fort_oper):
                        # We still may need to enforce precedence
                        if (isinstance(parent, UnaryOperation) or
                                (isinstance(parent, BinaryOperation) and
                                 parent.children[1] == node)):
                            # We need brackets to enforce precedence
                            # as a) a unary operator is performed
                            # before a binary operator and b) floating
                            # point operations are not actually
                            # associative due to rounding errors.
                            return "({0} {1} {2})".format(lhs, fort_oper, rhs)
            return "{0} {1} {2}".format(lhs, fort_oper, rhs)
        except KeyError:
            raise VisitorError("Unexpected binary op '{0}'."
                               "".format(node.operator))

    def naryoperation_node(self, node):
        '''This method is called when an NaryOperation instance is found in
        the PSyIR tree.

        :param node: an NaryOperation PSyIR node.
        :type node: :py:class:`psyclone.psyir.nodes.NaryOperation`

        :returns: the Fortran code as a string.
        :rtype: str

        :raises VisitorError: if an unexpected N-ary operator is found.

        '''
        arg_list = []
        for child in node.children:
            arg_list.append(self._visit(child))
        try:
            fort_oper = get_fortran_operator(node.operator)
            return "{0}({1})".format(fort_oper, ", ".join(arg_list))
        except KeyError:
            raise VisitorError("Unexpected N-ary op '{0}'".
                               format(node.operator))

    def structurereference_node(self, node):
        '''
        Creates the Fortran for a reference to a derived type.

        :param node: a StructureReference PSyIR node.
        :type node: :py:class:`psyclone.psyir.nodes.StructureReference`

        :returns: the Fortran code.
        :rtype: str

        '''
        result = node.symbol.name
        if node.children[0]:
            result += "%" + self._visit(node.children[0])
        return result

    def arraystructurereference_node(self, node):
        '''
        Creates the Fortran for a reference to an element of an array of
        derived types.

        :param node: a ArrayStructureReference PSyIR node.
        :type node: :py:class:`psyclone.psyir.nodes.ArrayStructureReference`

        :returns: the Fortran code.
        :rtype: str

        '''
        result = node.symbol.name
        # Generate the array reference
        args = []
        for child in node.children[1:]:
            args.append(str(self._visit(child)))
        result += "({0})".format(",".join(args))
        # Append the reference to a member of the derived type (if any)
        if node.children[0]:
            result += "%" + self._visit(node.children[0])
        return result

    def memberreference_node(self, node):
        '''
        Creates the Fortran for a reference to a member of a derived type.

        :param node: a MemberReference PSyIR node.
        :type node: :py:class:`psyclone.psyir.nodes.MemberReference`

        :returns: the Fortran code.
        :rtype: str

        '''
        # This reference is to a component, not a symbol
        result = node.name
        if node.children:
            result += "%" + self._visit(node.children[0])
        return result

    def arraymemberreference_node(self, node):
        '''
        Creates the Fortran for a reference to an array (of intrinsic type)
        that is a member of a derived type.

        :param node: an ArrayMemberReference PSyIR node.
        :type node: :py:class:`psyclone.psyir.nodes.ArrayMemberReference`

        :returns: the Fortran code.
        :rtype: str

        '''
        # TODO this should probably be sorted out by getting the inheritance
        # of ArrayMemberReference right.
        return self.arrayreference_node(node)

        #result = node.component.name
        #if node.children:
        #    result += "%" + self._visit(node.children[0])
        #return result

    def arraystructurememberreference_node(self, node):
        '''
        This method is called when an ArrayStructureMemberReference is found
        in the PSyIR tree, i.e. a member of a derived type that is itself
        an array of derived types.

        :param node: an ArrayStructureMemberReference PSyIR node.
        :type node: \
            :py:class:`psyclone.psyir.nodes.ArrayStructureMemberReference`

        :returns: the Fortran code.
        :rtype: str

        '''
        # Deal with the array reference first. Array indices are stored
        # as children 1, 2, ....
        args = []
        for child in node.children[1:]:
            args.append(str(self._visit(child)))
        result = "{0}({1})".format(node.component.name, ",".join(args))
        # Now add the reference to the component of the array element
        result += "%" + self._visit(node.children[0])
        return result

    def arrayreference_node(self, node):
        '''This method is called when an ArrayReference instance is found
        in the PSyIR tree.

        :param node: an Array PSyIR node.
        :type node: :py:class:`psyclone.psyir.nodes.ArrayReference`

        :returns: the Fortran code as a string.
        :rtype: str

        '''
        args = []
        for child in node.children:
            args.append(str(self._visit(child)))
        result = "{0}({1})".format(node.name, ",".join(args))
        return result

    def range_node(self, node):
        '''This method is called when a Range instance is found in the PSyIR
        tree.

        :param node: a Range PSyIR node.
        :type node: :py:class:`psyclone.psyir.nodes.Range`

        :returns: the Fortran code as a string.
        :rtype: str

        '''
        def _full_extent(node, operator):
            '''Utility function that returns True if the supplied node
            represents the first index of an array dimension (via the LBOUND
            operator) or the last index of an array dimension (via the
            UBOUND operator).

            This function is required as, whilst Fortran supports an
            implicit lower and/or upper bound e.g. a(:), the PSyIR
            does not. Therefore the a(:) example is represented as
            a(lbound(a,1):ubound(a,1):1). In order to output implicit
            upper and/or lower bounds (so that we output e.g. a(:), we
            must therefore recognise when the lbound and/or ubound
            matches the above pattern.

            :param node: the node to check.
            :type node: :py:class:`psyclone.psyir.nodes.Range`
            :param operator: an lbound or ubound operator.
            :type operator: either :py:class:`Operator.LBOUND` or \
                :py:class:`Operator.UBOUND` from \
                :py:class:`psyclone.psyir.nodes.BinaryOperation`

            '''
            my_range = node.parent
            array = my_range.parent
            array_index = array.children.index(my_range) + 1
            # pylint: disable=too-many-boolean-expressions
            if isinstance(node, BinaryOperation) and \
               node.operator == operator and \
               isinstance(node.children[0], Reference) and \
               node.children[0].name == array.name and \
               isinstance(node.children[1], Literal) and \
               node.children[1].datatype.intrinsic == \
               ScalarType.Intrinsic.INTEGER and \
               node.children[1].value == str(array_index):
                return True
            return False

        if _full_extent(node.start, BinaryOperation.Operator.LBOUND):
            # The range starts for the first element in this
            # dimension. This is the default in Fortran so no need to
            # output anything.
            start = ""
        else:
            start = self._visit(node.start)

        if _full_extent(node.stop, BinaryOperation.Operator.UBOUND):
            # The range ends with the last element in this
            # dimension. This is the default in Fortran so no need to
            # output anything.
            stop = ""
        else:
            stop = self._visit(node.stop)
        result = "{0}:{1}".format(start, stop)

        if isinstance(node.step, Literal) and \
           node.step.datatype.intrinsic == ScalarType.Intrinsic.INTEGER and \
           node.step.value == "1":
            # Step is 1. This is the default in Fortran so no need to
            # output any text.
            pass
        else:
            step = self._visit(node.step)
            result += ":{0}".format(step)
        return result

    # pylint: disable=no-self-use
    def literal_node(self, node):
        '''This method is called when a Literal instance is found in the PSyIR
        tree.

        :param node: a Literal PSyIR node.
        :type node: :py:class:`psyclone.psyir.nodes.Literal`

        :returns: the Fortran code as a string.
        :rtype: str

        '''
        if node.datatype.intrinsic == ScalarType.Intrinsic.BOOLEAN:
            # Booleans need to be converted to Fortran format
            result = '.' + node.value + '.'
        elif node.datatype.intrinsic == ScalarType.Intrinsic.CHARACTER:
            result = "'{0}'".format(node.value)
        else:
            result = node.value
        precision = node.datatype.precision
        if isinstance(precision, DataSymbol):
            # A KIND variable has been specified
            if node.datatype.intrinsic == ScalarType.Intrinsic.CHARACTER:
                result = "{0}_{1}".format(precision.name, result)
            else:
                result = "{0}_{1}".format(result, precision.name)
        if isinstance(precision, int):
            # A KIND value has been specified
            if node.datatype.intrinsic == ScalarType.Intrinsic.CHARACTER:
                result = "{0}_{1}".format(precision, result)
            else:
                result = "{0}_{1}".format(result, precision)
        return result

    # pylint: enable=no-self-use
    def ifblock_node(self, node):
        '''This method is called when an IfBlock instance is found in the
        PSyIR tree.

        :param node: an IfBlock PSyIR node.
        :type node: :py:class:`psyclone.psyir.nodes.IfBlock`

        :returns: the Fortran code as a string.
        :rtype: str

        '''
        condition = self._visit(node.children[0])

        self._depth += 1
        if_body = ""
        for child in node.if_body:
            if_body += self._visit(child)
        else_body = ""
        # node.else_body is None if there is no else clause.
        if node.else_body:
            for child in node.else_body:
                else_body += self._visit(child)
        self._depth -= 1

        if else_body:
            result = (
                "{0}if ({1}) then\n"
                "{2}"
                "{0}else\n"
                "{3}"
                "{0}end if\n"
                "".format(self._nindent, condition, if_body, else_body))
        else:
            result = (
                "{0}if ({1}) then\n"
                "{2}"
                "{0}end if\n"
                "".format(self._nindent, condition, if_body))
        return result

    def loop_node(self, node):
        '''This method is called when a Loop instance is found in the
        PSyIR tree.

        :param node: a Loop PSyIR node.
        :type node: :py:class:`psyclone.psyir.nodes.Loop`

        :returns: the loop node converted into a (language specific) string.
        :rtype: str

        '''
        start = self._visit(node.start_expr)
        stop = self._visit(node.stop_expr)
        step = self._visit(node.step_expr)
        variable_name = node.variable.name

        self._depth += 1
        body = ""
        for child in node.loop_body:
            body += self._visit(child)
        self._depth -= 1

        return "{0}do {1} = {2}, {3}, {4}\n"\
               "{5}"\
               "{0}enddo\n".format(self._nindent, variable_name,
                                   start, stop, step, body)

    def unaryoperation_node(self, node):
        '''This method is called when a UnaryOperation instance is found in
        the PSyIR tree.

        :param node: a UnaryOperation PSyIR node.
        :type node: :py:class:`psyclone.psyir.nodes.UnaryOperation`

        :returns: the Fortran code as a string.
        :rtype: str

        :raises VisitorError: if an unexpected Unary op is encountered.

        '''
        content = self._visit(node.children[0])
        try:
            fort_oper = get_fortran_operator(node.operator)
            if is_fortran_intrinsic(fort_oper):
                # This is a unary intrinsic function.
                return "{0}({1})".format(fort_oper, content)
            return "{0}{1}".format(fort_oper, content)
        except KeyError:
            raise VisitorError("Unexpected unary op '{0}'.".format(
                node.operator))

    def return_node(self, _):
        '''This method is called when a Return instance is found in
        the PSyIR tree.

        :param node: a Return PSyIR node.
        :type node: :py:class:`psyclone.psyir.nodes.Return`

        :returns: the Fortran code as a string.
        :rtype: str

        '''
        return "{0}return\n".format(self._nindent)

    def codeblock_node(self, node):
        '''This method is called when a CodeBlock instance is found in the
        PSyIR tree. It returns the content of the CodeBlock as a
        Fortran string, indenting as appropriate.

        At the moment it is not possible to distinguish between a
        codeblock that is one or more full lines (and therefore needs
        a newline added) and a codeblock that is part of a line (and
        therefore does not need a newline). The current implementation
        adds a newline irrespective. This is the subject of issue
        #388.

        :param node: a CodeBlock PSyIR node.
        :type node: :py:class:`psyclone.psyir.nodes.CodeBlock`

        :returns: the Fortran code as a string.
        :rtype: str

        '''
        result = ""
        if node.structure == CodeBlock.Structure.STATEMENT:
            # indent and newlines required
            for ast_node in node.get_ast_nodes:
                result += "{0}{1}\n".format(self._nindent, str(ast_node))
        elif node.structure == CodeBlock.Structure.EXPRESSION:
            for ast_node in node.get_ast_nodes:
                result += str(ast_node)
        else:
            raise VisitorError(
                ("Unsupported CodeBlock Structure '{0}' found."
                 "".format(node.structure)))
        return result

    def nemoinvokeschedule_node(self, node):
        '''A NEMO invoke schedule is the top level node in a PSyIR
        representation of a NEMO program unit (program, subroutine
        etc). It does not represent any code itself so all it needs to
        to is call its children and return the result.

        :param node: a NemoInvokeSchedule PSyIR node.
        :type node: :py:class:`psyclone.nemo.NemoInvokeSchedule`

        :returns: the Fortran code as a string.
        :rtype: str

        '''
        result = ""
        for child in node.children:
            result += self._visit(child)
        return result

    def nemokern_node(self, node):
        '''NEMO kernels are a group of nodes collected into a schedule
        so simply call the nodes in the schedule.

        :param node: a NemoKern PSyIR node.
        :type node: :py:class:`psyclone.nemo.NemoKern`

        :returns: the Fortran code as a string.
        :rtype: str

        '''
        result = ""
        schedule = node.get_kernel_schedule()
        for child in schedule.children:
            result += self._visit(child)
        return result

    def ompdirective_node(self, node):
        '''This method is called when an OMPDirective instance is found in
        the PSyIR tree. It returns the opening and closing directives, and
        the statements in between as a string (depending on the language).

        :param node: a Directive PSyIR node.
        :type node: :py:class:`psyclone.psyGen.Directive`

        :returns: the Fortran code as a string.
        :rtype: str

        '''
        result_list = ["!${0}\n".format(node.begin_string())]
        self._depth += 1
        for child in node.dir_body:
            result_list.append(self._visit(child))
        self._depth -= 1
        result_list.append("!${0}\n".format(node.end_string()))
        return "".join(result_list)

    def call_node(self, node):
        '''Translate the PSyIR call node to Fortran.

        :param node: a Call PSyIR node.
        :type node: :py:class:`psyclone.psyir.nodes.Call`

        :returns: the Fortran code as a string.
        :rtype: str

        '''

        result_list = []
        for child in node.children:
            result_list.append(self._visit(child))
        args = ", ".join(result_list)
        return "{0}call {1}({2})\n".format(self._nindent, node.routine.name,
                                           args)<|MERGE_RESOLUTION|>--- conflicted
+++ resolved
@@ -95,7 +95,6 @@
         return None  # non-Arguments do not have intent
 
 
-<<<<<<< HEAD
 def gen_dims(symbol):
     '''Given a DataSymbol instance as input, return a list of strings
     representing the symbol's array dimensions.
@@ -131,11 +130,6 @@
 def gen_datatype(datatype, name):
     '''Given a DataType instance as input, return the Fortran datatype
     of the symbol including any specific precision properties.
-=======
-def gen_datatype(symbol):
-    '''Given a DataSymbol instance as input, return the datatype of the
-    symbol including any specific precision properties.
->>>>>>> 09373df0
 
     :param symbol: the symbol instance.
     :type symbol: :py:class:`psyclone.psyir.symbols.DataSymbol`
