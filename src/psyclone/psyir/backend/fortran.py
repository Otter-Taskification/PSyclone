--- conflicted
+++ resolved
@@ -44,10 +44,6 @@
 from psyclone.psyir.frontend.fparser2 import Fparser2Reader
 from psyclone.psyir.symbols import DataSymbol, ArgumentInterface
 from psyclone.psyir.backend.visitor import PSyIRVisitor, VisitorError
-<<<<<<< HEAD
-from fparser.two import Fortran2003
-=======
->>>>>>> c80042c3
 
 # The list of Fortran instrinsic functions that we know about (and can
 # therefore distinguish from array accesses). These are taken from
