# BSD 3-Clause License
#
# Copyright (c) 2017-2022, Science and Technology Facilities Council.
# All rights reserved.
#
# Redistribution and use in source and binary forms, with or without
# modification, are permitted provided that the following conditions are met:
#
# * Redistributions of source code must retain the above copyright notice, this
#   list of conditions and the following disclaimer.
#
# * Redistributions in binary form must reproduce the above copyright notice,
#   this list of conditions and the following disclaimer in the documentation
#   and/or other materials provided with the distribution.
#
# * Neither the name of the copyright holder nor the names of its
#   contributors may be used to endorse or promote products derived from
#   this software without specific prior written permission.
#
# THIS SOFTWARE IS PROVIDED BY THE COPYRIGHT HOLDERS AND CONTRIBUTORS
# "AS IS" AND ANY EXPRESS OR IMPLIED WARRANTIES, INCLUDING, BUT NOT
# LIMITED TO, THE IMPLIED WARRANTIES OF MERCHANTABILITY AND FITNESS
# FOR A PARTICULAR PURPOSE ARE DISCLAIMED. IN NO EVENT SHALL THE
# COPYRIGHT HOLDER OR CONTRIBUTORS BE LIABLE FOR ANY DIRECT, INDIRECT,
# INCIDENTAL, SPECIAL, EXEMPLARY, OR CONSEQUENTIAL DAMAGES (INCLUDING,
# BUT NOT LIMITED TO, PROCUREMENT OF SUBSTITUTE GOODS OR SERVICES;
# LOSS OF USE, DATA, OR PROFITS; OR BUSINESS INTERRUPTION) HOWEVER
# CAUSED AND ON ANY THEORY OF LIABILITY, WHETHER IN CONTRACT, STRICT
# LIABILITY, OR TORT (INCLUDING NEGLIGENCE OR OTHERWISE) ARISING IN
# ANY WAY OUT OF THE USE OF THIS SOFTWARE, EVEN IF ADVISED OF THE
# POSSIBILITY OF SUCH DAMAGE.
# -----------------------------------------------------------------------------
# Authors R. W. Ford, A. R. Porter and S. Siso, STFC Daresbury Lab
# Modified I. Kavcic, Met Office
# Author: J. Henrichs, Bureau of Meteorology
# -----------------------------------------------------------------------------

''' This module provides the fparser2 to PSyIR front-end, it follows a
    Visitor Pattern to traverse relevant fparser2 nodes and contains the logic
    to transform each node into the equivalent PSyIR representation.'''

from __future__ import absolute_import
from collections import OrderedDict
import six
from fparser.two import Fortran2003
from fparser.two.utils import walk, BlockBase, StmtBase
from psyclone.errors import InternalError, GenerationError
from psyclone.psyir.nodes import UnaryOperation, BinaryOperation, \
    NaryOperation, Schedule, CodeBlock, IfBlock, Reference, Literal, Loop, \
    Container, Assignment, Return, ArrayReference, Node, Range, \
    KernelSchedule, StructureReference, ArrayOfStructuresReference, \
    Call, Routine, Member, FileContainer, Directive, ArrayMember
from psyclone.psyir.nodes.array_mixin import ArrayMixin
from psyclone.psyir.nodes.array_of_structures_mixin import \
    ArrayOfStructuresMixin
from psyclone.psyir.symbols import SymbolError, DataSymbol, ContainerSymbol, \
    Symbol, ImportInterface, ArgumentInterface, UnresolvedInterface, \
    LocalInterface, ScalarType, ArrayType, DeferredType, UnknownType, \
    UnknownFortranType, StructureType, DataTypeSymbol, RoutineSymbol, \
    SymbolTable, NoType, INTEGER_TYPE

#: The list of Fortran instrinsic functions that we know about (and can
#: therefore distinguish from array accesses). These are taken from
#: fparser.
FORTRAN_INTRINSICS = Fortran2003.Intrinsic_Name.function_names

#: Mapping from Fortran data types to PSyIR types
TYPE_MAP_FROM_FORTRAN = {"integer": ScalarType.Intrinsic.INTEGER,
                         "character": ScalarType.Intrinsic.CHARACTER,
                         "logical": ScalarType.Intrinsic.BOOLEAN,
                         "real": ScalarType.Intrinsic.REAL,
                         "double precision": ScalarType.Intrinsic.REAL}

#: Mapping from Fortran access specifiers to PSyIR visibilities
VISIBILITY_MAP_FROM_FORTRAN = {"public": Symbol.Visibility.PUBLIC,
                               "private": Symbol.Visibility.PRIVATE}

#: Mapping from fparser2 Fortran Literal types to PSyIR types
CONSTANT_TYPE_MAP = {
    Fortran2003.Real_Literal_Constant: ScalarType.Intrinsic.REAL,
    Fortran2003.Logical_Literal_Constant: ScalarType.Intrinsic.BOOLEAN,
    Fortran2003.Char_Literal_Constant: ScalarType.Intrinsic.CHARACTER,
    Fortran2003.Int_Literal_Constant: ScalarType.Intrinsic.INTEGER}

#: Mapping from Fortran intent to PSyIR access type
INTENT_MAPPING = {"in": ArgumentInterface.Access.READ,
                  "out": ArgumentInterface.Access.WRITE,
                  "inout": ArgumentInterface.Access.READWRITE}


def _first_type_match(nodelist, typekind):
    '''Returns the first instance of the specified type in the given
    node list.

    :param list nodelist: list of fparser2 nodes.
    :param type typekind: the fparser2 Type we are searching for.

    :returns: the first instance of the specified type.
    :rtype: instance of typekind

    :raises ValueError: if the list does not contain an object of type \
        typekind.

    '''
    for node in nodelist:
        if isinstance(node, typekind):
            return node
    raise ValueError  # Type not found


def _find_or_create_imported_symbol(location, name, scope_limit=None,
                                    **kargs):
    '''Returns the symbol with the name 'name' from a symbol table
    associated with this node or one of its ancestors.  If a symbol is found
    and the `symbol_type` keyword argument is supplied then the type of the
    existing symbol is compared with the specified type. If it is not already
    an instance of this type, then the symbol is specialised (in place).

    If the symbol is not found and there are no ContainerSymbols with wildcard
    imports then an exception is raised. However, if there are one or more
    ContainerSymbols with wildcard imports (which could therefore be
    bringing the symbol into scope) then a new Symbol with the
    specified visibility but of unknown interface is created and
    inserted in the most local SymbolTable that has such an import.
    The scope_limit variable further limits the symbol table search so
    that the search through ancestor nodes stops when the scope_limit node
    is reached i.e. ancestors of the scope_limit node are not searched.

    :param location: PSyIR node from which to operate.
    :type location: :py:class:`psyclone.psyir.nodes.Node`
    :param str name: the name of the symbol.
    :param scope_limit: optional Node which limits the symbol \
        search space to the symbol tables of the nodes within the \
        given scope. If it is None (the default), the whole \
        scope (all symbol tables in ancestor nodes) is searched \
        otherwise ancestors of the scope_limit node are not \
        searched.
    :type scope_limit: :py:class:`psyclone.psyir.nodes.Node` or \
        `NoneType`

    :returns: the matching symbol.
    :rtype: :py:class:`psyclone.psyir.symbols.Symbol`

    :raises TypeError: if the supplied scope_limit is not a Node.
    :raises ValueError: if the supplied scope_limit node is not an \
        ancestor of the supplied node.
    :raises SymbolError: if no matching symbol is found and there are \
        no ContainerSymbols from which it might be brought into scope.

    '''
    if not isinstance(location, Node):
        raise TypeError(
            "The location argument '{0}' provided to _find_or_create_imported"
            "_symbol() is not of type `Node`.".format(str(location)))

    if scope_limit is not None:
        # Validate the supplied scope_limit
        if not isinstance(scope_limit, Node):
            raise TypeError(
                "The scope_limit argument '{0}' provided to _find_or_"
                "create_imported_symbol() is not of type `Node`."
                "".format(str(scope_limit)))

        # Check that the scope_limit Node is an ancestor of this
        # Reference Node and raise an exception if not.
        mynode = location.parent
        while mynode is not None:
            if mynode is scope_limit:
                # The scope_limit node is an ancestor of the
                # supplied node.
                break
            mynode = mynode.parent
        else:
            # The scope_limit node is not an ancestor of the
            # supplied node so raise an exception.
            raise ValueError(
                "The scope_limit node '{0}' provided to _find_or_create"
                "_imported_symbol() is not an ancestor of this "
                "node '{1}'.".format(str(scope_limit), str(location)))

    # Keep a reference to the most local SymbolTable with a wildcard
    # import in case we need to create a Symbol.
    first_symbol_table = None
    test_node = location

    # Iterate over ancestor Nodes of this Node.
    while test_node:
        # For simplicity, test every Node for the existence of a
        # SymbolTable (rather than checking for the particular
        # Node types which we know to have SymbolTables).
        if hasattr(test_node, 'symbol_table'):
            # This Node does have a SymbolTable.
            symbol_table = test_node.symbol_table

            try:
                # If the name matches a Symbol in this SymbolTable then
                # return the Symbol (after specialising it, if necessary).
                sym = symbol_table.lookup(name, scope_limit=test_node)
                if "symbol_type" in kargs:
                    expected_type = kargs.pop("symbol_type")
                    if not isinstance(sym, expected_type):
                        # The caller specified a sub-class so we need to
                        # specialise the existing symbol.
                        sym.specialise(expected_type, **kargs)
                return sym
            except KeyError:
                # The supplied name does not match any Symbols in
                # this SymbolTable. Does this SymbolTable have any
                # wildcard imports?
                if first_symbol_table is None:
                    for csym in symbol_table.containersymbols:
                        if csym.wildcard_import:
                            first_symbol_table = symbol_table
                            break

        if test_node is scope_limit:
            # The ancestor scope/top-level Node has been reached and
            # nothing has matched.
            break

        # Move on to the next ancestor.
        test_node = test_node.parent

    if first_symbol_table:
        # No symbol found but there are one or more Containers from which
        # it may be being brought into scope. Therefore create a generic
        # Symbol with a deferred interface and add it to the most
        # local SymbolTable with a wildcard import.
        return first_symbol_table.new_symbol(
                name, interface=UnresolvedInterface(), **kargs)

    # All requested Nodes have been checked but there has been no
    # match and there are no wildcard imports so raise an exception.
    raise SymbolError(
        "No Symbol found for name '{0}'.".format(name))


def _check_args(array, dim):
    '''Utility routine used by the _check_bound_is_full_extent and
    _check_array_range_literal functions to check common arguments.

    This routine is only in fparser2.py until #717 is complete as it
    is used to check that array syntax in a where statement is for the
    full extent of the dimension. Once #717 is complete this routine
    can be removed.

    :param array: the node to check.
    :type array: :py:class:`pysclone.psyir.node.array`
    :param int dim: the dimension index to use.

    :raises TypeError: if the supplied arguments are of the wrong type.
    :raises ValueError: if the value of the supplied dim argument is \
        less than 1 or greater than the number of dimensions in the \
        supplied array argument.

    '''
    if not isinstance(array, ArrayMixin):
        raise TypeError(
            f"method _check_args 'array' argument should be some sort of "
            f"array access (i.e. a sub-class of ArrayMixin) but found "
            f"'{type(array).__name__}'.")

    if not isinstance(dim, int):
        raise TypeError(
            "method _check_args 'dim' argument should be an "
            "int type but found '{0}'.".format(type(dim).__name__))
    if dim < 1:
        raise ValueError(
            "method _check_args 'dim' argument should be at "
            "least 1 but found {0}.".format(dim))
    if dim > len(array.children):
        raise ValueError(
            "method _check_args 'dim' argument should be at "
            "most the number of dimensions of the array ({0}) but found "
            "{1}.".format(len(array.children), dim))

    # The first element of the array (index 0) relates to the first
    # dimension (dim 1), so we need to reduce dim by 1.
    if not isinstance(array.indices[dim-1], Range):
        raise TypeError(
            f"method _check_args 'array' argument index '{dim-1}' should be a "
            f"Range type but found '{type(array.indices[dim-1]).__name__}'.")


def _is_bound_full_extent(array, dim, operator):
    '''A Fortran array section with a missing lower bound implies the
    access starts at the first element and a missing upper bound
    implies the access ends at the last element e.g. a(:,:)
    accesses all elements of array a and is equivalent to
    a(lbound(a,1):ubound(a,1),lbound(a,2):ubound(a,2)). The PSyIR
    does not support the shorthand notation, therefore the lbound
    and ubound operators are used in the PSyIR.

    This utility function checks that shorthand lower or upper
    bound Fortran code is captured as longhand lbound and/or
    ubound functions as expected in the PSyIR.

    This routine is only in fparser2.py until #717 is complete as it
    is used to check that array syntax in a where statement is for the
    full extent of the dimension. Once #717 is complete this routine
    can be moved into fparser2_test.py as it is used there in a
    different context.

    :param array: the node to check.
    :type array: :py:class:`pysclone.psyir.nodes.ArrayMixin`
    :param int dim: the dimension index to use.
    :param operator: the operator to check.
    :type operator: \
        :py:class:`psyclone.psyir.nodes.binaryoperation.Operator.LBOUND` \
        or :py:class:`psyclone.psyir.nodes.binaryoperation.Operator.UBOUND`

    :returns: True if the supplied array has the expected properties, \
        otherwise returns False.
    :rtype: bool

    :raises TypeError: if the supplied arguments are of the wrong type.

    '''
    _check_args(array, dim)

    if operator == BinaryOperation.Operator.LBOUND:
        index = 0
    elif operator == BinaryOperation.Operator.UBOUND:
        index = 1
    else:
        raise TypeError(
            "'operator' argument  expected to be LBOUND or UBOUND but "
            "found '{0}'.".format(type(operator).__name__))

    # The first element of the array (index 0) relates to the first
    # dimension (dim 1), so we need to reduce dim by 1.
    bound = array.indices[dim-1].children[index]

    if not isinstance(bound, BinaryOperation):
        return False

    reference = bound.children[0]
    literal = bound.children[1]

    if bound.operator != operator:
        return False

    if (not isinstance(literal, Literal) or
            literal.datatype.intrinsic != ScalarType.Intrinsic.INTEGER or
            literal.value != str(dim)):
        return False

    return isinstance(reference, Reference) and array.is_same_array(reference)


def _is_array_range_literal(array, dim, index, value):
    '''Utility function to check that the supplied array has an integer
    literal at dimension index "dim" and range index "index" with
    value "value".

    The step part of the range node has an integer literal with
    value 1 by default.

    This routine is only in fparser2.py until #717 is complete as it
    is used to check that array syntax in a where statement is for the
    full extent of the dimension. Once #717 is complete this routine
    can be moved into fparser2_test.py as it is used there in a
    different context.

    :param array: the node to check.
    :type array: :py:class:`pysclone.psyir.node.ArrayReference`
    :param int dim: the dimension index to check.
    :param int index: the index of the range to check (0 is the \
        lower bound, 1 is the upper bound and 2 is the step).
    :param int value: the expected value of the literal.

    :raises NotImplementedError: if the supplied argument does not \
        have the required properties.

    :returns: True if the supplied array has the expected properties, \
        otherwise returns False.
    :rtype: bool

    :raises TypeError: if the supplied arguments are of the wrong type.
    :raises ValueError: if the index argument has an incorrect value.

    '''
    _check_args(array, dim)

    if not isinstance(index, int):
        raise TypeError(
            "method _check_array_range_literal 'index' argument should be an "
            "int type but found '{0}'.".format(type(index).__name__))

    if index < 0 or index > 2:
        raise ValueError(
            "method _check_array_range_literal 'index' argument should be "
            "0, 1 or 2 but found {0}.".format(index))

    if not isinstance(value, int):
        raise TypeError(
            "method _check_array_range_literal 'value' argument should be an "
            "int type but found '{0}'.".format(type(value).__name__))

    # The first child of the array (index 0) relates to the first
    # dimension (dim 1), so we need to reduce dim by 1.
    literal = array.children[dim-1].children[index]

    if (isinstance(literal, Literal) and
            literal.datatype.intrinsic == ScalarType.Intrinsic.INTEGER and
            literal.value == str(value)):
        return True
    return False


def _is_range_full_extent(my_range):
    '''Utility function to check whether a Range object is equivalent to a
    ":" in Fortran array notation. The PSyIR representation of "a(:)"
    is "a(lbound(a,1):ubound(a,1):1). Therefore, for array a index 1,
    the lower bound is compared with "lbound(a,1)", the upper bound is
    compared with "ubound(a,1)" and the step is compared with 1.

    If everything is OK then this routine silently returns, otherwise
    an exception is raised by one of the functions
    (_check_bound_is_full_extent or _check_array_range_literal) called by this
    function.

    This routine is only in fparser2.py until #717 is complete as it
    is used to check that array syntax in a where statement is for the
    full extent of the dimension. Once #717 is complete this routine
    can be removed.

    :param my_range: the Range node to check.
    :type my_range: :py:class:`psyclone.psyir.node.Range`

    '''

    array = my_range.parent
    # The array index of this range is determined by its position in
    # the array list (+1 as the index starts from 0 but Fortran
    # dimensions start from 1).
    dim = array.children.index(my_range) + 1
    # Check lower bound
    is_lower = _is_bound_full_extent(
        array, dim, BinaryOperation.Operator.LBOUND)
    # Check upper bound
    is_upper = _is_bound_full_extent(
        array, dim, BinaryOperation.Operator.UBOUND)
    # Check step (index 2 is the step index for the range function)
    is_step = _is_array_range_literal(array, dim, 2, 1)
    return is_lower and is_upper and is_step


def _copy_full_base_reference(node):
    '''
    Given the supplied node, creates a new node with the same access
    apart from the final array access. Such a node is then suitable for use
    as an argument to either e.g. LBOUND or UBOUND.

    e.g. if `node` is an ArrayMember representing the inner access in
    'grid%data(:)' then this routine will return a PSyIR node for
    'grid%data'.

    :param node: the array access. In the case of a structure, this \
                 must be the inner-most part of the access.
    :type node: :py:class:`psyclone.psyir.nodes.Reference` or \
                :py:class:`psyclone.psyir.nodes.Member`

    :returns: the PSyIR for a suitable argument to either LBOUND or \
              UBOUND applied to the supplied `node`.
    :rtype: :py:class:`psyclone.psyir.nodes.Node`

    :raises InternalError: if the supplied node is not an instance of \
                           either Reference or Member.
    '''
    if isinstance(node, Reference):
        return Reference(node.symbol)

    if isinstance(node, Member):
        # We have to take care with derived types:
        # grid(1)%data(:...) becomes
        # grid(1)%data(lbound(grid(1)%data,1):...)
        # N.B. the argument to lbound becomes a Member access rather
        # than an ArrayMember access.
        parent_ref = node.ancestor(Reference, include_self=True)
        # We have to find the location of the supplied node in the
        # StructureReference.
        inner = parent_ref
        depth = 0
        while hasattr(inner, "member") and inner is not node:
            depth += 1
            inner = inner.member
        # Now we take a copy of the full reference and then modify it so
        # that the copy of 'node' is replaced by a Member().
        arg = parent_ref.copy()
        # We use the depth computed for the original reference in order
        # to find the copy of 'node'.
        inner = arg
        for step in range(depth-1):
            inner = inner.member
        # Change the innermost access to be a Member.
        inner.children[0] = Member(node.name, inner)
        return arg

    raise InternalError(
        "The supplied node must be an instance of either Reference "
        "or Member but got '{0}'.".format(type(node).__name__))


def _kind_find_or_create(name, symbol_table):
    '''
    Utility method that returns a Symbol representing the named KIND
    parameter. If the supplied Symbol Table (or one of its ancestors)
    does not contain an appropriate entry then one is created. If it does
    contain a matching entry then it must be either a Symbol or a
    DataSymbol.

    If it is a DataSymbol then it must have a datatype of
    'integer', 'deferred' or 'unknown'. If it is deferred then the fact
    that we now know that this Symbol represents a KIND parameter means we
    can change the datatype to be 'integer'.

    If the existing symbol is a generic Symbol then it is replaced with
    a new DataSymbol of type 'integer'.

    :param str name: the name of the variable holding the KIND value.
    :param symbol_table: the Symbol Table associated with the code being \
                         processed.
    :type symbol_table: :py:class:`psyclone.psyir.symbols.SymbolTable`

    :returns: the Symbol representing the KIND parameter.
    :rtype: :py:class:`psyclone.psyir.symbols.DataSymbol`

    :raises TypeError: if the symbol table already contains an entry for \
            `name` but it is not an instance of Symbol or DataSymbol.
    :raises TypeError: if the symbol table already contains a DataSymbol \
            for `name` and its datatype is not 'integer' or 'deferred'.

    '''
    lower_name = name.lower()

    try:
        kind_symbol = symbol_table.lookup(lower_name)
        # pylint: disable=unidiomatic-typecheck
        if type(kind_symbol) == Symbol:
            # There is an existing entry but it's only a generic Symbol
            # so we need to replace it with a DataSymbol of integer type.
            # Since the lookup() above looks through *all* ancestor symbol
            # tables, we have to find precisely which table the existing
            # Symbol is in.
            table = kind_symbol.find_symbol_table(symbol_table.node)
            new_symbol = DataSymbol(lower_name,
                                    default_integer_type(),
                                    visibility=kind_symbol.visibility,
                                    interface=kind_symbol.interface)
            table.swap(kind_symbol, new_symbol)
            kind_symbol = new_symbol
        elif isinstance(kind_symbol, DataSymbol):

            if not (isinstance(kind_symbol.datatype,
                               (UnknownType, DeferredType)) or
                    (isinstance(kind_symbol.datatype, ScalarType) and
                     kind_symbol.datatype.intrinsic ==
                     ScalarType.Intrinsic.INTEGER)):
                raise TypeError(
                    "SymbolTable already contains a DataSymbol for "
                    "variable '{0}' used as a kind parameter but it is not"
                    "a 'deferred', 'unknown' or 'scalar integer' type.".
                    format(lower_name))
            # A KIND parameter must be of type integer so set it here if it
            # was previously 'deferred'. We don't know what precision this is
            # so set it to the default.
            if isinstance(kind_symbol.datatype, DeferredType):
                kind_symbol.datatype = default_integer_type()
        else:
            raise TypeError(
                "A symbol representing a kind parameter must be an "
                "instance of either a Symbol or a DataSymbol. However, "
                "found an entry of type '{0}' for variable '{1}'.".format(
                    type(kind_symbol).__name__, lower_name))
    except KeyError:
        # The SymbolTable does not contain an entry for this kind parameter
        # so create one. We specify an UnresolvedInterface as we don't
        # currently know how this symbol is brought into scope.
        kind_symbol = DataSymbol(lower_name, default_integer_type(),
                                 visibility=symbol_table.default_visibility,
                                 interface=UnresolvedInterface())
        symbol_table.add(kind_symbol)
    return kind_symbol


def default_precision(_):
    '''Returns the default precision specified by the front end. This is
    currently always set to undefined irrespective of the datatype but
    could be read from a config file in the future. The unused
    argument provides the name of the datatype. This name will allow a
    future implementation of this method to choose different default
    precisions for different datatypes if required.

    There are alternative options for setting a default precision,
    such as:

    1) The back-end sets the default precision in a similar manner
    to this routine.
    2) A PSyIR transformation is used to set default precision.

    This routine is primarily here as a placeholder and could be
    replaced by an alternative solution, see issue #748.

    :returns: the default precision for the supplied datatype name.
    :rtype: :py:class:`psyclone.psyir.symbols.scalartype.Precision`

    '''
    return ScalarType.Precision.UNDEFINED


def default_integer_type():
    '''Returns the default integer datatype specified by the front end.

    :returns: the default integer datatype.
    :rtype: :py:class:`psyclone.psyir.symbols.ScalarType`

    '''
    return ScalarType(ScalarType.Intrinsic.INTEGER,
                      default_precision(ScalarType.Intrinsic.INTEGER))


def default_real_type():
    '''Returns the default real datatype specified by the front end.

    :returns: the default real datatype.
    :rtype: :py:class:`psyclone.psyir.symbols.ScalarType`

    '''
    return ScalarType(ScalarType.Intrinsic.REAL,
                      default_precision(ScalarType.Intrinsic.REAL))


def get_literal_precision(fparser2_node, psyir_literal_parent):
    '''Takes a Fortran2003 literal node as input and returns the
    appropriate PSyIR precision type for that node. Adds a deferred
    type DataSymbol in the SymbolTable if the precision is given by an
    undefined symbol.

    :param fparser2_node: the fparser2 literal node.
    :type fparser2_node: :py:class:`Fortran2003.Real_Literal_Constant` or \
        :py:class:`Fortran2003.Logical_Literal_Constant` or \
        :py:class:`Fortran2003.Char_Literal_Constant` or \
        :py:class:`Fortran2003.Int_Literal_Constant`
    :param psyir_literal_parent: the PSyIR node that will be the \
        parent of the PSyIR literal node that will be created from the \
        fparser2 node information.
    :type psyir_literal_parent: :py:class:`psyclone.psyir.nodes.Node`

    :returns: the PSyIR Precision of this literal value.
    :rtype: :py:class:`psyclone.psyir.symbols.DataSymbol`, int or \
        :py:class:`psyclone.psyir.symbols.ScalarType.Precision`

    :raises InternalError: if the arguments are of the wrong type.
    :raises InternalError: if there's no symbol table associated with \
                           `psyir_literal_parent` or one of its ancestors.

    '''
    if not isinstance(fparser2_node,
                      (Fortran2003.Real_Literal_Constant,
                       Fortran2003.Logical_Literal_Constant,
                       Fortran2003.Char_Literal_Constant,
                       Fortran2003.Int_Literal_Constant)):
        raise InternalError(
            "Unsupported literal type '{0}' found in get_literal_precision."
            "".format(type(fparser2_node).__name__))
    if not isinstance(psyir_literal_parent, Node):
        raise InternalError(
            "Expecting argument psyir_literal_parent to be a PSyIR Node but "
            "found '{0}' in get_literal_precision."
            "".format(type(psyir_literal_parent).__name__))
    precision_name = fparser2_node.items[1]
    if not precision_name:
        # Precision may still be specified by the exponent in a real literal
        if isinstance(fparser2_node, Fortran2003.Real_Literal_Constant):
            precision_value = fparser2_node.items[0]
            if "d" in precision_value.lower():
                return ScalarType.Precision.DOUBLE
            if "e" in precision_value.lower():
                return ScalarType.Precision.SINGLE
        # Return the default precision
        try:
            data_name = CONSTANT_TYPE_MAP[type(fparser2_node)]
        except KeyError:
            raise NotImplementedError(
                "Could not process {0}. Only 'real', 'integer', "
                "'logical' and 'character' intrinsic types are "
                "supported.".format(type(fparser2_node).__name__))
        return default_precision(data_name)
    try:
        # Precision is specified as an integer
        return int(precision_name)
    except ValueError:
        # Precision is not an integer so should be a kind symbol
        # PSyIR stores names as lower case.
        precision_name = precision_name.lower()
        # Find the closest symbol table
        try:
            symbol_table = psyir_literal_parent.scope.symbol_table
        except SymbolError as err:
            # No symbol table found. This should never happen in
            # normal usage but could occur if a test constructs a
            # PSyIR without a Schedule.
            six.raise_from(InternalError(
                "Failed to find a symbol table to which to add the kind "
                "symbol '{0}'.".format(precision_name)), err)
        return _kind_find_or_create(precision_name, symbol_table)


def _process_routine_symbols(module_ast, symbol_table, visibility_map):
    '''
    Examines the supplied fparser2 parse tree for a module and creates
    RoutineSymbols for every routine (function or subroutine) that it
    contains.

    :param module_ast: fparser2 parse tree for module.
    :type module_ast: :py:class:`fparser.two.Fortran2003.Program`
    :param symbol_table: the SymbolTable to which to add the symbols.
    :type symbol_table: :py:class:`psyclone.psyir.symbols.SymbolTable`
    :param visibility_map: dict of symbol names with explicit visibilities.
    :type visibility_map: dict with symbol names as keys and visibilities as \
                          values
    '''
    routines = walk(module_ast, (Fortran2003.Subroutine_Subprogram,
                                 Fortran2003.Function_Subprogram))
    # A subroutine has no type but a function does. However, we don't know what
    # it is at this stage so we give all functions a DeferredType.
    # TODO #1314 extend the frontend to ensure that the type of a Routine's
    # return_symbol matches the type of the associated RoutineSymbol.
    type_map = {Fortran2003.Subroutine_Subprogram: NoType(),
                Fortran2003.Function_Subprogram: DeferredType()}
    for routine in routines:
        name = str(routine.children[0].children[1]).lower()
        vis = visibility_map.get(name, symbol_table.default_visibility)
        # This routine is defined within this scoping unit and therefore has a
        # local interface.
        rsymbol = RoutineSymbol(name, type_map[type(routine)], visibility=vis,
                                interface=LocalInterface())
        symbol_table.add(rsymbol)


def _process_access_spec(attr):
    '''
    Converts from an fparser2 Access_Spec node to a PSyIR visibility.

    :param attr: the fparser2 AST node to process.
    :type attr: :py:class:`fparser.two.Fortran2003.Access_Spec`

    :return: the PSyIR visibility corresponding to the access spec.
    :rtype: :py:class:`psyclone.psyir.Symbol.Visibility`

    :raises InternalError: if an invalid access specification is found.

    '''
    try:
        return VISIBILITY_MAP_FROM_FORTRAN[attr.string.lower()]
    except KeyError as err:
        six.raise_from(InternalError("Unexpected Access Spec attribute '{0}'.".
                                     format(str(attr))), err)


def _create_struct_reference(parent, base_ref, base_symbol, members,
                             indices):
    '''
    Utility to create a StructureReference or ArrayOfStructuresReference. Any
    PSyIR nodes in the supplied lists of members and indices are copied
    when making the new node.

    :param parent: Parent node of the PSyIR node we are constructing.
    :type parent: :py:class:`psyclone.psyir.nodes.Node`
    :param type base_ref: the type of Reference to create.
    :param base_symbol: the Symbol that the reference is to.
    :type base_symbol: :py:class:`psyclone.psyir.symbols.Symbol`
    :param members: the component(s) of the structure that are being accessed.\
        Any components that are array references must provide the name of the \
        array and a list of DataNodes describing which part of it is accessed.
    :type members: list of str or 2-tuples containing (str, \
        list of nodes describing array access)
    :param indices: a list of Nodes describing the array indices for \
        the base reference (if any).
    :type indices: list of :py:class:`psyclone.psyir.nodes.Node`

    :raises InternalError: if any element in the `members` list is not a \
        str or tuple or if `indices` are supplied for a StructureReference \
        or *not* supplied for an ArrayOfStructuresReference.
    :raises NotImplementedError: if `base_ref` is not a StructureReference or \
        an ArrayOfStructuresReference.

    '''
    # Ensure we create a copy of any References within the list of
    # members making up this structure access.
    new_members = []
    for member in members:
        if isinstance(member, six.string_types):
            new_members.append(member)
        elif isinstance(member, tuple):
            # Second member of the tuple is a list of index expressions
            new_members.append((member[0], [kid.copy() for kid in member[1]]))
        else:
            raise InternalError(
                "List of members must contain only strings or tuples "
                "but found entry of type '{0}'".format(type(member).__name__))
    if base_ref is StructureReference:
        if indices:
            raise InternalError(
                "Creating a StructureReference but array indices have been "
                "supplied ({0}) which makes no sense.".format(indices))
        return base_ref.create(base_symbol, new_members, parent=parent)
    if base_ref is ArrayOfStructuresReference:
        if not indices:
            raise InternalError(
                "Cannot create an ArrayOfStructuresReference without one or "
                "more index expressions but the 'indices' argument is empty.")
        return base_ref.create(base_symbol, [idx.copy() for idx in indices],
                               new_members, parent=parent)

    raise NotImplementedError(
        "Cannot create structure reference for type '{0}' - expected either "
        "StructureReference or ArrayOfStructuresReference.".format(base_ref))


class Fparser2Reader(object):
    '''
    Class to encapsulate the functionality for processing the fparser2 AST and
    convert the nodes to PSyIR.
    '''

    unary_operators = OrderedDict([
        ('+', UnaryOperation.Operator.PLUS),
        ('-', UnaryOperation.Operator.MINUS),
        ('.not.', UnaryOperation.Operator.NOT),
        ('abs', UnaryOperation.Operator.ABS),
        ('ceiling', UnaryOperation.Operator.CEIL),
        ('exp', UnaryOperation.Operator.EXP),
        ('log', UnaryOperation.Operator.LOG),
        ('log10', UnaryOperation.Operator.LOG10),
        ('sin', UnaryOperation.Operator.SIN),
        ('asin', UnaryOperation.Operator.ASIN),
        ('cos', UnaryOperation.Operator.COS),
        ('acos', UnaryOperation.Operator.ACOS),
        ('tan', UnaryOperation.Operator.TAN),
        ('atan', UnaryOperation.Operator.ATAN),
        ('sqrt', UnaryOperation.Operator.SQRT),
        ('sum', UnaryOperation.Operator.SUM),
        ('real', UnaryOperation.Operator.REAL),
        ('nint', UnaryOperation.Operator.NINT),
        ('int', UnaryOperation.Operator.INT)])

    binary_operators = OrderedDict([
        ('+', BinaryOperation.Operator.ADD),
        ('-', BinaryOperation.Operator.SUB),
        ('*', BinaryOperation.Operator.MUL),
        ('/', BinaryOperation.Operator.DIV),
        ('**', BinaryOperation.Operator.POW),
        ('==', BinaryOperation.Operator.EQ),
        ('.eq.', BinaryOperation.Operator.EQ),
        ('/=', BinaryOperation.Operator.NE),
        ('.ne.', BinaryOperation.Operator.NE),
        ('<=', BinaryOperation.Operator.LE),
        ('.le.', BinaryOperation.Operator.LE),
        ('<', BinaryOperation.Operator.LT),
        ('.lt.', BinaryOperation.Operator.LT),
        ('>=', BinaryOperation.Operator.GE),
        ('.ge.', BinaryOperation.Operator.GE),
        ('>', BinaryOperation.Operator.GT),
        ('.gt.', BinaryOperation.Operator.GT),
        ('.and.', BinaryOperation.Operator.AND),
        ('.or.', BinaryOperation.Operator.OR),
        ('dot_product', BinaryOperation.Operator.DOT_PRODUCT),
        ('int', BinaryOperation.Operator.INT),
        ('real', BinaryOperation.Operator.REAL),
        ('sign', BinaryOperation.Operator.SIGN),
        ('size', BinaryOperation.Operator.SIZE),
        ('sum', BinaryOperation.Operator.SUM),
        ('lbound', BinaryOperation.Operator.LBOUND),
        ('ubound', BinaryOperation.Operator.UBOUND),
        ('max', BinaryOperation.Operator.MAX),
        ('min', BinaryOperation.Operator.MIN),
        ('mod', BinaryOperation.Operator.REM),
        ('matmul', BinaryOperation.Operator.MATMUL),
        ('transfer', BinaryOperation.Operator.CAST)])

    nary_operators = OrderedDict([
        ('max', NaryOperation.Operator.MAX),
        ('min', NaryOperation.Operator.MIN),
        ('sum', NaryOperation.Operator.SUM)])

    def __init__(self):
        from fparser.two import utils
        # Map of fparser2 node types to handlers (which are class methods)
        self.handlers = {
            Fortran2003.Assignment_Stmt: self._assignment_handler,
            Fortran2003.Data_Ref: self._data_ref_handler,
            Fortran2003.Function_Subprogram: self._subroutine_handler,
            Fortran2003.Name: self._name_handler,
            Fortran2003.Parenthesis: self._parenthesis_handler,
            Fortran2003.Part_Ref: self._part_ref_handler,
            Fortran2003.Subscript_Triplet: self._subscript_triplet_handler,
            Fortran2003.If_Stmt: self._if_stmt_handler,
            utils.NumberBase: self._number_handler,
            Fortran2003.Int_Literal_Constant: self._number_handler,
            Fortran2003.Char_Literal_Constant: self._char_literal_handler,
            Fortran2003.Logical_Literal_Constant: self._bool_literal_handler,
            utils.BinaryOpBase: self._binary_op_handler,
            Fortran2003.End_Do_Stmt: self._ignore_handler,
            Fortran2003.End_Subroutine_Stmt: self._ignore_handler,
            Fortran2003.If_Construct: self._if_construct_handler,
            Fortran2003.Case_Construct: self._case_construct_handler,
            Fortran2003.Return_Stmt: self._return_handler,
            Fortran2003.UnaryOpBase: self._unary_op_handler,
            Fortran2003.Block_Nonlabel_Do_Construct:
                self._do_construct_handler,
            Fortran2003.Intrinsic_Function_Reference: self._intrinsic_handler,
            Fortran2003.Where_Construct: self._where_construct_handler,
            Fortran2003.Where_Stmt: self._where_construct_handler,
            Fortran2003.Call_Stmt: self._call_handler,
            Fortran2003.Subroutine_Subprogram: self._subroutine_handler,
            Fortran2003.Module: self._module_handler,
            Fortran2003.Main_Program: self._main_program_handler,
            Fortran2003.Program: self._program_handler,
        }

    @staticmethod
    def nodes_to_code_block(parent, fp2_nodes):
        '''Create a CodeBlock for the supplied list of fparser2 nodes and then
        wipe the list. A CodeBlock is a node in the PSyIR (Schedule)
        that represents a sequence of one or more Fortran statements
        and/or expressions which PSyclone does not attempt to handle.

        :param parent: Node in the PSyclone AST to which to add this code \
                       block.
        :type parent: :py:class:`psyclone.psyir.nodes.Node`
        :param fp2_nodes: list of fparser2 AST nodes constituting the \
                          code block.
        :type fp2_nodes: list of :py:class:`fparser.two.utils.Base`

        :returns: a CodeBlock instance.
        :rtype: :py:class:`psyclone.CodeBlock`

        '''
        if not fp2_nodes:
            return None

        # Determine whether this code block is a statement or an
        # expression. Statements always have a `Schedule` as parent
        # and expressions do not. The only unknown at this point are
        # directives whose structure are in discussion. Therefore, for
        # the moment, an exception is raised if a directive is found
        # as a parent.
        if isinstance(parent, (Schedule, Container)):
            structure = CodeBlock.Structure.STATEMENT
        elif isinstance(parent, Directive):
            raise InternalError(
                "Fparser2Reader:nodes_to_code_block: A CodeBlock with "
                "a Directive as parent is not yet supported.")
        else:
            structure = CodeBlock.Structure.EXPRESSION

        code_block = CodeBlock(fp2_nodes, structure, parent=parent)
        parent.addchild(code_block)
        del fp2_nodes[:]
        return code_block

    @staticmethod
    def _create_schedule(name):
        '''
        Create an empty KernelSchedule.

        :param str name: Name of the subroutine represented by the kernel.

        :returns: New KernelSchedule empty object.
        :rtype: py:class:`psyclone.psyir.nodes.KernelSchedule`

        '''
        return KernelSchedule(name)

    def generate_psyir(self, parse_tree):
        '''Translate the supplied fparser2 parse_tree into PSyIR.

        :param parse_tree: the supplied fparser2 parse tree.
        :type parse_tree: :py:class:`fparser.two.Fortran2003.Program`

        :returns: PSyIR representation of the supplied fparser2 parse_tree.
        :rtype: :py:class:`psyclone.psyir.nodes.Container` or \
            :py:class:`psyclone.psyir.nodes.Routine`

        :raises GenerationError: if the root of the supplied fparser2 \
            parse tree is not a Program.

        '''
        if not isinstance(parse_tree, Fortran2003.Program):
            raise GenerationError(
                "The Fparser2Reader generate_psyir method expects the root of "
                "the supplied fparser2 tree to be a Program, but found '{0}'"
                "".format(type(parse_tree).__name__))
        node = Container("dummy")
        self.process_nodes(node, [parse_tree])
        result = node.children[0]
        return result.detach()

    def generate_container(self, module_ast):
        '''
        Create a Container from the supplied fparser2 module AST.

        :param module_ast: fparser2 AST of the full module.
        :type module_ast: :py:class:`fparser.two.Fortran2003.Program`

        :returns: PSyIR container representing the given module_ast or None \
                  if there's no module in the parse tree.
        :rtype: :py:class:`psyclone.psyir.nodes.Container`

        :raises GenerationError: unable to generate a Container from the \
                                 provided fpaser2 parse tree.
        '''
        # Assume just 1 or 0 Fortran module definitions in the file
        modules = walk(module_ast, Fortran2003.Module_Stmt)
        if len(modules) > 1:
            raise GenerationError(
                "Could not process {0}. Just one module definition per file "
                "supported.".format(str(module_ast)))
        if not modules:
            return None

        module = modules[0].parent
        mod_name = str(modules[0].children[1])

        # Create a container to capture the module information
        new_container = Container(mod_name)

        # Search for any accessibility statements (e.g. "PUBLIC :: my_var") to
        # determine the default accessibility of symbols as well as identifying
        # those that are explicitly declared as public or private.
        (default_visibility, visibility_map) = self.process_access_statements(
            module)
        new_container.symbol_table.default_visibility = default_visibility

        # Create symbols for all routines defined within this module
        _process_routine_symbols(module_ast, new_container.symbol_table,
                                 visibility_map)

        # Parse the declarations if it has any
        for child in module.children:
            if isinstance(child, Fortran2003.Specification_Part):
                try:
                    self.process_declarations(new_container, child.children,
                                              [], visibility_map)
                except SymbolError as err:
                    six.raise_from(SymbolError(
                        "Error when generating Container for module '{0}': "
                        "{1}".format(mod_name, err.args[0])), err)
                break

        return new_container

    def generate_schedule(self, name, module_ast, container=None):
        '''Create a Schedule from the supplied fparser2 AST.

        TODO #737. Currently this routine is also used to create a
        NemoInvokeSchedule from NEMO source code (hence the optional,
        'container' argument).  This routine needs re-naming and
        re-writing so that it *only* creates the PSyIR for a
        subroutine.

        :param str name: name of the subroutine represented by the kernel.
        :param module_ast: fparser2 AST of the full module where the kernel \
                           code is located.
        :type module_ast: :py:class:`fparser.two.Fortran2003.Program`
        :param container: the parent Container node associated with this \
                          Schedule (if any).
        :type container: :py:class:`psyclone.psyir.nodes.Container`

        :returns: PSyIR schedule representing the kernel.
        :rtype: :py:class:`psyclone.psyir.nodes.KernelSchedule`

        :raises GenerationError: unable to generate a kernel schedule from \
                                 the provided fpaser2 parse tree.

        '''
        new_schedule = self._create_schedule(name)

        routines = walk(module_ast, (Fortran2003.Subroutine_Subprogram,
                                     Fortran2003.Main_Program,
                                     Fortran2003.Function_Subprogram))
        for routine in routines:
            if isinstance(routine, Fortran2003.Function_Subprogram):
                # TODO fparser/#225 Function_Stmt does not have a get_name()
                # method. Once it does we can remove this branch.
                routine_name = str(routine.children[0].children[1])
            else:
                routine_name = str(routine.children[0].get_name())
            if routine_name == name:
                subroutine = routine
                break
        else:
            raise GenerationError("Unexpected kernel AST. Could not find "
                                  "subroutine: {0}".format(name))

        # Check whether or not we need to create a Container for this schedule
        # TODO #737 this routine should just be creating a Subroutine, not
        # attempting to create a Container too. Perhaps it should be passed
        # a reference to the parent Container object.
        if not container:
            # Is the routine enclosed within a module?
            current = subroutine.parent
            while current:
                if isinstance(current, Fortran2003.Module):
                    # We have a parent module so create a Container
                    container = self.generate_container(current)
                    break
                current = current.parent
        if container:
            container.children.append(new_schedule)

        try:
            sub_spec = _first_type_match(subroutine.content,
                                         Fortran2003.Specification_Part)
            decl_list = sub_spec.content
            # TODO this if test can be removed once fparser/#211 is fixed
            # such that routine arguments are always contained in a
            # Dummy_Arg_List, even if there's only one of them.
            from fparser.two.Fortran2003 import Dummy_Arg_List
            if isinstance(subroutine, Fortran2003.Subroutine_Subprogram) and \
               isinstance(subroutine.children[0].children[2], Dummy_Arg_List):
                arg_list = subroutine.children[0].children[2].children
            else:
                # Routine has no arguments
                arg_list = []
        except ValueError:
            # Subroutine without declarations, continue with empty lists.
            decl_list = []
            arg_list = []
        finally:
            self.process_declarations(new_schedule, decl_list, arg_list)

        try:
            sub_exec = _first_type_match(subroutine.content,
                                         Fortran2003.Execution_Part)
        except ValueError:
            pass
        else:
            self.process_nodes(new_schedule, sub_exec.content)

        return new_schedule

    @staticmethod
    def _parse_dimensions(dimensions, symbol_table):
        '''
        Parse the fparser dimension attribute into a shape list. Each entry of
        this list is either None (if the extent is unknown) or a 2-tuple
        containing the lower and upper bound of that dimension. If any of the
        symbols encountered are instances of the generic Symbol class, they are
        specialised (in place) and become instances of DataSymbol with
        DeferredType.

        :param dimensions: fparser dimension attribute.
        :type dimensions: \
            :py:class:`fparser.two.Fortran2003.Dimension_Attr_Spec`
        :param symbol_table: symbol table of the declaration context.
        :type symbol_table: :py:class:`psyclone.psyir.symbols.SymbolTable`

        :returns: shape of the attribute in column-major order (leftmost \
            index is contiguous in memory). Each entry represents an array \
            dimension. If it is 'None' the extent of that dimension is \
            unknown, otherwise it holds a 2-tuple with the upper and lower \
            bounds of the dimension. If it is an empty list then the symbol \
            represents a scalar.
        :rtype: list of NoneType or 2-tuples of \
                :py:class:`psyclone.psyir.nodes.DataNode`

        :raises NotImplementedError: if anything other than scalar, integer \
            literals or symbols are encounted in the dimensions list.

        '''
        def _process_bound(bound_expr):
            '''Process the supplied fparser2 parse tree for the upper/lower
            bound of a dimension in an array declaration.

            :param bound_expr: fparser2 parse tree for lower/upper bound.
            :type bound_expr: :py:class:`fparser.two.utils.Base`

            :returns: PSyIR for the bound.
            :rtype: :py:class:`psyclone.psyir.nodes.DataNode`

            :raises NotImplementedError: if an unsupported form of array \
                                         bound is found.
            '''
            if isinstance(bound_expr, Fortran2003.Int_Literal_Constant):
                return Literal(bound_expr.items[0], INTEGER_TYPE)

            if isinstance(bound_expr, Fortran2003.Name):
                # Fortran does not regulate the order in which variables
                # may be declared so it's possible for the shape
                # specification of an array to reference variables that
                # come later in the list of declarations. The reference
                # may also be to a symbol present in a parent symbol table
                # (e.g. if the variable is declared in an outer, module
                # scope).
                dim_name = bound_expr.string.lower()
                try:
                    sym = symbol_table.lookup(dim_name)
                    # pylint: disable=unidiomatic-typecheck
                    if type(sym) == Symbol:
                        # An entry for this symbol exists but it's only a
                        # generic Symbol and we now know it must be a
                        # DataSymbol.
                        sym.specialise(DataSymbol, datatype=DeferredType())
                    elif isinstance(sym.datatype, (UnknownType,
                                                   DeferredType)):
                        # Allow symbols of Unknown/DeferredType.
                        pass
                    elif not (isinstance(sym.datatype, ScalarType) and
                              sym.datatype.intrinsic ==
                              ScalarType.Intrinsic.INTEGER):
                        # It's not of Unknown/DeferredType and it's not an
                        # integer scalar.
                        raise NotImplementedError()
                except KeyError:
                    # We haven't seen this symbol before so create a new
                    # one with a deferred interface (since we don't
                    # currently know where it is declared).
                    sym = DataSymbol(dim_name, default_integer_type(),
                                     interface=UnresolvedInterface())
                    symbol_table.add(sym)
                return Reference(sym)

            raise NotImplementedError()

        one = Literal("1", INTEGER_TYPE)
        shape = []
        # Traverse shape specs in Depth-first-search order
        for dim in walk(dimensions, (Fortran2003.Assumed_Shape_Spec,
                                     Fortran2003.Explicit_Shape_Spec,
                                     Fortran2003.Assumed_Size_Spec)):

            if isinstance(dim, Fortran2003.Assumed_Shape_Spec):
                shape.append(None)

            elif isinstance(dim, Fortran2003.Explicit_Shape_Spec):
                try:
                    upper = _process_bound(dim.items[1])
                    if dim.items[0]:
                        lower = _process_bound(dim.items[0])
                        shape.append((lower, upper))
                    else:
                        # Lower bound defaults to 1 in Fortran
                        shape.append((one.copy(), upper))
                except NotImplementedError as err:
                    six.raise_from(NotImplementedError(
                        "Could not process {0}. Only scalar integer literals"
                        " or symbols are supported for explicit-shape array "
                        "declarations.".format(dimensions)), err)

            elif isinstance(dim, Fortran2003.Assumed_Size_Spec):
                raise NotImplementedError(
                    "Could not process {0}. Assumed-size arrays"
                    " are not supported.".format(dimensions))

            else:
                raise InternalError(
                    "Reached end of loop body and array-shape specification "
                    "{0} has not been handled.".format(type(dim)))

        return shape

    @staticmethod
    def process_access_statements(nodes):
        '''
        Search the supplied list of fparser2 nodes (which must represent a
        complete Specification Part) for any accessibility
        statements (e.g. "PUBLIC :: my_var") to determine the default
        visibility of symbols as well as identifying those that are
        explicitly declared as public or private.

        :param nodes: nodes in the fparser2 parse tree describing a \
                      Specification Part that will be searched.
        :type nodes: list of :py:class:`fparser.two.utils.Base`

        :returns: default visibility of symbols within the current scoping \
            unit and dict of symbol names with explicit visibilities.
        :rtype: 2-tuple of (:py:class:`psyclone.symbols.Symbol.Visibility`, \
                dict)

        :raises InternalError: if an accessibility attribute which is not \
            'public' or 'private' is encountered.
        :raises GenerationError: if the parse tree is found to contain more \
            than one bare accessibility statement (i.e. 'PUBLIC' or 'PRIVATE')
        :raises GenerationError: if a symbol is explicitly declared as being \
            both public and private.

        '''
        default_visibility = None
        # Sets holding the names of those symbols whose access is specified
        # explicitly via an access-stmt (e.g. "PUBLIC :: my_var")
        explicit_public = set()
        explicit_private = set()
        # R518 an access-stmt shall appear only in the specification-part
        # of a *module*.
        access_stmts = walk(nodes, Fortran2003.Access_Stmt)

        for stmt in access_stmts:

            if stmt.children[0].lower() == "public":
                public_stmt = True
            elif stmt.children[0].lower() == "private":
                public_stmt = False
            else:
                raise InternalError(
                    "Failed to process '{0}'. Found an accessibility "
                    "attribute of '{1}' but expected either 'public' or "
                    "'private'.".format(str(stmt), stmt.children[0]))
            if not stmt.children[1]:
                if default_visibility:
                    # We've already seen an access statement without an
                    # access-id-list. This is therefore invalid Fortran (which
                    # fparser does not catch).
                    current_node = stmt.parent
                    while current_node:
                        if isinstance(current_node, Fortran2003.Module):
                            mod_name = str(
                                current_node.children[0].children[1])
                            raise GenerationError(
                                "Module '{0}' contains more than one access "
                                "statement with an omitted access-id-list. "
                                "This is invalid Fortran.".format(mod_name))
                        current_node = current_node.parent
                    # Failed to find an enclosing Module. This is also invalid
                    # Fortran since an access statement is only permitted
                    # within a module.
                    raise GenerationError(
                        "Found multiple access statements with omitted access-"
                        "id-lists and no enclosing Module. Both of these "
                        "things are invalid Fortran.")
                if public_stmt:
                    default_visibility = Symbol.Visibility.PUBLIC
                else:
                    default_visibility = Symbol.Visibility.PRIVATE
            else:
                symbol_names = [child.string.lower() for child in
                                stmt.children[1].children]
                if public_stmt:
                    explicit_public.update(symbol_names)
                else:
                    explicit_private.update(symbol_names)
        # Sanity check the lists of symbols (because fparser2 does not
        # currently do much validation)
        invalid_symbols = explicit_public.intersection(explicit_private)
        if invalid_symbols:
            raise GenerationError(
                "Symbols {0} appear in access statements with both PUBLIC "
                "and PRIVATE access-ids. This is invalid Fortran.".format(
                    list(invalid_symbols)))

        # Symbols are public by default in Fortran
        if default_visibility is None:
            default_visibility = Symbol.Visibility.PUBLIC

        visibility_map = {}
        for name in explicit_public:
            visibility_map[name] = Symbol.Visibility.PUBLIC
        for name in explicit_private:
            visibility_map[name] = Symbol.Visibility.PRIVATE

        return (default_visibility, visibility_map)

    @staticmethod
    def _process_use_stmts(parent, nodes, visibility_map=None):
        '''
        Process all of the USE statements in the fparser2 parse tree
        supplied as a list of nodes. Imported symbols are added to
        the symbol table associated with the supplied parent node with
        appropriate interfaces.

        :param parent: PSyIR node in which to insert the symbols found.
        :type parent: :py:class:`psyclone.psyir.nodes.KernelSchedule`
        :param nodes: fparser2 AST nodes to search for use statements.
        :type nodes: list of :py:class:`fparser.two.utils.Base`
        :param visibility_map: mapping of symbol name to visibility (for \
            those symbols listed in an accessibility statement).
        :type visibility_map: dict with str keys and \
            :py:class:`psyclone.psyir.symbols.Symbol.Visibility` values

        :raises GenerationError: if the parse tree for a use statement has an \
            unrecognised structure.
        :raises SymbolError: if a symbol imported via a use statement is \
            already present in the symbol table.
        :raises NotImplementedError: if the form of use statement is not \
            supported.

        '''
        if visibility_map is None:
            visibility_map = {}

        for decl in walk(nodes, Fortran2003.Use_Stmt):

            # Check that the parse tree is what we expect
            if len(decl.items) != 5:
                # We can't just do str(decl) as that also checks that items
                # is of length 5
                text = ""
                for item in decl.items:
                    if item:
                        text += str(item)
                raise GenerationError(
                    "Expected the parse tree for a USE statement to contain "
                    "5 items but found {0} for '{1}'".format(len(decl.items),
                                                             text))

            mod_name = str(decl.items[2])
            mod_visibility = visibility_map.get(
                    mod_name,  parent.symbol_table.default_visibility)

            # Add the module symbol to the symbol table. Keep a record of
            # whether or not we've seen this module before for reporting
            # purposes in the code below.
            if mod_name not in parent.symbol_table:
                new_container = True
                container = ContainerSymbol(mod_name,
                                            visibility=mod_visibility)
                parent.symbol_table.add(container)
            else:
                new_container = False
                container = parent.symbol_table.lookup(mod_name)
                if not isinstance(container, ContainerSymbol):
                    raise SymbolError(
                        "Found a USE of module '{0}' but the symbol table "
                        "already has a non-container entry with that name "
                        "({1}). This is invalid Fortran.".format(
                            mod_name, str(container)))

            # Create a generic Symbol for each element in the ONLY clause.
            if isinstance(decl.items[4], Fortran2003.Only_List):
                if not new_container and not container.wildcard_import and \
                   not parent.symbol_table.symbols_imported_from(container):
                    # TODO #11 Log the fact that this explicit symbol import
                    # will replace a previous import with an empty only-list.
                    pass
                for name in decl.items[4].items:
                    sym_name = str(name).lower()
                    sym_visibility = visibility_map.get(
                        sym_name,  parent.symbol_table.default_visibility)
                    if sym_name not in parent.symbol_table:
                        # We're dealing with a symbol named in a use statement
                        # in the *current* scope therefore we do not check
                        # any ancestor symbol tables; we just create a
                        # new symbol. Since we don't yet know anything about
                        # the type of this symbol we create a generic Symbol.
                        parent.symbol_table.add(
                            Symbol(sym_name, visibility=sym_visibility,
                                   interface=ImportInterface(container)))
                    else:
                        # There's already a symbol with this name
                        existing_symbol = parent.symbol_table.lookup(
                            sym_name)
                        if not existing_symbol.is_import:
                            raise SymbolError(
                                "Symbol '{0}' is imported from module '{1}' "
                                "but is already present in the symbol table as"
                                " either an argument or a local ({2}).".
                                format(sym_name, mod_name,
                                       str(existing_symbol)))
                        # TODO #11 Log the fact that we've already got an
                        # import of this symbol and that will take precendence.
            elif not decl.items[3]:
                # We have a USE statement without an ONLY clause.
                if not new_container and not container.wildcard_import and \
                   not parent.symbol_table.symbols_imported_from(container):
                    # TODO #11 Log the fact that this explicit symbol import
                    # will replace a previous import that had an empty
                    # only-list.
                    pass
                container.wildcard_import = True
            elif decl.items[3].lower().replace(" ", "") == ",only:":
                # This use has an 'only: ' but no associated list of
                # imported symbols. (It serves to keep a module in scope while
                # not actually importing anything from it.) We do not need to
                # set anything as the defaults (empty 'only' list and no
                # wildcard import) imply 'only:'.
                if not new_container and \
                       (container.wildcard_import or
                        parent.symbol_table.symbols_imported_from(container)):
                    # TODO #11 Log the fact that this import with an empty
                    # only-list is ignored because of existing 'use's of
                    # the module.
                    pass
            else:
                raise NotImplementedError("Found unsupported USE statement: "
                                          "'{0}'".format(str(decl)))

    def _process_type_spec(self, parent, type_spec):
        '''
        Processes the fparser2 parse tree of a type specification in order to
        extract the type and precision that are specified.

        :param parent: the parent of the current PSyIR node under construction.
        :type parent: :py:class:`psyclone.psyir.nodes.Node`
        :param type_spec: the fparser2 parse tree of the type specification.
        :type type_spec: \
            :py:class:`fparser.two.Fortran2003.Intrinsic_Type_Spec` or \
            :py:class:`fparser.two.Fortran2003.Declaration_Type_Spec`

        :returns: the type and precision specified by the type-spec.
        :rtype: 2-tuple of :py:class:`psyclone.psyir.symbols.ScalarType` or \
            :py:class:`psyclone.psyir.symbols.DataTypeSymbol` and \
            :py:class:`psyclone.psyir.symbols.DataSymbol.Precision` or \
            :py:class:`psyclone.psyir.symbols.DataSymbol` or int or NoneType

        :raises NotImplementedError: if an unsupported intrinsic type is found.
        :raises SymbolError: if a symbol already exists for the name of a \
            derived type but is not a DataTypeSymbol.
        :raises NotImplementedError: if the supplied type specification is \
            not for an intrinsic type or a derived type.

        '''
        base_type = None
        precision = None

        if isinstance(type_spec, Fortran2003.Intrinsic_Type_Spec):
            fort_type = str(type_spec.items[0]).lower()
            try:
                data_name = TYPE_MAP_FROM_FORTRAN[fort_type]
            except KeyError as err:
                raise NotImplementedError(
                    "Could not process {0}. Only 'real', 'double "
                    "precision', 'integer', 'logical' and 'character' "
                    "intrinsic types are supported."
                    "".format(str(type_spec))) from err
            if fort_type == "double precision":
                # Fortran double precision is equivalent to a REAL
                # intrinsic with precision DOUBLE in the PSyIR.
                precision = ScalarType.Precision.DOUBLE
            else:
                # Check for precision being specified.
                precision = self._process_precision(type_spec, parent)
            if not precision:
                precision = default_precision(data_name)
            # We don't support len or kind specifiers for character variables
            if fort_type == "character" and type_spec.children[1]:
                raise NotImplementedError(
                    "Length or kind attributes not supported on a character "
                    "variable: '{0}'".format(str(type_spec)))
            base_type = ScalarType(data_name, precision)

        elif isinstance(type_spec, Fortran2003.Declaration_Type_Spec):
            # This is a variable of derived type
            if type_spec.children[0].lower() != "type":
                # We don't yet support declarations that use 'class'
                # TODO #1504 extend the PSyIR for this variable type.
                raise NotImplementedError(
                    f"Could not process {type_spec} - declarations "
                    f"other than 'type' are not yet supported.")
            type_name = str(walk(type_spec, Fortran2003.Type_Name)[0])
            # Do we already have a Symbol for this derived type?
            type_symbol = _find_or_create_imported_symbol(parent, type_name)
            # pylint: disable=unidiomatic-typecheck
            if type(type_symbol) == Symbol:
                # We do but we didn't know what kind of symbol it was. Create
                # a DataTypeSymbol to replace it.
                new_symbol = DataTypeSymbol(type_name, DeferredType(),
                                            interface=type_symbol.interface)
                table = type_symbol.find_symbol_table(parent)
                table.swap(type_symbol, new_symbol)
                type_symbol = new_symbol
            elif not isinstance(type_symbol, DataTypeSymbol):
                raise SymbolError(
                    "Search for a DataTypeSymbol named '{0}' (required by "
                    "specification '{1}') found a '{2}' instead.".format(
                        type_name, str(type_spec), type(type_symbol).__name__))
            base_type = type_symbol

        else:
            # Not a supported type specification. This will result in a
            # CodeBlock or UnknownFortranType, depending on the context.
            raise NotImplementedError()

        return base_type, precision

    def _process_decln(self, parent, symbol_table, decl, visibility_map=None):
        '''
        Process the supplied fparser2 parse tree for a declaration. For each
        entity that is declared, a symbol is added to the supplied symbol
        table.

        :param parent: PSyIR node in which to insert the symbols found.
        :type parent: :py:class:`psyclone.psyir.nodes.KernelSchedule`
        :param symbol_table: the symbol table to which to add new symbols.
        :type symbol_table: py:class:`psyclone.psyir.symbols.SymbolTable`
        :param decl: fparser2 parse tree of declaration to process.
        :type decl: :py:class:`fparser.two.Fortran2003.Type_Declaration_Stmt`
        :param visibility_map: mapping of symbol name to visibility (for \
            those symbols listed in an accessibility statement).
        :type visibility_map: dict with str keys and \
            :py:class:`psyclone.psyir.symbols.Symbol.Visibility` values

        :raises NotImplementedError: if the save attribute is encountered on \
            a declaration that is not within a module.
        :raises NotImplementedError: if an unsupported attribute is found.
        :raises NotImplementedError: if an unsupported intent attribute is \
            found.
        :raises NotImplementedError: if an unsupported access-spec attribute \
            is found.
        :raises NotImplementedError: if the allocatable attribute is found on \
            a non-array declaration.
        :raises InternalError: if an array with defined extent has the \
            allocatable attribute.
        :raises NotImplementedError: if an initialisation expression is found \
            for a variable declaration.
        :raises NotImplementedError: if an unsupported initialisation \
            expression is found for a parameter declaration.
        :raises NotImplementedError: if a character-length specification is \
            found.
        :raises SymbolError: if a declaration is found for a symbol that is \
            already present in the symbol table with a defined interface.

        '''
        (type_spec, attr_specs, entities) = decl.items

        # Parse the type_spec
        base_type, _ = self._process_type_spec(parent, type_spec)

        # Parse declaration attributes:
        # 1) If no dimension attribute is provided, it defaults to scalar.
        attribute_shape = []
        # 2) If no intent attribute is provided, it is provisionally
        # marked as a local variable (when the argument list is parsed,
        # arguments with no explicit intent are updated appropriately).
        interface = LocalInterface()
        # 3) Record initialized constant values
        has_constant_value = False
        # 4) Whether the declaration has the allocatable attribute
        allocatable = False
        # 5) Access-specification - this var is only set if the declaration
        # has an explicit access-spec (e.g. INTEGER, PRIVATE :: xxx)
        decln_access_spec = None
        if attr_specs:
            for attr in attr_specs.items:
                if isinstance(attr, Fortran2003.Attr_Spec):
                    normalized_string = str(attr).lower().replace(' ', '')
                    if "save" in normalized_string:
                        # Variables declared with SAVE attribute inside a
                        # module, submodule or main program are implicitly
                        # SAVE'd (see Fortran specification 8.5.16.4) so it
                        # is valid to ignore the attribute in these
                        # situations.
                        if not (decl.parent and
                                isinstance(decl.parent.parent,
                                           (Fortran2003.Module,
                                            Fortran2003.Main_Program))):
                            raise NotImplementedError(
                                "Could not process {0}. The 'SAVE' "
                                "attribute is not yet supported when it is"
                                " not part of a module, submodule or main_"
                                "program specification part.".
                                format(decl.items))

                    elif normalized_string == "parameter":
                        # Flag the existence of a constant value in the RHS
                        has_constant_value = True
                    elif normalized_string == "allocatable":
                        allocatable = True
                    else:
                        raise NotImplementedError(
                            "Could not process {0}. Unrecognised "
                            "attribute '{1}'.".format(decl.items,
                                                      str(attr)))
                elif isinstance(attr, Fortran2003.Intent_Attr_Spec):
                    (_, intent) = attr.items
                    normalized_string = \
                        intent.string.lower().replace(' ', '')
                    try:
                        interface = ArgumentInterface(
                            INTENT_MAPPING[normalized_string])
                    except KeyError as info:
                        message = (
                            "Could not process {0}. Unexpected intent "
                            "attribute '{1}'.".format(decl.items,
                                                      str(attr)))
                        six.raise_from(InternalError(message), info)
                elif isinstance(attr,
                                (Fortran2003.Dimension_Attr_Spec,
                                 Fortran2003.Dimension_Component_Attr_Spec)):
                    attribute_shape = \
                        self._parse_dimensions(attr, symbol_table)
                elif isinstance(attr, Fortran2003.Access_Spec):
                    try:
                        decln_access_spec = _process_access_spec(attr)
                    except InternalError as err:
                        six.raise_from(InternalError(
                            "Could not process '{0}': {1}".format(
                                decl.items, str(err.value))), err)
                else:
                    raise NotImplementedError(
                        "Could not process declaration: '{0}'. "
                        "Unrecognised attribute type '{1}'.".format(
                            str(decl), str(type(attr).__name__)))

        # Parse declarations RHS and declare new symbol into the
        # parent symbol table for each entity found.
        for entity in entities.items:
            (name, array_spec, char_len, initialisation) = entity.items
            ct_expr = None

            # If the entity has an array-spec shape, it has priority.
            # Otherwise use the declaration attribute shape.
            if array_spec is not None:
                entity_shape = \
                    self._parse_dimensions(array_spec, symbol_table)
            else:
                entity_shape = attribute_shape

            if allocatable and not entity_shape:
                # We have an allocatable attribute on something that we
                # don't recognise as an array - this is not supported.
                raise NotImplementedError(
                    "Could not process {0}. The 'allocatable' attribute is"
                    " only supported on array declarations.".format(
                        str(decl)))

            for idx, extent in enumerate(entity_shape):
                if extent is None:
                    if allocatable:
                        entity_shape[idx] = ArrayType.Extent.DEFERRED
                    else:
                        entity_shape[idx] = ArrayType.Extent.ATTRIBUTE
                elif not isinstance(extent, ArrayType.Extent) and \
                        allocatable:
                    # We have an allocatable array with a defined extent.
                    # This is invalid Fortran.
                    raise InternalError(
                        "Invalid Fortran: '{0}'. An array with defined "
                        "extent cannot have the ALLOCATABLE attribute.".
                        format(str(decl)))

            if initialisation:
                if has_constant_value:
                    # If it is a parameter parse its initialization into
                    # a dummy Assignment inside a Schedule which temporally
                    # hijacks the parent's node symbol table
                    tmp_sch = Schedule(symbol_table=symbol_table)
                    dummynode = Assignment(parent=tmp_sch)
                    tmp_sch.addchild(dummynode)
                    expr = initialisation.items[1]
                    self.process_nodes(parent=dummynode, nodes=[expr])
                    ct_expr = dummynode.children[0]
                else:
                    raise NotImplementedError(
                        "Could not process {0}. Initialisations on the"
                        " declaration statements are only supported for "
                        "parameter declarations.".format(decl.items))

            if char_len is not None:
                raise NotImplementedError(
                    "Could not process {0}. Character length "
                    "specifications are not supported."
                    "".format(decl.items))

            sym_name = str(name).lower()

            if decln_access_spec:
                visibility = decln_access_spec
            else:
                # There was no access-spec on the LHS of the decln
                if visibility_map is not None:
                    visibility = visibility_map.get(
                        sym_name, symbol_table.default_visibility)
                else:
                    visibility = symbol_table.default_visibility

            if entity_shape:
                # array
                datatype = ArrayType(base_type, entity_shape)
            else:
                # scalar
                datatype = base_type

            # Make sure the declared symbol exists in the SymbolTable
            try:
                sym = symbol_table.lookup(sym_name, scope_limit=parent)
                if sym is symbol_table.lookup_with_tag("own_routine_symbol"):
                    # In case it is its own function routine symbol, Fortran
                    # will declare it inside the function as a DataSymbol.
                    # Remove the RoutineSymbol in order to free the exact name
                    # for the DataSymbol.
                    symbol_table.remove(sym)
                    # And trigger the exception path
                    raise KeyError
                if not sym.is_unresolved:
                    raise SymbolError(
                        "Symbol '{0}' already present in SymbolTable with "
                        "a defined interface ({1}).".format(
                            sym_name, str(sym.interface)))
            except KeyError:
                try:
                    sym = DataSymbol(sym_name, datatype,
                                     visibility=visibility,
                                     constant_value=ct_expr)
                except ValueError:
                    # Error setting initial value have to be raised as
                    # NotImplementedError in order to create an UnknownType
                    # Therefore, the Error doesn't need raise_from or message
                    # pylint: disable=raise-missing-from
                    raise NotImplementedError()

                symbol_table.add(sym)

            # The Symbol must have the interface given by the declaration. We
            # take a copy to ensure that it can be modified without side
            # effects.
            # TODO #1444 Can we ensure that an interface is only referenced
            # by a single symbol?
            sym.interface = interface.copy()

    def _process_derived_type_decln(self, parent, decl, visibility_map):
        '''
        Process the supplied fparser2 parse tree for a derived-type
        declaration. A DataTypeSymbol representing the derived-type is added
        to the symbol table associated with the parent node.

        :param parent: PSyIR node in which to insert the symbols found.
        :type parent: :py:class:`psyclone.psyGen.KernelSchedule`
        :param decl: fparser2 parse tree of declaration to process.
        :type decl: :py:class:`fparser.two.Fortran2003.Type_Declaration_Stmt`
        :param visibility_map: mapping of symbol name to visibility (for \
            those symbols listed in an accessibility statement).
        :type visibility_map: dict with str keys and \
            :py:class:`psyclone.psyir.symbols.Symbol.Visibility` values

        :raises SymbolError: if a Symbol already exists with the same name \
            as the derived type being defined and it is not a DataTypeSymbol \
            or is not of DeferredType.

        '''
        name = str(walk(decl.children[0], Fortran2003.Type_Name)[0]).lower()
        # Create a new StructureType for this derived type
        dtype = StructureType()

        # Look for any private-components-stmt (R447) within the type
        # decln. In the absence of this, the default visibility of type
        # components is public.
        private_stmts = walk(decl, Fortran2003.Private_Components_Stmt)
        if private_stmts:
            default_compt_visibility = Symbol.Visibility.PRIVATE
        else:
            default_compt_visibility = Symbol.Visibility.PUBLIC

        # The visibility of the symbol representing this derived type
        if name in visibility_map:
            dtype_symbol_vis = visibility_map[name]
        else:
            specs = walk(decl.children[0], Fortran2003.Access_Spec)
            if specs:
                dtype_symbol_vis = _process_access_spec(specs[0])
            else:
                dtype_symbol_vis = parent.symbol_table.default_visibility

        # We have to create the symbol for this type before processing its
        # components as they may refer to it (e.g. for a linked list).
        if name in parent.symbol_table:
            # An entry already exists for this type.
            # Check that it is a DataTypeSymbol
            tsymbol = parent.symbol_table.lookup(name)
            if not isinstance(tsymbol, DataTypeSymbol):
                raise SymbolError(
                    "Error processing definition of derived type '{0}'. The "
                    "symbol table already contains an entry with this name but"
                    " it is a '{1}' when it should be a 'DataTypeSymbol' (for "
                    "the derived-type definition '{2}')".format(
                        name, type(tsymbol).__name__, str(decl)))
            # Since we are processing the definition of this symbol, the only
            # permitted type for an existing symbol of this name is 'deferred'.
            if not isinstance(tsymbol.datatype, DeferredType):
                raise SymbolError(
                    "Error processing definition of derived type '{0}'. The "
                    "symbol table already contains a DataTypeSymbol with this "
                    "name but it is of type '{1}' when it should be of "
                    "'DeferredType'".format(
                        name, type(tsymbol.datatype).__name__))
        else:
            # We don't already have an entry for this type so create one
            tsymbol = DataTypeSymbol(name, dtype, visibility=dtype_symbol_vis)
            parent.symbol_table.add(tsymbol)

        # Populate this StructureType by processing the components of
        # the derived type
        try:
            # We don't yet support derived-type definitions with a CONTAINS
            # section.
            contains = walk(decl, Fortran2003.Contains_Stmt)
            if contains:
                raise NotImplementedError(
                    "Derived-type definition has a CONTAINS statement.")

            # Re-use the existing code for processing symbols
            local_table = SymbolTable(
                default_visibility=default_compt_visibility)
            for child in walk(decl, Fortran2003.Data_Component_Def_Stmt):
                self._process_decln(parent, local_table, child)
            # Convert from Symbols to type information
            for symbol in local_table.symbols:
                dtype.add(symbol.name, symbol.datatype, symbol.visibility)

            # Update its type with the definition we've found
            tsymbol.datatype = dtype

        except NotImplementedError:
            # Support for this declaration is not fully implemented so
            # set the datatype of the DataTypeSymbol to UnknownFortranType.
            tsymbol.datatype = UnknownFortranType(str(decl))

    def process_declarations(self, parent, nodes, arg_list,
                             visibility_map=None):
        '''
        Transform the variable declarations in the fparser2 parse tree into
        symbols in the symbol table of the PSyIR parent node. The default
        visibility of any new symbol is taken from the symbol table associated
        with the `parent` node if necessary. The `visibility_map` provides
        information on any explicit symbol visibilities that are specified
        for the declarations.

        :param parent: PSyIR node in which to insert the symbols found.
        :type parent: :py:class:`psyclone.psyir.nodes.KernelSchedule`
        :param nodes: fparser2 AST nodes containing declaration statements.
        :type nodes: list of :py:class:`fparser.two.utils.Base`
        :param arg_list: fparser2 AST node containing the argument list.
        :type arg_list: :py:class:`fparser.Fortran2003.Dummy_Arg_List`
        :param visibility_map: mapping of symbol names to explicit
                        visibilities.
        :type visibility_map: dict with str keys and values of type \
                        :py:class:`psyclone.psyir.symbols.Symbol.Visibility`

        :raises NotImplementedError: the provided declarations contain \
                                     attributes which are not supported yet.
        :raises GenerationError: if the parse tree for a USE statement does \
                                 not have the expected structure.
        :raises SymbolError: if a declaration is found for a Symbol that is \
                    already in the symbol table with a defined interface.
        :raises InternalError: if the provided declaration is an unexpected \
                               or invalid fparser or Fortran expression.

        '''
        if visibility_map is None:
            visibility_map = {}

        # Look at any USE statements
        self._process_use_stmts(parent, nodes, visibility_map)

        # Handle any derived-type declarations/definitions before we look
        # at general variable declarations in case any of the latter use
        # the former.
        for decl in walk(nodes, Fortran2003.Derived_Type_Def):
            self._process_derived_type_decln(parent, decl, visibility_map)

        # Now we've captured any derived-type definitions, proceed to look
        # at the variable declarations.
        for node in nodes:

            if isinstance(node, Fortran2003.Interface_Block):

                # We only support named interface blocks, and then only
                # partially. Fortran standard R1203 says that:
                #    interface-stmt = INTERFACE [ generic-spec ]
                # where generic-spec is either (R1207) a generic-name or one
                # of OPERATOR, ASSIGNMENT or dtio-spec.
                if (not isinstance(node.children[0],
                                   Fortran2003.Interface_Stmt) or
                    not isinstance(node.children[0].children[0],
                                   Fortran2003.Name)):
                    # An unsupported interface definition will result in
                    # the whole module containing this specification part
                    # being put into a CodeBlock.
                    raise NotImplementedError()
                name = node.children[0].children[0].string.lower()
                vis = visibility_map.get(
                    name, parent.symbol_table.default_visibility)
                # A named interface block corresponds to a RoutineSymbol.
                # (There will be calls to it although there will be no
                # corresponding implementation with that name.)
                # We store its definition using an UnknownFortranType so that
                # we can recreate it in the Fortran backend.
                parent.symbol_table.add(
                    RoutineSymbol(name, UnknownFortranType(str(node).lower()),
                                  visibility=vis))

            elif isinstance(node, Fortran2003.Type_Declaration_Stmt):
                try:
                    self._process_decln(parent, parent.symbol_table, node,
                                        visibility_map)
                except NotImplementedError:
                    # Found an unsupported variable declaration. Create a
                    # DataSymbol with UnknownType for each entity being
                    # declared. Currently this means that any symbols that come
                    # after an unsupported declaration will also have
                    # UnknownType. This is the subject of Issue #791.
                    specs = walk(node, Fortran2003.Access_Spec)
                    if specs:
                        decln_vis = _process_access_spec(specs[0])
                    else:
                        decln_vis = parent.symbol_table.default_visibility

                    orig_children = list(node.children[2].children[:])
                    for child in orig_children:
                        # Modify the fparser2 parse tree so that it only
                        # declares the current entity. `items` is a tuple and
                        # thus immutable so we create a new one.
                        node.children[2].items = (child,)
                        symbol_name = str(child.children[0]).lower()
                        vis = visibility_map.get(symbol_name, decln_vis)

                        # Check whether the symbol we're about to add
                        # corresponds to the routine we're currently inside. If
                        # it does then we remove the RoutineSymbol in order to
                        # free the exact name for the DataSymbol.
                        try:
                            routine_sym = parent.symbol_table.lookup_with_tag(
                                "own_routine_symbol")
                            if routine_sym.name.lower() == symbol_name:
                                parent.symbol_table.remove(routine_sym)
                        except KeyError:
                            pass

                        # If a declaration declares multiple entities, it's
                        # possible that some may have already been processed
                        # successfully and thus be in the symbol table.
                        try:
                            parent.symbol_table.add(
                                DataSymbol(symbol_name,
                                           UnknownFortranType(str(node)),
                                           visibility=vis))
                        except KeyError as err:
                            if len(orig_children) == 1:
                                six.raise_from(SymbolError(
                                    "Error while processing unsupported "
                                    "declaration ('{0}'). An entry for symbol "
                                    "'{1}' is already in the symbol table.".
                                    format(str(node), symbol_name)), err)
                    # Restore the fparser2 parse tree
                    node.children[2].items = tuple(orig_children)

            elif isinstance(node, (Fortran2003.Access_Stmt,
                                   Fortran2003.Derived_Type_Def,
                                   Fortran2003.Stmt_Function_Stmt,
                                   Fortran2003.Use_Stmt,
                                   Fortran2003.Implicit_Part)):
                # These node types are handled separately with the exception
                # of Implicit_Part which we currently silently ignore
                # (TODO #1254).
                pass

            else:
                raise NotImplementedError(
                    "Error processing declarations: fparser2 node of type "
                    "'{0}' not supported".format(type(node).__name__))

        if visibility_map is not None:
            # Check for symbols named in an access statement but not explicitly
            # declared. These must then refer to symbols that have been brought
            # into scope by an unqualified use statement.
            for name, vis in visibility_map.items():
                if name not in parent.symbol_table:
                    try:
                        # If a suitable unqualified use statement is found then
                        # this call creates a Symbol and inserts it in the
                        # appropriate symbol table.
                        _find_or_create_imported_symbol(parent, name,
                                                        visibility=vis)
                    except SymbolError as err:
                        # Improve the error message with context-specific info
                        six.raise_from(SymbolError(
                            "'{0}' is listed in an accessibility statement as "
                            "being '{1}' but failed to find a declaration or "
                            "possible import (use) of this symbol.".format(
                                name, vis)), err)
        try:
            arg_symbols = []
            # Ensure each associated symbol has the correct interface info.
            for arg_name in [x.string.lower() for x in arg_list]:
                symbol = parent.symbol_table.lookup(arg_name)
                if symbol.is_local:
                    # We didn't previously know that this Symbol was an
                    # argument (as it had no 'intent' qualifier). Mark
                    # that it is an argument by specifying its interface.
                    # Athough a Fortran argument has intent(inout) by default,
                    # specifying this for an argument that is actually read
                    # only (and is declared as such in the caller) causes
                    # gfortran to complain. We therefore specify that the
                    # access is unknown at this stage.
                    symbol.interface = ArgumentInterface(
                        ArgumentInterface.Access.UNKNOWN)
                arg_symbols.append(symbol)
            # Now that we've updated the Symbols themselves, set the
            # argument list
            parent.symbol_table.specify_argument_list(arg_symbols)
        except KeyError:
            raise InternalError("The kernel argument "
                                "list '{0}' does not match the variable "
                                "declarations for fparser nodes {1}."
                                "".format(str(arg_list), nodes))

        # fparser2 does not always handle Statement Functions correctly, this
        # loop checks for Stmt_Functions that should be an array statement
        # and recovers them, otherwise it raises an error as currently
        # Statement Functions are not supported in PSyIR.
        for stmtfn in walk(nodes, Fortran2003.Stmt_Function_Stmt):
            (fn_name, arg_list, scalar_expr) = stmtfn.items
            try:
                symbol = parent.symbol_table.lookup(fn_name.string.lower())
                if symbol.is_array:
                    # This is an array assignment wrongly categorized as a
                    # statement_function by fparser2.
                    array_subscript = arg_list.items

                    assignment_rhs = scalar_expr

                    # Create assingment node
                    assignment = Assignment(parent=parent)
                    parent.addchild(assignment)

                    # Build lhs
                    lhs = ArrayReference(symbol, parent=assignment)
                    self.process_nodes(parent=lhs, nodes=array_subscript)
                    assignment.addchild(lhs)

                    # Build rhs
                    self.process_nodes(parent=assignment,
                                       nodes=[assignment_rhs])
                else:
                    raise InternalError(
                        "Could not process '{0}'. Symbol '{1}' is in the"
                        " SymbolTable but it is not an array as expected, so"
                        " it can not be recovered as an array assignment."
                        "".format(str(stmtfn), symbol.name))
            except KeyError:
                raise NotImplementedError(
                    "Could not process '{0}'. Statement Function declarations "
                    "are not supported.".format(str(stmtfn)))

    @staticmethod
    def _process_precision(type_spec, psyir_parent):
        '''Processes the fparser2 parse tree of the type specification of a
        variable declaration in order to extract precision
        information. Two formats for specifying precision are
        supported a) "*N" e.g. real*8 and b) "kind=" e.g. kind=i_def, or
        kind=KIND(x).

        :param type_spec: the fparser2 parse tree of the type specification.
        :type type_spec: \
            :py:class:`fparser.two.Fortran2003.Intrinsic_Type_Spec`
        :param psyir_parent: the parent PSyIR node where the new node \
            will be attached.
        :type psyir_parent: :py:class:`psyclone.psyir.nodes.Node`

        :returns: the precision associated with the type specification.
        :rtype: :py:class:`psyclone.psyir.symbols.DataSymbol.Precision` or \
            :py:class:`psyclone.psyir.symbols.DataSymbol` or int or NoneType

        :raises NotImplementedError: if a KIND intrinsic is found with an \
            argument other than a real or integer literal.
        :raises NotImplementedError: if we have `kind=xxx` but cannot find \
            a valid variable name.

        '''
        symbol_table = psyir_parent.scope.symbol_table

        if not isinstance(type_spec.items[1], Fortran2003.Kind_Selector):
            # No precision is specified
            return None

        kind_selector = type_spec.items[1]

        if (isinstance(kind_selector.children[0], str) and
                kind_selector.children[0] == "*"):
            # Precision is provided in the form *N
            precision = int(str(kind_selector.children[1]))
            return precision

        # Precision is supplied in the form "kind=..."
        intrinsics = walk(kind_selector.items,
                          Fortran2003.Intrinsic_Function_Reference)
        if intrinsics and isinstance(intrinsics[0].items[0],
                                     Fortran2003.Intrinsic_Name) and \
           str(intrinsics[0].items[0]).lower() == "kind":
            # We have kind=KIND(X) where X may be of any intrinsic type. It
            # may be a scalar or an array. items[1] is an
            # Actual_Arg_Spec_List with the first entry being the argument.
            kind_arg = intrinsics[0].items[1].items[0]

            # We currently only support integer and real literals as
            # arguments to KIND
            if isinstance(kind_arg, (Fortran2003.Int_Literal_Constant,
                                     Fortran2003.Real_Literal_Constant)):
                return get_literal_precision(kind_arg, psyir_parent)

            raise NotImplementedError(
                "Only real and integer literals are supported "
                "as arguments to the KIND intrinsic but found '{0}' in: "
                "{1}".format(type(kind_arg).__name__, str(kind_selector)))

        # We have kind=kind-param
        kind_names = walk(kind_selector.items, Fortran2003.Name)
        if not kind_names:
            raise NotImplementedError(
                "Failed to find valid Name in Fortran Kind "
                "Selector: '{0}'".format(str(kind_selector)))

        return _kind_find_or_create(str(kind_names[0]), symbol_table)

    def process_nodes(self, parent, nodes):
        '''
        Create the PSyIR of the supplied list of nodes in the
        fparser2 AST.

        :param parent: Parent node in the PSyIR we are constructing.
        :type parent: :py:class:`psyclone.psyir.nodes.Node`
        :param nodes: List of sibling nodes in fparser2 AST.
        :type nodes: list of :py:class:`fparser.two.utils.Base`

        '''
        code_block_nodes = []
        for child in nodes:

            try:
                psy_child = self._create_child(child, parent)
            except NotImplementedError:
                # If child type implementation not found, add them on the
                # ongoing code_block node list.
                code_block_nodes.append(child)
                if not isinstance(parent, Schedule):
                    # If we're not processing a statement then we create a
                    # separate CodeBlock for each node in the parse tree.
                    # (Otherwise it is hard to correctly reconstruct e.g.
                    # the arguments to a Call.)
                    self.nodes_to_code_block(parent, code_block_nodes)
            else:
                if psy_child:
                    self.nodes_to_code_block(parent, code_block_nodes)
                    parent.addchild(psy_child)
                # If psy_child is not initialised but it didn't produce a
                # NotImplementedError, it means it is safe to ignore it.

        # Complete any unfinished code-block
        self.nodes_to_code_block(parent, code_block_nodes)

    def _create_child(self, child, parent=None):
        '''
        Create a PSyIR node representing the supplied fparser 2 node.

        :param child: node in fparser2 AST.
        :type child: :py:class:`fparser.two.utils.Base`
        :param parent: Parent node of the PSyIR node we are constructing.
        :type parent: :py:class:`psyclone.psyir.nodes.Node`

        :returns: Returns the PSyIR representation of child, which can be a \
                  single node, a tree of nodes or None if the child can be \
                  ignored.
        :rtype: :py:class:`psyclone.psyir.nodes.Node` or NoneType

        :raises NotImplementedError: if the child node has a label or there \
            isn't a handler for the provided child type.

        '''
        # We don't support statements with labels.
        if isinstance(child, BlockBase):
            # An instance of BlockBase describes a block of code (no surprise
            # there), so we have to examine the first statement within it.
            if (child.content and child.content[0].item and
                    child.content[0].item.label):
                raise NotImplementedError()
        elif isinstance(child, StmtBase):
            if child.item and child.item.label:
                raise NotImplementedError()

        handler = self.handlers.get(type(child))
        if handler is None:
            # If the handler is not found then check with the first
            # level parent class. This is done to simplify the
            # handlers map when multiple fparser2 types can be
            # processed with the same handler. (e.g. Subclasses of
            # BinaryOpBase: Mult_Operand, Add_Operand, Level_2_Expr,
            # ... can use the same handler.)
            generic_type = type(child).__bases__[0]
            handler = self.handlers.get(generic_type)
            if not handler:
                raise NotImplementedError()
        return handler(child, parent)

    def _ignore_handler(self, *_):
        '''
        This handler returns None indicating that the associated
        fparser2 node can be ignored.

        Note that this method contains ignored arguments to comform with
        the handler(node, parent) method interface.

        :returns: None
        :rtype: NoneType
        '''
        return None

    def _create_loop(self, parent, variable):
        '''
        Create a Loop instance. This is done outside _do_construct_handler
        because some APIs may want to instantiate a specialised Loop.

        :param parent: the parent of the node.
        :type parent: :py:class:`psyclone.psyir.nodes.Node`
        :param variable: the loop variable.
        :type variable: :py:class:`psyclone.psyir.symbols.DataSymbol`

        :return: a new Loop instance.
        :rtype: :py:class:`psyclone.psyir.nodes.Loop`

        '''
        return Loop(parent=parent, variable=variable)

    def _do_construct_handler(self, node, parent):
        '''
        Transforms a fparser2 Do Construct into its PSyIR representation.

        :param node: node in fparser2 tree.
        :type node: \
            :py:class:`fparser.two.Fortran2003.Block_Nonlabel_Do_Construct`
        :param parent: parent node of the PSyIR node we are constructing.
        :type parent: :py:class:`psyclone.psyir.nodes.Node`

        :returns: PSyIR representation of node
        :rtype: :py:class:`psyclone.psyir.nodes.Loop`

        :raises NotImplementedError: if the fparser2 tree has an unsupported \
            structure (e.g. DO WHILE or a DO with no loop control or a named \
            DO containing a reference to that name).
        '''
        nonlabel_do = walk(node.content, Fortran2003.Nonlabel_Do_Stmt)[0]
        if nonlabel_do.item is not None:
            # If the associated line has a name that is referenced inside the
            # loop then it isn't supported , e.g. `EXIT outer_loop`.
            if nonlabel_do.item.name:
                construct_name = nonlabel_do.item.name
                # Check that the construct-name is not referred to inside
                # the Loop (but exclude the END DO from this check).
                names = walk(node.content[:-1], Fortran2003.Name)
                if construct_name in [name.string for name in names]:
                    raise NotImplementedError()

        ctrl = walk(node.content, Fortran2003.Loop_Control)
        if not ctrl:
            # TODO #359 a DO with no loop control is put into a CodeBlock
            raise NotImplementedError()
        if ctrl[0].items[0]:
            # If this is a DO WHILE then the first element of items will not
            # be None. (See `fparser.two.Fortran2003.Loop_Control`.)
            # TODO #359 DO WHILE's are currently just put into CodeBlocks
            # rather than being properly described in the PSyIR.
            raise NotImplementedError()

        # Second element of items member of Loop Control is itself a tuple
        # containing:
        #   Loop variable, [start value expression, end value expression, step
        #   expression]
        # Loop variable will be an instance of Fortran2003.Name
        loop_var = str(ctrl[0].items[1][0])
        variable_name = str(loop_var)
        try:
            data_symbol = _find_or_create_imported_symbol(
                parent, variable_name, symbol_type=DataSymbol,
                datatype=DeferredType())
        except SymbolError:
            raise InternalError(
                "Loop-variable name '{0}' is not declared and there are no "
                "unqualified use statements. This is currently unsupported."
                "".format(variable_name))
        # The loop node is created with the _create_loop factory method as some
        # APIs require a specialised loop node type.
        loop = self._create_loop(parent, data_symbol)
        loop._ast = node

        # Get the loop limits. These are given in a list which is the second
        # element of a tuple which is itself the second element of the items
        # tuple:
        # (None, (Name('jk'), [Int_Literal_Constant('1', None), Name('jpk'),
        #                      Int_Literal_Constant('1', None)]), None)
        limits_list = ctrl[0].items[1][1]

        # Start expression child
        self.process_nodes(parent=loop, nodes=[limits_list[0]])

        # Stop expression child
        self.process_nodes(parent=loop, nodes=[limits_list[1]])

        # Step expression child
        if len(limits_list) == 3:
            self.process_nodes(parent=loop, nodes=[limits_list[2]])
        else:
            # Default loop increment is 1. Use the type of the start
            # or step nodes once #685 is complete. For the moment use
            # the default precision.
            default_step = Literal("1", default_integer_type())
            loop.addchild(default_step)

        # Create Loop body Schedule
        loop_body = Schedule(parent=loop)
        loop_body._ast = node
        loop.addchild(loop_body)
        # Process loop body (ignore 'do' and 'end do' statements with [1:-1])
        self.process_nodes(parent=loop_body, nodes=node.content[1:-1])

        return loop

    def _if_construct_handler(self, node, parent):
        '''
        Transforms an fparser2 If_Construct to the PSyIR representation.

        :param node: node in fparser2 tree.
        :type node: :py:class:`fparser.two.Fortran2003.If_Construct`
        :param parent: Parent node of the PSyIR node we are constructing.
        :type parent: :py:class:`psyclone.psyir.nodes.Node`
        :returns: PSyIR representation of node
        :rtype: :py:class:`psyclone.psyir.nodes.IfBlock`
        :raises InternalError: If the fparser2 tree has an unexpected \
            structure.
        '''

        # Check that the fparser2 parsetree has the expected structure
        if not isinstance(node.content[0], Fortran2003.If_Then_Stmt):
            raise InternalError(
                "Failed to find opening if then statement in: "
                "{0}".format(str(node)))
        if not isinstance(node.content[-1], Fortran2003.End_If_Stmt):
            raise InternalError(
                "Failed to find closing end if statement in: "
                "{0}".format(str(node)))

        # Search for all the conditional clauses in the If_Construct
        clause_indices = []
        for idx, child in enumerate(node.content):
            if isinstance(child, (Fortran2003.If_Then_Stmt,
                                  Fortran2003.Else_Stmt,
                                  Fortran2003.Else_If_Stmt,
                                  Fortran2003.End_If_Stmt)):
                clause_indices.append(idx)

        # Deal with each clause: "if", "else if" or "else".
        ifblock = None
        currentparent = parent
        num_clauses = len(clause_indices) - 1
        for idx in range(num_clauses):
            start_idx = clause_indices[idx]
            end_idx = clause_indices[idx+1]
            clause = node.content[start_idx]

            if isinstance(clause, (Fortran2003.If_Then_Stmt,
                                   Fortran2003.Else_If_Stmt)):
                # If it's an 'IF' clause just create an IfBlock, otherwise
                # it is an 'ELSE' clause and it needs an IfBlock annotated
                # with 'was_elseif' inside a Schedule.
                newifblock = None
                if isinstance(clause, Fortran2003.If_Then_Stmt):
                    ifblock = IfBlock(parent=currentparent)
                    ifblock.ast = node  # Keep pointer to fpaser2 AST
                    newifblock = ifblock
                else:
                    elsebody = Schedule(parent=currentparent)
                    currentparent.addchild(elsebody)
                    newifblock = IfBlock(parent=elsebody,
                                         annotations=['was_elseif'])
                    elsebody.addchild(newifblock)

                    # Keep pointer to fpaser2 AST
                    elsebody.ast = node.content[start_idx]
                    newifblock.ast = node.content[start_idx]

                # Create condition as first child
                self.process_nodes(parent=newifblock,
                                   nodes=[clause.items[0]])

                # Create if-body as second child
                ifbody = Schedule(parent=newifblock)
                ifbody.ast = node.content[start_idx + 1]
                ifbody.ast_end = node.content[end_idx - 1]
                newifblock.addchild(ifbody)
                self.process_nodes(parent=ifbody,
                                   nodes=node.content[start_idx + 1:end_idx])

                currentparent = newifblock

            elif isinstance(clause, Fortran2003.Else_Stmt):
                if not idx == num_clauses - 1:
                    raise InternalError(
                        "Else clause should only be found next to last "
                        "clause, but found {0}".format(node.content))
                elsebody = Schedule(parent=currentparent)
                currentparent.addchild(elsebody)
                elsebody.ast = node.content[start_idx]
                elsebody.ast_end = node.content[end_idx]
                self.process_nodes(parent=elsebody,
                                   nodes=node.content[start_idx + 1:end_idx])
            else:
                raise InternalError(
                    "Only fparser2 If_Then_Stmt, Else_If_Stmt and Else_Stmt "
                    "are expected, but found {0}.".format(clause))

        return ifblock

    def _if_stmt_handler(self, node, parent):
        '''
        Transforms an fparser2 If_Stmt to the PSyIR representation.

        :param node: node in fparser2 AST.
        :type node: :py:class:`fparser.two.Fortran2003.If_Stmt`
        :param parent: Parent node of the PSyIR node we are constructing.
        :type parent: :py:class:`psyclone.psyir.nodes.Node`
        :returns: PSyIR representation of node
        :rtype: :py:class:`psyclone.psyir.nodes.IfBlock`
        '''
        ifblock = IfBlock(parent=parent, annotations=['was_single_stmt'])
        ifblock.ast = node
        self.process_nodes(parent=ifblock, nodes=[node.items[0]])
        ifbody = Schedule(parent=ifblock)
        ifblock.addchild(ifbody)
        self.process_nodes(parent=ifbody, nodes=[node.items[1]])
        return ifblock

    def _case_construct_handler(self, node, parent):
        '''
        Transforms an fparser2 Case_Construct to the PSyIR representation.

        :param node: node in fparser2 tree.
        :type node: :py:class:`fparser.two.Fortran2003.Case_Construct`
        :param parent: Parent node of the PSyIR node we are constructing.
        :type parent: :py:class:`psyclone.psyir.nodes.Node`

        :returns: PSyIR representation of node
        :rtype: :py:class:`psyclone.psyir.nodes.IfBlock`

        :raises InternalError: If the fparser2 tree has an unexpected \
            structure.
        :raises NotImplementedError: If the fparser2 tree contains an \
            unsupported structure and should be placed in a CodeBlock.

        '''
        # Check that the fparser2 parsetree has the expected structure
        if not isinstance(node.content[0], Fortran2003.Select_Case_Stmt):
            raise InternalError(
                "Failed to find opening case statement in: "
                "{0}".format(str(node)))
        if not isinstance(node.content[-1], Fortran2003.End_Select_Stmt):
            raise InternalError(
                "Failed to find closing case statement in: "
                "{0}".format(str(node)))

        # Search for all the CASE clauses in the Case_Construct. We do this
        # because the fp2 parse tree has a flat structure at this point with
        # the clauses being siblings of the contents of the clauses. The
        # final index in this list will hold the position of the end-select
        # statement.
        clause_indices = []
        selector = None
        # The position of the 'case default' clause, if any
        default_clause_idx = None
        for idx, child in enumerate(node.content):
            if isinstance(child, Fortran2003.Select_Case_Stmt):
                selector = child.items[0]
            if isinstance(child, Fortran2003.Case_Stmt):
                if not isinstance(child.items[0], Fortran2003.Case_Selector):
                    raise InternalError(
                        "Unexpected parse tree structure. Expected child of "
                        "Case_Stmt to be a Case_Selector but got: '{0}'".
                        format(type(child.items[0]).__name__))
                case_expression = child.items[0].items[0]
                if case_expression is None:
                    # This is a 'case default' clause - store its position.
                    # We do this separately as this clause is special and
                    # will be added as a final 'else'.
                    default_clause_idx = idx
                clause_indices.append(idx)
            if isinstance(child, Fortran2003.End_Select_Stmt):
                clause_indices.append(idx)

        # Deal with each Case_Stmt
        rootif = None
        currentparent = parent
        num_clauses = len(clause_indices) - 1
        for idx in range(num_clauses):
            # Skip the 'default' clause for now because we handle it last
            if clause_indices[idx] == default_clause_idx:
                continue
            start_idx = clause_indices[idx]
            end_idx = clause_indices[idx+1]
            clause = node.content[start_idx]
            case = clause.items[0]

            # If rootif is already initialised we chain the new case in the
            # last else branch, otherwise we start a new IfBlock
            if rootif:
                elsebody = Schedule(parent=currentparent)
                currentparent.addchild(elsebody)
                ifblock = IfBlock(annotations=['was_case'])
                elsebody.addchild(ifblock)
                elsebody.ast = node.content[start_idx + 1]
                elsebody.ast_end = node.content[end_idx - 1]
            else:
                ifblock = IfBlock(parent=currentparent,
                                  annotations=['was_case'])
                rootif = ifblock

            if idx == 0:
                # If this is the first IfBlock then have it point to
                # the original SELECT CASE in the parse tree
                ifblock.ast = node
            else:
                # Otherwise, this IfBlock represents a CASE clause in the
                # Fortran and so we point to the parse tree of the content
                # of the clause.
                ifblock.ast = node.content[start_idx + 1]
                ifblock.ast_end = node.content[end_idx - 1]

            # Process the logical expression
            self._process_case_value_list(selector, case.items[0].items,
                                          ifblock)

            # Add If_body
            ifbody = Schedule(parent=ifblock)
            self.process_nodes(parent=ifbody,
                               nodes=node.content[start_idx + 1:
                                                  end_idx])
            ifblock.addchild(ifbody)
            ifbody.ast = node.content[start_idx + 1]
            ifbody.ast_end = node.content[end_idx - 1]

            currentparent = ifblock

        if default_clause_idx:
            # Finally, add the content of the 'default' clause as a last
            # 'else' clause. If the 'default' clause was the only clause
            # then 'rootif' will still be None and we don't bother creating
            # an enclosing IfBlock at all.
            if rootif:
                elsebody = Schedule(parent=currentparent)
                currentparent.addchild(elsebody)
                currentparent = elsebody
            start_idx = default_clause_idx + 1
            # Find the next 'case' clause that occurs after 'case default'
            # (if any)
            end_idx = -1
            for idx in clause_indices:
                if idx > default_clause_idx:
                    end_idx = idx
                    break
            # Process the statements within the 'default' clause
            self.process_nodes(parent=currentparent,
                               nodes=node.content[start_idx:end_idx])
            if rootif:
                elsebody.ast = node.content[start_idx]
                elsebody.ast_end = node.content[end_idx - 1]
        return rootif

    def _process_case_value_list(self, selector, nodes, parent):
        '''
        Processes the supplied list of fparser2 nodes representing case-value
        expressions and constructs the equivalent PSyIR representation.
        e.g. for:

               SELECT CASE(my_flag)
               CASE(var1, var2:var3, :var5)
                 my_switch = .true.
               END SELECT

        the equivalent logical expression is:

        my_flag == var1 OR (myflag>=var2 AND myflag <= var3) OR my_flag <= var5

        and the corresponding structure of the PSyIR that we create is:

                    OR
                   /  \
                 EQ    OR
                      /  \
                   AND    LE
                  /  \
                GE    LE

        :param selector: the fparser2 parse tree representing the \
                      selector_expression in SELECT CASE(selector_expression).
        :type selector: sub-class of :py:class:`fparser.two.utils.Base`
        :param nodes: the nodes representing the label-list of the current \
                      CASE() clause.
        :type nodes: list of :py:class:`fparser.two.Fortran2003.Name` or \
                     :py:class:`fparser.two.Fortran2003.Case_Value_Range`
        :param parent: parent node in the PSyIR.
        :type parent: :py:class:`psyclone.psyir.nodes.Node`

        '''
        if len(nodes) == 1:
            # Only one item in list so process it
            self._process_case_value(selector, nodes[0], parent)
            return
        # More than one item in list. Create an OR node with the first item
        # on the list as one arg then recurse down to handle the remainder
        # of the list.
        orop = BinaryOperation(BinaryOperation.Operator.OR,
                               parent=parent)
        self._process_case_value(selector, nodes[0], orop)
        self._process_case_value_list(selector, nodes[1:], orop)
        parent.addchild(orop)

    def _process_case_value(self, selector, node, parent):
        '''
        Handles an individual condition inside a CASE statement. This can
        be a single scalar expression (e.g. CASE(1)) or a range specification
        (e.g. CASE(lim1:lim2)).

        :param selector: the node in the fparser2 parse tree representing the
                         'some_expr' of the SELECT CASE(some_expr).
        :type selector: sub-class of :py:class:`fparser.two.utils.Base`
        :param node: the node representing the case-value expression in the \
                     fparser2 parse tree.
        :type node: sub-class of :py:class:`fparser.two.utils.Base`
        :param parent: parent node in the PSyIR.
        :type parent: :py:class:`psyclone.psyir.nodes.Node`

        '''
        if isinstance(node, Fortran2003.Case_Value_Range):
            # The case value is a range (e.g. lim1:lim2)
            if node.items[0] and node.items[1]:
                # Have lower and upper limits so need a parent AND
                aop = BinaryOperation(BinaryOperation.Operator.AND,
                                      parent=parent)
                parent.addchild(aop)
                new_parent = aop
            else:
                # No need to create new parent node
                new_parent = parent

            if node.items[0]:
                # A lower limit is specified
                geop = BinaryOperation(BinaryOperation.Operator.GE,
                                       parent=new_parent)
                self.process_nodes(parent=geop, nodes=[selector])
                self.process_nodes(parent=geop, nodes=[node.items[0]])
                new_parent.addchild(geop)
            if node.items[1]:
                # An upper limit is specified
                leop = BinaryOperation(BinaryOperation.Operator.LE,
                                       parent=new_parent)
                self.process_nodes(parent=leop, nodes=[selector])
                self.process_nodes(parent=leop, nodes=[node.items[1]])
                new_parent.addchild(leop)
        else:
            # The case value is some scalar initialisation expression
            bop = BinaryOperation(BinaryOperation.Operator.EQ,
                                  parent=parent)
            parent.addchild(bop)
            self.process_nodes(parent=bop, nodes=[selector])
            self.process_nodes(parent=bop, nodes=[node])

<<<<<<< HEAD
=======
    @staticmethod
    def _array_notation_rank(node):
        '''Check that the supplied candidate array reference uses supported
        array notation syntax and return the rank of the sub-section
        of the array that uses array notation. e.g. for a reference
        "a(:, 2, :)" the rank of the sub-section is 2.

        :param node: the reference to check.
        :type node: :py:class:`psyclone.psyir.nodes.ArrayReference` or \
            :py:class:`psyclone.psyir.nodes.ArrayMember` or \
            :py:class:`psyclone.psyir.nodes.StructureReference`

        :returns: rank of the sub-section of the array.
        :rtype: int

        :raises InternalError: if no ArrayMixin node with at least one \
                               Range in its indices is found.
        :raises InternalError: if two or more part references in a \
                               structure reference contain ranges.
        :raises NotImplementedError: if the supplied node is not of a \
                                     supported type.
        :raises NotImplementedError: if any ranges are encountered that are \
                                     not for the full extent of the dimension.
        '''
        if isinstance(node, (ArrayReference, ArrayMember)):
            array = node
        elif isinstance(node, StructureReference):
            array = None
            arrays = node.walk((ArrayMember, ArrayOfStructuresMixin))
            for part_ref in arrays:
                if any(isinstance(idx, Range) for idx in part_ref.indices):
                    if array:
                        # Cannot have two or more part references that contain
                        # ranges - this is not valid Fortran.
                        # pylint: disable=import-outside-toplevel
                        from psyclone.psyir.backend.fortran import (
                            FortranWriter)
                        lang_writer = FortranWriter()
                        raise InternalError(
                            f"Found a structure reference containing two or "
                            f"more part references that have ranges: "
                            f"'{lang_writer(node)}'. This is not valid within "
                            f"a WHERE in Fortran.")
                    array = part_ref
            if not array:
                raise InternalError(
                    f"No array access found in node '{node.name}'")
        else:
            # This will result in a CodeBlock.
            raise NotImplementedError(
                f"Expected either an ArrayReference, ArrayMember or a "
                f"StructureReference but got '{type(node).__name__}'")

        # Only array refs using basic colon syntax are currently
        # supported e.g. (a(:,:)).  Each colon is represented in the
        # PSyIR as a Range node with first argument being an lbound
        # binary operator, the second argument being a ubound operator
        # and the third argument being an integer Literal node with
        # value 1 i.e. a(:,:) is represented as
        # a(lbound(a,1):ubound(a,1):1,lbound(a,2):ubound(a,2):1) in
        # the PSyIR.
        num_colons = 0
        for idx_node in array.indices:
            if isinstance(idx_node, Range):
                # Found array syntax notation. Check that it is the
                # simple ":" format.
                if not _is_range_full_extent(idx_node):
                    raise NotImplementedError(
                        "Only array notation of the form my_array(:, :, ...) "
                        "is supported.")
                num_colons += 1
        return num_colons

>>>>>>> 3ec0538b
    def _array_syntax_to_indexed(self, parent, loop_vars):
        '''
        Utility function that modifies each ArrayReference object in the
        supplied PSyIR fragment so that they are indexed using the supplied
        loop variables rather than having colon array notation.

        # TODO #1576 this functionality is very similar to that needed in
        # the NemoArrayRange2Loop transformation and should be rationalised.

        :param parent: root of PSyIR sub-tree to search for Array \
                       references to modify.
        :type parent:  :py:class:`psyclone.psyir.nodes.Node`
        :param loop_vars: the variable names for the array indices.
        :type loop_vars: list of str

        :raises NotImplementedError: if array sections of differing ranks are \
                                     found.
        '''
        assigns = parent.walk(Assignment)
        # Check that the LHS of any assignment uses array notation.
        # Note that this will prevent any WHERE blocks that contain scalar
        # assignments from being handled but is a necessary limitation until
        # #717 is done and we interrogate the type of each symbol.
        for assign in assigns:
            if not isinstance(assign.lhs, (ArrayReference,
                                           StructureReference)):
                raise NotImplementedError(
                    "Currently (#717) all assignments inside a WHERE must "
                    "use array notation on the LHS.")
            _ = assign.lhs._array_notation_rank()

        # TODO #717 if the supplied code accidentally omits array
        # notation for an array reference on the RHS then we will
        # identify it as a scalar and the code produced from the
        # PSyIR (using e.g. the Fortran backend) will not
        # compile. We need to implement robust identification of the
        # types of all symbols in the PSyIR fragment.
        arrays = parent.walk(ArrayMixin)
        first_rank = None
        for array in arrays:
            # Check that this is a supported array reference and that
            # all arrays are of the same rank
            rank = len([child for child in array.indices if
                        isinstance(child, Range)])
            if rank == 0:
                # This is an array reference without any ranges so we can
                # ignore it.
                continue

            if first_rank:
                if rank != first_rank:
                    raise NotImplementedError(
                        "Found array sections of differing ranks within a "
                        "WHERE construct: array section of {0} has rank {1}".
                        format(array.name, rank))
            else:
                first_rank = rank

            # Replace the PSyIR Ranges with the loop variables
            range_idx = 0
            for idx, child in enumerate(array.indices):
                if isinstance(child, Range):
                    symbol = _find_or_create_imported_symbol(
                        array, loop_vars[range_idx],
                        symbol_type=DataSymbol, datatype=DeferredType())
                    array.children[idx] = Reference(symbol)
                    range_idx += 1

    def _where_construct_handler(self, node, parent):
        '''
        Construct the canonical PSyIR representation of a WHERE construct or
        statement. A construct has the form:

            WHERE(logical-mask)
              statements
            [ELSE WHERE(logical-mask)
              statements]
            [ELSE WHERE
              statements]
            END WHERE

        while a statement is just:

            WHERE(logical-mask) statement

        :param node: node in the fparser2 parse tree representing the WHERE.
        :type node: :py:class:`fparser.two.Fortran2003.Where_Construct` or \
                    :py:class:`fparser.two.Fortran2003.Where_Stmt`
        :param parent: parent node in the PSyIR.
        :type parent: :py:class:`psyclone.psyir.nodes.Node`

        :returns: the top-level Loop object in the created loop nest.
        :rtype: :py:class:`psyclone.psyir.nodes.Loop`

        :raises InternalError: if the parse tree does not have the expected \
                               structure.
        :raises NotImplementedError: if the logical mask of the WHERE does \
                                     not use array notation.
        '''
        if isinstance(node, Fortran2003.Where_Stmt):
            # We have a Where statement. Check that the parse tree has the
            # expected structure.
            if not len(node.items) == 2:
                raise InternalError(
                    "Expected a Fortran2003.Where_Stmt to have exactly two "
                    "entries in 'items' but found {0}: {1}".format(
                        len(node.items), str(node.items)))
            if not isinstance(node.items[1], Fortran2003.Assignment_Stmt):
                raise InternalError(
                    "Expected the second entry of a Fortran2003.Where_Stmt "
                    "items tuple to be an Assignment_Stmt but found: {0}".
                    format(type(node.items[1]).__name__))
            was_single_stmt = True
            annotations = ["was_where", "was_single_stmt"]
            logical_expr = [node.items[0]]
        else:
            # We have a Where construct. Check that the first and last
            # children are what we expect.
            if not isinstance(node.content[0],
                              Fortran2003.Where_Construct_Stmt):
                raise InternalError("Failed to find opening where construct "
                                    "statement in: {0}".format(str(node)))
            if not isinstance(node.content[-1], Fortran2003.End_Where_Stmt):
                raise InternalError("Failed to find closing end where "
                                    "statement in: {0}".format(str(node)))
            was_single_stmt = False
            annotations = ["was_where"]
            logical_expr = node.content[0].items

        # Examine the logical-array expression (the mask) in order to
        # determine the number of nested loops required. The Fortran
        # standard allows bare array notation here (e.g. `a < 0.0` where
        # `a` is an array) and thus we would need to examine our SymbolTable
        # to find out the rank of `a`. For the moment we limit support to
        # the NEMO style where the fact that `a` is an array is made
        # explicit using the colon notation, e.g. `a(:, :) < 0.0`.

        # For this initial processing of the logical-array expression we
        # use a temporary parent as we haven't yet constructed the PSyIR
        # for the loop nest and innermost IfBlock. Once we have a valid
        # parent for this logical expression we will repeat the processing.
        fake_parent = Assignment(parent=parent)
        self.process_nodes(fake_parent, logical_expr)
        arrays = fake_parent.walk(ArrayMixin)

        if not arrays:
            # If the PSyIR doesn't contain any Arrays then that must be
            # because the code doesn't use explicit array syntax. At least one
            # variable in the logical-array expression must be an array for
            # this to be a valid WHERE().
            # TODO #717. Look-up the shape of the array in the SymbolTable.
            raise NotImplementedError(
                f"Only WHERE constructs using explicit array notation (e.g. "
                f"my_array(:,:)) are supported but found '{logical_expr}'.")
        for array in arrays:
            if any(isinstance(idx, Range) for idx in array.indices):
                first_array = array
                break
        else:
            raise NotImplementedError(
                f"Only WHERE constructs using explicit array notation "
                f"including ranges (e.g. my_array(1,:) are supported but "
                f"found '{logical_expr}'")

        # All array sections in a Fortran WHERE must have the same rank so
        # just look at the first array.
        rank = first_array._array_notation_rank()
        # Create a list to hold the names of the loop variables as we'll
        # need them to index into the arrays.
        loop_vars = rank*[""]

        symbol_table = parent.scope.symbol_table
        integer_type = default_integer_type()

        # Now create a loop nest of depth `rank`
        new_parent = parent
        for idx in range(rank, 0, -1):

            data_symbol = symbol_table.new_symbol(
                "widx{0}".format(idx), symbol_type=DataSymbol,
                datatype=integer_type)
            loop_vars[idx-1] = data_symbol.name

            loop = Loop(parent=new_parent, variable=data_symbol,
                        annotations=annotations)
            # Point to the original WHERE statement in the parse tree.
            loop.ast = node
            # Add loop lower bound
            loop.addchild(Literal("1", integer_type))
            # Add loop upper bound - we use the SIZE operator to query the
            # extent of the current array dimension
            size_node = BinaryOperation(BinaryOperation.Operator.SIZE,
                                        parent=loop)
            loop.addchild(size_node)

            # Create the first argument to the SIZE operator
            if isinstance(first_array, Member):
                # The array access is a member of some derived type
                parent_ref = first_array.ancestor(Reference)
                new_ref = parent_ref.copy()
                orig_member = parent_ref.member
                member = new_ref.member
                while orig_member is not first_array:
                    member = member.member
                    orig_member = orig_member.member
                member.parent.children[0] = Member(first_array.name,
                                                   parent=member.parent)
            else:
                # The array access is to a symbol of ArrayType
                symbol = _find_or_create_imported_symbol(
                    size_node, first_array.name, symbol_type=DataSymbol,
                    datatype=DeferredType())
                new_ref = Reference(symbol)
            size_node.addchild(new_ref)
            size_node.addchild(Literal(str(idx), integer_type,
                                       parent=size_node))
            # Add loop increment
            loop.addchild(Literal("1", integer_type))
            # Fourth child of a Loop must be a Schedule
            sched = Schedule(parent=loop)
            loop.addchild(sched)
            # Finally, add the Loop we've constructed to its parent (but
            # not into the existing PSyIR tree - that's done in
            # process_nodes()).
            if new_parent is not parent:
                new_parent.addchild(loop)
            else:
                # Keep a reference to the first loop as that's what this
                # handler returns
                root_loop = loop
            new_parent = sched
        # Now we have the loop nest, add an IF block to the innermost
        # schedule
        ifblock = IfBlock(parent=new_parent, annotations=annotations)
        ifblock.ast = node  # Point back to the original WHERE construct
        new_parent.addchild(ifblock)

        # We construct the conditional expression from the original
        # logical-array-expression of the WHERE. We process_nodes() a
        # second time here now that we have the correct parent node in the
        # PSyIR (and thus a SymbolTable) to refer to.
        self.process_nodes(ifblock, logical_expr)

        # Each array reference must now be indexed by the loop variables
        # of the loops we've just created.
        # N.B. we can't use `ifblock.condition` below because the IfBlock is
        # not yet fully constructed and therefore the consistency checks
        # inside that method fail.
        self._array_syntax_to_indexed(ifblock.children[0], loop_vars)

        # Now construct the body of the IF using the body of the WHERE
        sched = Schedule(parent=ifblock)
        ifblock.addchild(sched)

        if was_single_stmt:
            # We only had a single-statement WHERE
            self.process_nodes(sched, node.items[1:])
        else:
            # We have to allow for potentially multiple ELSE WHERE clauses
            clause_indices = []
            for idx, child in enumerate(node.content):
                if isinstance(child, (Fortran2003.Elsewhere_Stmt,
                                      Fortran2003.Masked_Elsewhere_Stmt,
                                      Fortran2003.End_Where_Stmt)):
                    clause_indices.append(idx)
            num_clauses = len(clause_indices) - 1

            if len(clause_indices) > 1:
                # We have at least one elsewhere clause.
                # Process the body of the where (up to the first elsewhere).
                self.process_nodes(sched, node.content[1:clause_indices[0]])
                current_parent = ifblock

                for idx in range(num_clauses):
                    start_idx = clause_indices[idx]
                    end_idx = clause_indices[idx+1]
                    clause = node.content[start_idx]

                    if isinstance(clause, Fortran2003.Masked_Elsewhere_Stmt):
                        elsebody = Schedule(parent=current_parent)
                        current_parent.addchild(elsebody)
                        newifblock = IfBlock(parent=elsebody,
                                             annotations=annotations)
                        elsebody.addchild(newifblock)

                        # Keep pointer to fpaser2 AST
                        elsebody.ast = node.content[start_idx]
                        newifblock.ast = node.content[start_idx]

                        # Create condition as first child
                        self.process_nodes(parent=newifblock,
                                           nodes=[clause.items[0]])

                        # Create if-body as second child
                        ifbody = Schedule(parent=newifblock)
                        ifbody.ast = node.content[start_idx + 1]
                        ifbody.ast_end = node.content[end_idx - 1]
                        newifblock.addchild(ifbody)
                        self.process_nodes(
                            parent=ifbody,
                            nodes=node.content[start_idx+1:end_idx])
                        current_parent = newifblock

                    elif isinstance(clause, Fortran2003.Elsewhere_Stmt):
                        if idx != num_clauses - 1:
                            raise InternalError(
                                "Elsewhere_Stmt should only be found next to "
                                "last clause, but found {0}".format(
                                    node.content))
                        elsebody = Schedule(parent=current_parent)
                        current_parent.addchild(elsebody)
                        elsebody.ast = node.content[start_idx]
                        elsebody.ast_end = node.content[end_idx]
                        self.process_nodes(
                            parent=elsebody,
                            nodes=node.content[start_idx + 1:end_idx])

                    else:
                        raise InternalError(
                            "Expected either Fortran2003.Masked_Elsewhere_Stmt"
                            " or Fortran2003.Elsewhere_Stmt but found '{0}'".
                            format(type(clause).__name__))
            else:
                # No elsewhere clauses were found so put the whole body into
                # the single if block.
                self.process_nodes(sched, node.content[1:-1])

        # Convert all uses of array syntax to indexed accesses
        self._array_syntax_to_indexed(ifblock, loop_vars)
        # Return the top-level loop generated by this handler
        return root_loop

    def _return_handler(self, node, parent):
        '''
        Transforms an fparser2 Return_Stmt to the PSyIR representation.

        :param node: node in fparser2 parse tree.
        :type node: :py:class:`fparser.two.Fortran2003.Return_Stmt`
        :param parent: Parent node of the PSyIR node we are constructing.
        :type parent: :py:class:`psyclone.psyir.nodes.Node`

        :return: PSyIR representation of node.
        :rtype: :py:class:`psyclone.psyir.nodes.Return`

        '''
        rtn = Return(parent=parent)
        rtn.ast = node
        return rtn

    def _assignment_handler(self, node, parent):
        '''
        Transforms an fparser2 Assignment_Stmt to the PSyIR representation.

        :param node: node in fparser2 AST.
        :type node: :py:class:`fparser.two.Fortran2003.Assignment_Stmt`
        :param parent: Parent node of the PSyIR node we are constructing.
        :type parent: :py:class:`psyclone.psyir.nodes.Node`

        :returns: PSyIR representation of node.
        :rtype: :py:class:`psyclone.psyir.nodes.Assignment`
        '''
        assignment = Assignment(node, parent=parent)
        self.process_nodes(parent=assignment, nodes=[node.items[0]])
        self.process_nodes(parent=assignment, nodes=[node.items[2]])

        return assignment

    def _data_ref_handler(self, node, parent):
        '''
        Create the PSyIR for an fparser2 Data_Ref (representing an access
        to a derived type).

        :param node: node in fparser2 parse tree.
        :type node: :py:class:`fparser.two.Fortran2003.Data_Ref`
        :param parent: Parent node of the PSyIR node we are constructing.
        :type parent: :py:class:`psyclone.psyir.nodes.Node`

        :return: PSyIR representation of node
        :rtype: :py:class:`psyclone.psyir.nodes.StructureReference`

        :raises NotImplementedError: if the parse tree contains unsupported \
                                     elements.
        '''
        # If we encounter array ranges while processing this derived-type
        # access then we will need the symbol being referred to so we create
        # that first.
        if isinstance(node.children[0], Fortran2003.Name):
            # Base of reference is a scalar entity and must be a DataSymbol.
            base_sym = _find_or_create_imported_symbol(
                parent, node.children[0].string.lower(),
                symbol_type=DataSymbol, datatype=DeferredType())
            base_indices = []
            base_ref = StructureReference

        elif isinstance(node.children[0], Fortran2003.Part_Ref):
            # Base of reference is an array access. Lookup the corresponding
            # symbol.
            part_ref = node.children[0]
            base_sym = _find_or_create_imported_symbol(
                parent, part_ref.children[0].string.lower(),
                symbol_type=DataSymbol, datatype=DeferredType())
            # Processing the array-index expressions requires access to the
            # symbol table so create an ArrayReference node.
            sched = parent.ancestor(Schedule, include_self=True)
            aref = ArrayReference(parent=sched, symbol=base_sym)
            # The children of this node will represent the indices of the
            # ArrayOfStructuresReference.
            self.process_nodes(parent=aref,
                               nodes=part_ref.children[1].children)
            base_indices = aref.pop_all_children()
            base_ref = ArrayOfStructuresReference

        else:
            raise NotImplementedError(str(node))

        # Now construct the full list of 'members' making up the
        # derived-type reference. e.g. for "var%region(1)%start" this
        # will be [("region", [Literal("1")]), "start"].
        members = []
        for child in node.children[1:]:
            if isinstance(child, Fortran2003.Name):
                # Members of a structure do not refer to symbols
                members.append(child.string)
            elif isinstance(child, Fortran2003.Part_Ref):
                # In order to use process_nodes() we need a parent node
                # through which we can access the symbol table. This is
                # because array-index expressions must refer to symbols.
                sched = parent.ancestor(Schedule, include_self=True)
                # Since the index expressions may refer to the parent
                # reference we construct a full reference to the current
                # member of the derived type. We include a fake array index
                # to ensure that the innermost member is an ArrayMember
                # that can accept the real array-index expressions generated
                # by process_nodes().
                array_name = child.children[0].string
                new_ref = _create_struct_reference(
                    sched, base_ref, base_sym,
                    members + [(array_name, [Literal("1", INTEGER_TYPE)])],
                    base_indices)
                # 'Chase the pointer' all the way to the bottom of the
                # derived-type reference
                current_ref = new_ref
                while hasattr(current_ref, "member"):
                    current_ref = current_ref.member
                # Remove the fake array index
                current_ref.pop_all_children()
                # We can now process the child index expressions
                self.process_nodes(parent=current_ref,
                                   nodes=child.children[1].children)
                # The resulting children will become part of the structure
                # access expression
                children = current_ref.pop_all_children()
                members.append((array_name, children))
            else:
                # Found an unsupported entry in the parse tree. This will
                # result in a CodeBlock.
                raise NotImplementedError(str(node))

        # Now we have the list of members, use the `create()` method of the
        # appropriate Reference subclass.
        return _create_struct_reference(parent, base_ref, base_sym,
                                        members, base_indices)

    def _unary_op_handler(self, node, parent):
        '''
        Transforms an fparser2 UnaryOpBase or Intrinsic_Function_Reference
        to the PSyIR representation.

        :param node: node in fparser2 AST.
        :type node: :py:class:`fparser.two.utils.UnaryOpBase` or \
               :py:class:`fparser.two.Fortran2003.Intrinsic_Function_Reference`
        :param parent: Parent node of the PSyIR node we are constructing.
        :type parent: :py:class:`psyclone.psyir.nodes.Node`

        :return: PSyIR representation of node
        :rtype: :py:class:`psyclone.psyir.nodes.UnaryOperation`

        :raises NotImplementedError: if the supplied operator is not \
                                     supported by this handler.
        :raises InternalError: if the fparser parse tree does not have the \
                               expected structure.

        '''
        operator_str = str(node.items[0]).lower()
        try:
            operator = Fparser2Reader.unary_operators[operator_str]
        except KeyError:
            # Operator not supported, it will produce a CodeBlock instead
            raise NotImplementedError(operator_str)

        if isinstance(node.items[1], Fortran2003.Actual_Arg_Spec_List):
            if len(node.items[1].items) > 1:
                # We have more than one argument and therefore this is not a
                # unary operation!
                raise InternalError(
                    "Operation '{0}' has more than one argument and is "
                    "therefore not unary!".format(str(node)))
            node_list = node.items[1].items
        else:
            node_list = [node.items[1]]
        unary_op = UnaryOperation(operator, parent=parent)
        self.process_nodes(parent=unary_op, nodes=node_list)

        return unary_op

    def _binary_op_handler(self, node, parent):
        '''
        Transforms an fparser2 BinaryOp or Intrinsic_Function_Reference to
        the PSyIR representation.

        :param node: node in fparser2 AST.
        :type node: :py:class:`fparser.two.utils.BinaryOpBase` or \
               :py:class:`fparser.two.Fortran2003.Intrinsic_Function_Reference`
        :param parent: Parent node of the PSyIR node we are constructing.
        :type parent: :py:class:`psyclone.psyir.nodes.Node`

        :returns: PSyIR representation of node
        :rtype: :py:class:`psyclone.psyir.nodes.BinaryOperation`

        :raises NotImplementedError: if the supplied operator/intrinsic is \
                                     not supported by this handler.
        :raises InternalError: if the fparser parse tree does not have the \
                               expected structure.

        '''
        if isinstance(node, Fortran2003.Intrinsic_Function_Reference):
            operator_str = node.items[0].string.lower()
            # Arguments are held in an Actual_Arg_Spec_List
            if not isinstance(node.items[1], Fortran2003.Actual_Arg_Spec_List):
                raise InternalError(
                    "Unexpected fparser parse tree for binary intrinsic "
                    "operation '{0}'. Expected second child to be "
                    "Actual_Arg_Spec_List but got '{1}'.".format(
                        str(node), type(node.items[1])))
            arg_nodes = node.items[1].items
            if len(arg_nodes) != 2:
                raise InternalError(
                    "Binary operator should have exactly two arguments but "
                    "found {0} for '{1}'.".format(len(arg_nodes), str(node)))
        else:
            operator_str = node.items[1].lower()
            arg_nodes = [node.items[0], node.items[2]]

        try:
            operator = Fparser2Reader.binary_operators[operator_str]
        except KeyError:
            # Operator not supported, it will produce a CodeBlock instead
            raise NotImplementedError(operator_str)

        binary_op = BinaryOperation(operator, parent=parent)

        self.process_nodes(parent=binary_op, nodes=[arg_nodes[0]])
        self.process_nodes(parent=binary_op, nodes=[arg_nodes[1]])

        return binary_op

    def _nary_op_handler(self, node, parent):
        '''
        Transforms an fparser2 Intrinsic_Function_Reference with three or
        more arguments to the PSyIR representation.
        :param node: node in fparser2 Parse Tree.
        :type node: \
             :py:class:`fparser.two.Fortran2003.Intrinsic_Function_Reference`
        :param parent: Parent node of the PSyIR node we are constructing.
        :type parent: :py:class:`psyclone.psyir.nodes.Node`

        :returns: PSyIR representation of node.
        :rtype: :py:class:`psyclone.psyir.nodes.NaryOperation`

        :raises NotImplementedError: if the supplied Intrinsic is not \
                                     supported by this handler.
        :raises InternalError: if the fparser parse tree does not have the \
                               expected structure.

        '''
        operator_str = str(node.items[0]).lower()
        try:
            operator = Fparser2Reader.nary_operators[operator_str]
        except KeyError:
            # Intrinsic not supported, it will produce a CodeBlock instead
            raise NotImplementedError(operator_str)

        nary_op = NaryOperation(operator, parent=parent)

        if not isinstance(node.items[1], Fortran2003.Actual_Arg_Spec_List):
            raise InternalError(
                "Expected second 'item' of N-ary intrinsic '{0}' in fparser "
                "parse tree to be an Actual_Arg_Spec_List but found '{1}'.".
                format(str(node), type(node.items[1])))
        if len(node.items[1].items) < 3:
            raise InternalError(
                "An N-ary operation must have more than two arguments but "
                "found {0} for '{1}'.".format(len(node.items[1].items),
                                              str(node)))

        # node.items[1] is a Fortran2003.Actual_Arg_Spec_List so we have
        # to process the `items` of that...
        self.process_nodes(parent=nary_op, nodes=list(node.items[1].items))
        return nary_op

    def _intrinsic_handler(self, node, parent):
        '''
        Transforms an fparser2 Intrinsic_Function_Reference to the PSyIR
        representation. Since Fortran Intrinsics can be unary, binary or
        nary this handler identifies the appropriate 'sub handler' by
        examining the number of arguments present.

        :param node: node in fparser2 Parse Tree.
        :type node: \
            :py:class:`fparser.two.Fortran2003.Intrinsic_Function_Reference`
        :param parent: Parent node of the PSyIR node we are constructing.
        :type parent: :py:class:`psyclone.psyir.nodes.Node`

        :returns: PSyIR representation of node
        :rtype: :py:class:`psyclone.psyir.nodes.UnaryOperation` or \
                :py:class:`psyclone.psyir.nodes.BinaryOperation` or \
                :py:class:`psyclone.psyir.nodes.NaryOperation`

        '''
        # First item is the name of the intrinsic
        name = node.items[0].string.upper()
        # Now work out how many arguments it has
        num_args = 0
        if len(node.items) > 1:
            num_args = len(node.items[1].items)

        # We don't handle any intrinsics that don't have arguments
        if num_args == 1:
            return self._unary_op_handler(node, parent)
        if num_args == 2:
            return self._binary_op_handler(node, parent)
        if num_args > 2:
            return self._nary_op_handler(node, parent)

        # Intrinsic is not handled - this will result in a CodeBlock
        raise NotImplementedError(name)

    def _name_handler(self, node, parent):
        '''
        Transforms an fparser2 Name to the PSyIR representation. If the parent
        is connected to a SymbolTable, it checks the reference has been
        previously declared.

        :param node: node in fparser2 AST.
        :type node: :py:class:`fparser.two.Fortran2003.Name`
        :param parent: Parent node of the PSyIR node we are constructing.
        :type parent: :py:class:`psyclone.psyir.nodes.Node`

        :returns: PSyIR representation of node
        :rtype: :py:class:`psyclone.psyir.nodes.Reference`

        '''
        symbol = _find_or_create_imported_symbol(parent, node.string)
        return Reference(symbol, parent)

    def _parenthesis_handler(self, node, parent):
        '''
        Transforms an fparser2 Parenthesis to the PSyIR representation.
        This means ignoring the parentheis and process the fparser2 children
        inside.

        :param node: node in fparser2 AST.
        :type node: :py:class:`fparser.two.Fortran2003.Parenthesis`
        :param parent: Parent node of the PSyIR node we are constructing.
        :type parent: :py:class:`psyclone.psyir.nodes.Node`
        :returns: PSyIR representation of node
        :rtype: :py:class:`psyclone.psyir.nodes.Node`
        '''
        # Use the items[1] content of the node as it contains the required
        # information (items[0] and items[2] just contain the left and right
        # brackets as strings so can be disregarded.
        return self._create_child(node.items[1], parent)

    def _part_ref_handler(self, node, parent):
        '''
        Transforms an fparser2 Part_Ref to the PSyIR representation. If the
        node is connected to a SymbolTable, it checks the reference has been
        previously declared.

        :param node: node in fparser2 AST.
        :type node: :py:class:`fparser.two.Fortran2003.Part_Ref`
        :param parent: Parent node of the PSyIR node we are constructing.
        :type parent: :py:class:`psyclone.psyir.nodes.Node`

        :raises NotImplementedError: If the fparser node represents \
            unsupported PSyIR features and should be placed in a CodeBlock.

        :returns: PSyIR representation of node
        :rtype: :py:class:`psyclone.psyir.nodes.ArrayReference`

        '''
        reference_name = node.items[0].string.lower()
        # We can't say for sure that the symbol we create here should be a
        # DataSymbol as fparser2 often identifies function calls as
        # part-references instead of function-references.
        symbol = _find_or_create_imported_symbol(parent, reference_name)

        array = ArrayReference(symbol, parent)
        self.process_nodes(parent=array, nodes=node.items[1].items)
        return array

    def _subscript_triplet_handler(self, node, parent):
        '''
        Transforms an fparser2 Subscript_Triplet to the PSyIR
        representation.

        :param node: node in fparser2 AST.
        :type node: :py:class:`fparser.two.Fortran2003.Subscript_Triplet`
        :param parent: parent node of the PSyIR node we are constructing.
        :type parent: :py:class:`psyclone.psyir.nodes.Node`

        :returns: PSyIR representation of node.
        :rtype: :py:class:`psyclone.psyir.nodes.Range`

        :raises InternalError: if the supplied parent node is not a sub-class \
                               of either Reference or Member.
        '''
        # The PSyIR stores array dimension information for the ArrayMixin
        # class in an ordered list. As we are processing the
        # dimensions in order, the number of children already added to
        # our parent indicates the current array dimension being processed
        # (with 0 being the first dimension, 1 being the second etc). Fortran
        # specifies the 1st dimension as being 1, the second dimension being
        # 2, etc.). We therefore add 1 to the number of children already added
        # to our parent to determine the Fortran dimension value. However, we
        # do have to take care in case the parent is a member of a structure
        # rather than a plain array reference.
        if isinstance(parent, (Reference, Member)):
            dimension = str(len([kid for kid in parent.children if
                                 not isinstance(kid, Member)]) + 1)
        else:
            raise InternalError(
                "Expected parent PSyIR node to be either a Reference or a "
                "Member but got '{0}' when processing '{1}'".format(
                    type(parent).__name__, str(node)))

        integer_type = default_integer_type()
        my_range = Range(parent=parent)
        my_range.children = []

        if node.children[0]:
            self.process_nodes(parent=my_range, nodes=[node.children[0]])
        else:
            # There is no lower bound, it is implied. This is not
            # supported in the PSyIR so we create the equivalent code
            # by using the PSyIR lbound function:
            # a(:...) becomes a(lbound(a,1):...)
            lbound = BinaryOperation.create(
                BinaryOperation.Operator.LBOUND,
                _copy_full_base_reference(parent),
                Literal(dimension, integer_type))
            my_range.children.append(lbound)

        if node.children[1]:
            self.process_nodes(parent=my_range, nodes=[node.children[1]])
        else:
            # There is no upper bound, it is implied. This is not
            # supported in the PSyIR so we create the equivalent code
            # by using the PSyIR ubound function:
            # a(...:) becomes a(...:ubound(a,1))
            ubound = BinaryOperation.create(
                BinaryOperation.Operator.UBOUND,
                _copy_full_base_reference(parent),
                Literal(dimension, integer_type))
            my_range.children.append(ubound)

        if node.children[2]:
            self.process_nodes(parent=my_range, nodes=[node.children[2]])
        else:
            # There is no step, it is implied. This is not
            # supported in the PSyIR so we create the equivalent code
            # by using a PSyIR integer literal with the value 1
            # a(...:...:) becomes a(...:...:1)
            literal = Literal("1", integer_type)
            my_range.children.append(literal)
        return my_range

    def _number_handler(self, node, parent):
        '''
        Transforms an fparser2 NumberBase to the PSyIR representation.

        :param node: node in fparser2 parse tree.
        :type node: :py:class:`fparser.two.utils.NumberBase`
        :param parent: Parent node of the PSyIR node we are constructing.
        :type parent: :py:class:`psyclone.psyir.nodes.Node`

        :returns: PSyIR representation of node.
        :rtype: :py:class:`psyclone.psyir.nodes.Literal`

        :raises NotImplementedError: if the fparser2 node is not recognised.

        '''
        # pylint: disable=no-self-use
        if isinstance(node, Fortran2003.Int_Literal_Constant):
            integer_type = ScalarType(ScalarType.Intrinsic.INTEGER,
                                      get_literal_precision(node, parent))
            return Literal(str(node.items[0]), integer_type)
        if isinstance(node, Fortran2003.Real_Literal_Constant):
            real_type = ScalarType(ScalarType.Intrinsic.REAL,
                                   get_literal_precision(node, parent))
            # Make sure any exponent is lower case
            value = str(node.items[0]).lower()
            # Make all exponents use the letter "e". (Fortran also
            # allows "d").
            value = value.replace("d", "e")
            # If the value has a "." without a digit before it then
            # add a "0" as the PSyIR does not allow this
            # format. e.g. +.3 => +0.3
            if value[0] == "." or value[0:1] in ["+.", "-."]:
                value = value.replace(".", "0.")
            return Literal(value, real_type)
        # Unrecognised datatype - will result in a CodeBlock
        raise NotImplementedError()

    def _char_literal_handler(self, node, parent):
        '''
        Transforms an fparser2 character literal into a PSyIR literal.
        Currently does not support the use of a double '' or double "" to
        represent a single instance of one of those characters within a string
        delimited by the same character.

        :param node: node in fparser2 parse tree.
        :type node: :py:class:`fparser.two.Fortran2003.Char_Literal_Constant`
        :param parent: parent node of the PSyIR node we are constructing.
        :type parent: :py:class:`psyclone.psyir.nodes.Node`

        :returns: PSyIR representation of node.
        :rtype: :py:class:`psyclone.psyir.nodes.Literal`

        '''
        # pylint: disable=no-self-use
        character_type = ScalarType(ScalarType.Intrinsic.CHARACTER,
                                    get_literal_precision(node, parent))
        # fparser issue #295 - the value of the character string currently
        # contains the quotation symbols themselves. Once that's fixed this
        # check will need to be changed.
        char_value = str(node.items[0])
        if not ((char_value.startswith("'") and char_value.endswith("'")) or
                (char_value.startswith('"') and char_value.endswith('"'))):
            raise InternalError(
                "Char literal handler expects a quoted value but got: "
                ">>{0}<<".format(char_value))
        # In Fortran "x""x" or 'x''x' represents a string containing x"x
        # or x'x, respectively. (See Note 4.12 in the Fortran 2003 standard.)
        # However, checking whether we have e.g. 'that''s a cat''s mat' is
        # difficult and so, for now, we don't support it.
        if len(char_value) > 2 and ("''" in char_value or '""' in char_value):
            raise NotImplementedError()
        # Strip the wrapping quotation chars before storing the value.
        return Literal(char_value[1:-1], character_type)

    def _bool_literal_handler(self, node, parent):
        '''
        Transforms an fparser2 logical literal into a PSyIR literal.

        :param node: node in fparser2 parse tree.
        :type node: \
            :py:class:`fparser.two.Fortran2003.Logical_Literal_Constant`
        :param parent: parent node of the PSyIR node we are constructing.
        :type parent: :py:class:`psyclone.psyir.nodes.Node`

        :returns: PSyIR representation of node.
        :rtype: :py:class:`psyclone.psyir.nodes.Literal`

        '''
        # pylint: disable=no-self-use
        boolean_type = ScalarType(ScalarType.Intrinsic.BOOLEAN,
                                  get_literal_precision(node, parent))
        value = str(node.items[0]).lower()
        if value == ".true.":
            return Literal("true", boolean_type)
        if value == ".false.":
            return Literal("false", boolean_type)
        raise GenerationError(
            "Expected to find '.true.' or '.false.' as fparser2 logical "
            "literal, but found '{0}' instead.".format(value))

    def _call_handler(self, node, parent):
        '''Transforms an fparser2 CALL statement into a PSyIR Call node.

        :param node: node in fparser2 parse tree.
        :type node: :py:class:`fparser.two.Fortran2003.Call_Stmt`
        :param parent: parent node of the PSyIR node we are constructing.
        :type parent: :py:class:`psyclone.psyir.nodes.Node`

        :returns: PSyIR representation of node.
        :rtype: :py:class:`psyclone.psyir.nodes.Call`

        :raises GenerationError: if the symbol associated with the \
            name of the call is an unsupported type.

        '''
        # pylint: disable="unidiomatic-typecheck"
        call_name = node.items[0].string
        symbol_table = parent.scope.symbol_table
        try:
            routine_symbol = symbol_table.lookup(call_name)
            # pylint: disable=unidiomatic-typecheck
            if type(routine_symbol) is Symbol:
                # Specialise routine_symbol from a Symbol to a
                # RoutineSymbol
                routine_symbol.specialise(RoutineSymbol)
            elif type(routine_symbol) is RoutineSymbol:
                # This symbol is already the expected type
                pass
            else:
                raise GenerationError(
                    "Expecting the symbol '{0}', to be of type 'Symbol' or "
                    "'RoutineSymbol', but found '{1}'.".format(
                        call_name, type(routine_symbol).__name__))
        except KeyError:
            # A call must be to a subroutine which has no type in Fortran.
            routine_symbol = RoutineSymbol(
                call_name, interface=UnresolvedInterface())
            symbol_table.add(routine_symbol)

        call = Call(routine_symbol, parent=parent)

        args = []
        if node.items[1]:
            args = list(node.items[1].items)
        self.process_nodes(parent=call, nodes=args)

        # Point to the original CALL statement in the parse tree.
        call.ast = node

        return call

    def _subroutine_handler(self, node, parent):
        '''Transforms an fparser2 Subroutine_Subprogram or Function_Subprogram
        statement into a PSyIR Routine node.

        :param node: node in fparser2 parse tree.
        :type node: :py:class:`fparser.two.Fortran2003.Subroutine_Subprogram` \
            or :py:class:`fparser.two.Fortran2003.Function_Subprogram`
        :param parent: parent node of the PSyIR node being constructed.
        :type parent: subclass of :py:class:`psyclone.psyir.nodes.Node`

        :returns: PSyIR representation of node.
        :rtype: :py:class:`psyclone.psyir.nodes.Routine`

        '''
        name = node.children[0].children[1].string
        routine = Routine(name, parent=parent)

        # Deal with any arguments
        try:
            sub_spec = _first_type_match(node.content,
                                         Fortran2003.Specification_Part)
            decl_list = sub_spec.content
            # TODO this if test can be removed once fparser/#211 is fixed
            # such that routine arguments are always contained in a
            # Dummy_Arg_List, even if there's only one of them.
            if isinstance(node, (Fortran2003.Subroutine_Subprogram,
                                 Fortran2003.Function_Subprogram)) and \
               isinstance(node.children[0].children[2],
                          Fortran2003.Dummy_Arg_List):
                arg_list = node.children[0].children[2].children
            else:
                # Routine has no arguments
                arg_list = []
        except ValueError:
            # Subroutine has no Specification_Part so has no
            # declarations. Continue with empty lists.
            decl_list = []
            arg_list = []
        finally:
            self.process_declarations(routine, decl_list, arg_list)

        # If this is a function then work out the return type
        if isinstance(node, Fortran2003.Function_Subprogram):
            # Check whether the function-stmt has a prefix specifying the
            # return type.
            prefix = node.children[0].children[0]
            if prefix:
                # If there is anything else in the prefix (PURE, ELEMENTAL or
                # RECURSIVE) then we will create a CodeBlock for this function.
                if len(prefix.children) > 1:
                    raise NotImplementedError()
                base_type, _ = self._process_type_spec(parent,
                                                       prefix.children[0])
            else:
                base_type = None

            # Check whether the function-stmt has a suffix containing
            # 'RETURNS'
            suffix = node.children[0].children[3]
            if suffix:
                # Although the suffix can, in principle, contain a proc-
                # language-binding-spec (e.g. BIND(C, "some_name")), this is
                # only valid in an interface block and we are dealing with a
                # function-subprogram here.
                return_name = suffix.children[0].string
            else:
                # Otherwise, the return value of the function is given by
                # a symbol of the same name.
                return_name = name

            # Ensure that we have an explicit declaration for the symbol
            # returned by the function.
            if return_name in routine.symbol_table:
                symbol = routine.symbol_table.lookup(return_name)
                # If the symbol table still contains a RoutineSymbol
                # for the function name (rather than a DataSymbol)
                # then there is no explicit declaration within the
                # function of the variable used to hold the return
                # value.
                if isinstance(symbol, RoutineSymbol):
                    if not base_type:
                        # The type of the return value was not specified in the
                        # function prefix either therefore we have no explicit
                        # type information for it.
                        raise NotImplementedError()
                    # Remove the RoutineSymbol ready to replace it with a
                    # DataSymbol.
                    routine.symbol_table.remove(symbol)

            if return_name not in routine.symbol_table:
                # There is no existing declaration for the symbol returned by
                # the function (because it is specified by the prefix and
                # suffix of the function declaration). We add one rather than
                # attempt to recreate the prefix. We have to set shadowing to
                # True as there is likely to be a RoutineSymbol for this
                # function in any enclosing Container.
                routine.symbol_table.new_symbol(return_name,
                                                symbol_type=DataSymbol,
                                                datatype=base_type,
                                                shadowing=True)

            # Update the Routine object with the return symbol.
            routine.return_symbol = routine.symbol_table.lookup(return_name)

        try:
            sub_exec = _first_type_match(node.content,
                                         Fortran2003.Execution_Part)
        except ValueError:
            # Routines without any execution statements are still
            # valid.
            pass
        else:
            self.process_nodes(routine, sub_exec.content)

        return routine

    def _main_program_handler(self, node, parent):
        '''Transforms an fparser2 Main_Program statement into a PSyIR
        Routine node.

        :param node: node in fparser2 parse tree.
        :type node: :py:class:`fparser.two.Fortran2003.Main_Program`
        :param parent: parent node of the PSyIR node being constructed.
        :type parent: subclass of :py:class:`psyclone.psyir.nodes.Node`

        :returns: PSyIR representation of node.
        :rtype: :py:class:`psyclone.psyir.nodes.Routine`

        '''
        name = node.children[0].children[1].string
        routine = Routine(name, parent=parent, is_program=True)

        try:
            prog_spec = _first_type_match(node.content,
                                          Fortran2003.Specification_Part)
            decl_list = prog_spec.content
        except ValueError:
            # program has no Specification_Part so has no
            # declarations. Continue with empty list.
            decl_list = []
        finally:
            self.process_declarations(routine, decl_list, [])

        try:
            prog_exec = _first_type_match(node.content,
                                          Fortran2003.Execution_Part)
        except ValueError:
            # Routines without any execution statements are still
            # valid.
            pass
        else:
            self.process_nodes(routine, prog_exec.content)

        return routine

    def _module_handler(self, node, parent):
        '''Transforms an fparser2 Module statement into a PSyIR Container node.

        :param node: fparser2 representation of a module.
        :type node: :py:class:`fparser.two.Fortran2003.Module`
        :param parent: parent node of the PSyIR node being constructed.
        :type parent: subclass of :py:class:`psyclone.psyir.nodes.Node`

        :returns: PSyIR representation of module.
        :rtype: :py:class:`psyclone.psyir.nodes.Container`

        '''
        # Create a container to capture the module information
        mod_name = str(node.children[0].children[1])
        container = Container(mod_name, parent=parent)

        # Search for any accessibility statements (e.g. "PUBLIC :: my_var") to
        # determine the default accessibility of symbols as well as identifying
        # those that are explicitly declared as public or private.
        (default_visibility, visibility_map) = self.process_access_statements(
            node)
        container.symbol_table.default_visibility = default_visibility

        # Create symbols for all routines defined within this module
        _process_routine_symbols(node, container.symbol_table, visibility_map)

        # Parse the declarations if it has any
        try:
            spec_part = _first_type_match(
                node.children, Fortran2003.Specification_Part)
            self.process_declarations(container, spec_part.children,
                                      [], visibility_map)
        except ValueError:
            pass

        # Parse any module subprograms (subroutine or function)
        # skipping the contains node
        try:
            subprog_part = _first_type_match(
                node.children, Fortran2003.Module_Subprogram_Part)
            module_subprograms = \
                [subprogram for subprogram in subprog_part.children
                 if not isinstance(subprogram, Fortran2003.Contains_Stmt)]
            if module_subprograms:
                self.process_nodes(parent=container, nodes=module_subprograms)
        except ValueError:
            pass

        return container

    def _program_handler(self, node, parent):
        '''Processes an fparser2 Program statement. Program is the top level
        node of a complete fparser2 tree and may contain one or more
        program-units. This is captured with a FileContainer node.

        :param node: top level node in fparser2 parse tree.
        :type node: :py:class:`fparser.two.Fortran2003.Program`
        :param parent: parent node of the PSyIR node we are constructing.
        :type parent: :py:class:`psyclone.psyir.nodes.Node`

        :returns: PSyIR representation of the program.
        :rtype: subclass of :py:class:`psyclone.psyir.nodes.Node`

        '''
        # fparser2 does not keep the original filename (if there was
        # one) so this can't be provided as the name of the
        # FileContainer.
        file_container = FileContainer("None", parent=parent)
        self.process_nodes(file_container, node.children)
        return file_container


# For Sphinx AutoAPI documentation generation
__all__ = ["Fparser2Reader"]<|MERGE_RESOLUTION|>--- conflicted
+++ resolved
@@ -2751,8 +2751,6 @@
             self.process_nodes(parent=bop, nodes=[selector])
             self.process_nodes(parent=bop, nodes=[node])
 
-<<<<<<< HEAD
-=======
     @staticmethod
     def _array_notation_rank(node):
         '''Check that the supplied candidate array reference uses supported
@@ -2826,7 +2824,6 @@
                 num_colons += 1
         return num_colons
 
->>>>>>> 3ec0538b
     def _array_syntax_to_indexed(self, parent, loop_vars):
         '''
         Utility function that modifies each ArrayReference object in the
