# -----------------------------------------------------------------------------
# BSD 3-Clause License
#
<<<<<<< HEAD
# Copyright (c) 2017-2019, Science and Technology Facilities Council.
=======
# Copyright (c) 2017-19, Science and Technology Facilities Council
>>>>>>> 85bb2659
# All rights reserved.
#
# Redistribution and use in source and binary forms, with or without
# modification, are permitted provided that the following conditions are met:
#
# * Redistributions of source code must retain the above copyright notice, this
#   list of conditions and the following disclaimer.
#
# * Redistributions in binary form must reproduce the above copyright notice,
#   this list of conditions and the following disclaimer in the documentation
#   and/or other materials provided with the distribution.
#
# * Neither the name of the copyright holder nor the names of its
#   contributors may be used to endorse or promote products derived from
#   this software without specific prior written permission.
#
# THIS SOFTWARE IS PROVIDED BY THE COPYRIGHT HOLDERS AND CONTRIBUTORS
# "AS IS" AND ANY EXPRESS OR IMPLIED WARRANTIES, INCLUDING, BUT NOT
# LIMITED TO, THE IMPLIED WARRANTIES OF MERCHANTABILITY AND FITNESS
# FOR A PARTICULAR PURPOSE ARE DISCLAIMED. IN NO EVENT SHALL THE
# COPYRIGHT HOLDER OR CONTRIBUTORS BE LIABLE FOR ANY DIRECT, INDIRECT,
# INCIDENTAL, SPECIAL, EXEMPLARY, OR CONSEQUENTIAL DAMAGES (INCLUDING,
# BUT NOT LIMITED TO, PROCUREMENT OF SUBSTITUTE GOODS OR SERVICES;
# LOSS OF USE, DATA, OR PROFITS; OR BUSINESS INTERRUPTION) HOWEVER
# CAUSED AND ON ANY THEORY OF LIABILITY, WHETHER IN CONTRACT, STRICT
# LIABILITY, OR TORT (INCLUDING NEGLIGENCE OR OTHERWISE) ARISING IN
# ANY WAY OUT OF THE USE OF THIS SOFTWARE, EVEN IF ADVISED OF THE
# POSSIBILITY OF SUCH DAMAGE.
# -----------------------------------------------------------------------------
# Authors: R. W. Ford and A. R. Porter, STFC Daresbury Lab
<<<<<<< HEAD
=======
# -----------------------------------------------------------------------------
>>>>>>> 85bb2659

''' This module implements the emerging PSyclone GOcean API by specialising
    the required base classes (PSy, Invokes, Invoke, Schedule, Loop, Kern,
    Arguments and KernelArgument). '''

from __future__ import absolute_import
from psyclone.psyGen import PSy, Invokes, Invoke, Schedule, Loop, Kern, \
    Arguments, KernelArgument


class GOPSy(PSy):
    '''
    The GOcean specific PSy class. This creates a GOcean specific
    invokes object (which controls all the required invocation calls).
    Also overrides the PSy gen method so that we generate GOceaen
    specific PSy module code.

    :param invoke_info: An object containing the required invocation \
                        information for code optimisation and generation.
    :type invoke_info: :py:class:`psyclone.parse.FileInfo`
    '''
    def __init__(self, invoke_info):
        PSy.__init__(self, invoke_info)
        self._invokes = GOInvokes(invoke_info.calls)

    @property
    def gen(self):
        '''
        Generate PSy code for the GOcean api.

        :rtype: ast

        '''
        from psyclone.f2pygen import ModuleGen, UseGen

        # create an empty PSy layer module
        psy_module = ModuleGen(self.name)
        # include the kind_params module
        psy_module.add(UseGen(psy_module, name="kind_params_mod"))
        # include the topology_mod module for loop bounds
        psy_module.add(UseGen(psy_module, name="topology_mod"))
        # include the field_mod module in case we have any r-space variables
        psy_module.add(UseGen(psy_module, name="field_mod",
                              only=["scalar_field_type"]))
        # add in the subroutines for each invocation
        self.invokes.gen_code(psy_module)
        # inline kernels where requested
        self.inline(psy_module)
        return psy_module.root


class GOInvokes(Invokes):
    ''' The GOcean specific invokes class. This passes the GOcean specific
        invoke class to the base class so it creates the one we require. '''
    def __init__(self, alg_calls):
        # pylint: disable=using-constant-test
        if False:
            self._0_to_n = GOInvoke(None, None)  # for pyreverse
        Invokes.__init__(self, alg_calls, GOInvoke)


class GOInvoke(Invoke):
    ''' The GOcean specific invoke class. This passes the GOcean specific
        schedule class to the base class so it creates the one we require.
        A set of GOcean infrastructure reserved names are also passed to
        ensure that there are no name clashes. Also overrides the gen_code
        method so that we generate GOcean specific invocation code and
        provides to methods which separate arguments that are arrays from
        arguments that are scalars. '''
    def __init__(self, alg_invocation, idx):
        # pylint: disable=using-constant-test
        if False:
            self._schedule = GOSchedule(None)  # for pyreverse
        Invoke.__init__(self, alg_invocation, idx, GOSchedule,
                        reserved_names=["cf", "ct", "cu", "cv"])

    @property
    def unique_args_arrays(self):
        ''' find unique arguments that are arrays (defined as those that are
            not rspace). GOcean needs to kow this as we are dealing with
            arrays directly so need to declare them correctly. '''
        result = []
        for call in self._schedule.calls():
            for arg in call.arguments.args:
                if(not arg.is_literal and
                   not arg.space.lower() == "r" and
                   arg.name not in result):
                    result.append(arg.name)
        return result

    @property
    def unique_args_scalars(self):
        ''' find unique arguments that are scalars (defined as those that are
            rspace). GOcean needs to kow this as we are dealing with arrays
            directly so need to declare them correctly. '''
        result = []
        for call in self._schedule.calls():
            for arg in call.arguments.args:
                if(not arg.is_literal and
                   arg.space.lower() == "r" and
                   arg.name not in result):
                    result.append(arg.name)
        return result

    def gen_code(self, parent):
        ''' Generates GOcean specific invocation code (the subroutine called
            by the associated invoke call in the algorithm layer). This
            consists of the PSy invocation subroutine and the declaration of
            its arguments.'''
        from psyclone.f2pygen import SubroutineGen, DeclGen, TypeDeclGen
        # create the subroutine
        invoke_sub = SubroutineGen(parent, name=self.name,
                                   args=self.psy_unique_var_names)
        parent.add(invoke_sub)
        self.schedule.gen_code(invoke_sub)
        # add the subroutine argument declarations for arrays
        if len(self.unique_args_arrays) > 0:
            my_decl_arrays = DeclGen(invoke_sub, datatype="REAL",
                                     intent="inout", kind="go_wp",
                                     entity_decls=self.unique_args_arrays,
                                     dimension=":,:")
            invoke_sub.add(my_decl_arrays)
        # add the subroutine argument declarations for scalars
        if len(self.unique_args_scalars) > 0:
            my_decl_scalars = \
                TypeDeclGen(invoke_sub,
                            datatype="scalar_field_type",
                            entity_decls=self.unique_args_scalars,
                            intent="inout")
            invoke_sub.add(my_decl_scalars)


class GOSchedule(Schedule):
    ''' The GOcean specific schedule class. All we have to do is supply our
    API-specific factories to the base Schedule class constructor. '''

    def __init__(self, alg_calls):
        Schedule.__init__(self, GOKernCallFactory, GOBuiltInCallFactory,
                          alg_calls)


class GOLoop(Loop):
    ''' The GOcean specific Loop class. This passes the GOcean specific
        single loop information to the base class so it creates the one we
        require. Adds a GOcean specific setBounds method which tells the loop
        what to iterate over. Need to harmonise with the topology_name method
        in the Dynamo api. '''
    def __init__(self, parent=None,
                 topology_name="", loop_type=""):
        Loop.__init__(self, parent=parent,
                      valid_loop_types=["inner", "outer"])
        self.loop_type = loop_type

        if self._loop_type == "inner":
            self._variable_name = "i"
        elif self._loop_type == "outer":
            self._variable_name = "j"

    def gen_code(self, parent):

        if self.field_space == "every":
            from psyclone.f2pygen import DeclGen
            dim_var = DeclGen(parent, datatype="INTEGER",
                              entity_decls=[self._variable_name])
            parent.add(dim_var)

            # loop bounds
            self._start = "1"
            if self._loop_type == "inner":
                index = "1"
            elif self._loop_type == "outer":
                index = "2"
            self._stop = ("SIZE(" + self.field_name + ", " +
                          index + ")")

        else:  # one of our spaces so use values provided by the infrastructure

            # loop bounds
            if self._loop_type == "inner":
                self._start = self.field_space + "%istart"
                self._stop = self.field_space + "%istop"
            elif self._loop_type == "outer":
                self._start = self.field_space + "%jstart"
                self._stop = self.field_space + "%jstop"

        Loop.gen_code(self, parent)


class GOBuiltInCallFactory(object):
    ''' A GOcean-specific factory for calls to built-ins. No built-in
        calls are supported in GOcean 0.1 so we do nothing. '''
    @staticmethod
    def create():
        ''' Creates a specific built-in call. Currently just an
            empty stub. '''
        return None


class GOKernCallFactory(object):
    ''' A GOcean-specific kernel call factory. '''
    @staticmethod
    def create(call, parent=None):
        ''' Creates a kernel call and associated Loop structure '''
        outer_loop = GOLoop(parent=parent,
                            loop_type="outer")
        inner_loop = GOLoop(parent=outer_loop,
                            loop_type="inner")
        outer_loop.addchild(inner_loop)
        gocall = GOKern()
        gocall.load(call, parent=inner_loop)
        inner_loop.addchild(gocall)
        # determine inner and outer loops space information from the
        # child kernel call. This is only picked up automatically (by
        # the inner loop) if the kernel call is passed into the inner
        # loop.
        inner_loop.iteration_space = gocall.iterates_over
        outer_loop.iteration_space = inner_loop.iteration_space
        inner_loop.field_space = gocall.arguments.\
            iteration_space_arg().function_space
        outer_loop.field_space = inner_loop.field_space
        inner_loop.field_name = gocall.arguments.\
            iteration_space_arg().name
        outer_loop.field_name = inner_loop.field_name
        return outer_loop


class GOKern(Kern):
    ''' Stores information about GOcean Kernels as specified by the Kernel
        metadata. Uses this information to generate appropriate PSy layer
        code for the Kernel instance. Specialises the gen_code method to
        create the appropriate GOcean specific kernel call. '''
    def __init__(self):
        # pylint: disable=using-constant-test
        if False:
            self._arguments = GOKernelArguments(None, None)  # for pyreverse

    def load(self, call, parent=None):
        ''' Load this GOKern object with state pulled from the call object '''
        Kern.__init__(self, GOKernelArguments, call, parent)

    def local_vars(self):
        return []

    def gen_code(self, parent):
        ''' Generates GOcean specific psy code for a call to the dynamo
            kernel instance. '''
        from psyclone.f2pygen import CallGen, UseGen
        arguments = ["i", "j"]
        for arg in self._arguments.args:
            if arg.space.lower() == "r":
                arguments.append(arg.name + "%data")
            else:
                arguments.append(arg.name)
        parent.add(CallGen(parent, self._name, arguments))
        if not self.module_inline:
            parent.add(UseGen(parent, name=self._module_name, only=True,
                              funcnames=[self._name]))


class GOKernelArguments(Arguments):
    ''' Provides information about GOcean kernel call arguments collectively,
        as specified by the kernel argument metadata. This class ensures that
        initialisation is performed correctly. It also adds three '''
    def __init__(self, call, parent_call):
        # pylint: disable=using-constant-test
        if False:
            self._0_to_n = GOKernelArgument(None, None, None)  # for pyreverse
        Arguments.__init__(self, parent_call)
        self._args = []
        for (idx, arg) in enumerate(call.ktype.arg_descriptors):
            self._args.append(GOKernelArgument(arg, call.args[idx],
                                               parent_call))
        self._dofs = []

    @property
    def dofs(self):
        ''' Currently required for invoke base class although this makes no
            sense for GOcean. Need to refactor the Invoke base class and
            remove the need for this property (#279). '''
        return self._dofs

    def iteration_space_arg(self, mapping=None):
        if mapping:
            my_mapping = mapping
        else:
            my_mapping = {"write": "write", "read": "read",
                          "readwrite": "readwrite", "inc": "inc"}
        arg = Arguments.iteration_space_arg(self, my_mapping)
        return arg


class GOKernelArgument(KernelArgument):
    ''' Provides information about individual GOcean kernel call arguments
        as specified by the kernel argument metadata. Only passes information
        onto the base class. '''
    def __init__(self, arg, arg_info, call):
        self._arg = arg
        KernelArgument.__init__(self, arg, arg_info, call)

    @property
    def function_space(self):
        ''' Returns the expected finite difference space for this
            argument as specified by the kernel argument metadata.'''
        return self._arg.function_space<|MERGE_RESOLUTION|>--- conflicted
+++ resolved
@@ -1,11 +1,7 @@
 # -----------------------------------------------------------------------------
 # BSD 3-Clause License
 #
-<<<<<<< HEAD
 # Copyright (c) 2017-2019, Science and Technology Facilities Council.
-=======
-# Copyright (c) 2017-19, Science and Technology Facilities Council
->>>>>>> 85bb2659
 # All rights reserved.
 #
 # Redistribution and use in source and binary forms, with or without
@@ -36,10 +32,7 @@
 # POSSIBILITY OF SUCH DAMAGE.
 # -----------------------------------------------------------------------------
 # Authors: R. W. Ford and A. R. Porter, STFC Daresbury Lab
-<<<<<<< HEAD
-=======
 # -----------------------------------------------------------------------------
->>>>>>> 85bb2659
 
 ''' This module implements the emerging PSyclone GOcean API by specialising
     the required base classes (PSy, Invokes, Invoke, Schedule, Loop, Kern,
