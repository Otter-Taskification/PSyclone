--- conflicted
+++ resolved
@@ -177,24 +177,10 @@
     '''
     logger = logging.getLogger(__name__)
 
-<<<<<<< HEAD
-    active_variables = ["a", "b", "c"]
     # Translate from TL to AD
     logger.debug("Translating from TL to AD.")
     adjoint_visitor = AdjointVisitor(active_variables)
     ad_psyir = adjoint_visitor(tl_psyir)
-=======
-    # TL LFRic-specific PSyIR
-    logger.debug(
-        "Translation from generic PSyIR to LFRic-specific PSyIR should be "
-        "done now.")
-
-    # Transform from TL to AD. The list of active variables in
-    # the active_variables variable will be used here.
-    logger.debug("Transformation from TL to AD should be done now but instead "
-                 "we copy the input.")
-    ad_psyir = tl_psyir.copy()
->>>>>>> 9afda928
 
     # We permit the input code to be a single Program or Subroutine
     container = _find_container(ad_psyir)
