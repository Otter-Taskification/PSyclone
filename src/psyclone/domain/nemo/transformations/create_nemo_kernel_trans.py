--- conflicted
+++ resolved
@@ -145,28 +145,12 @@
                    (isinstance(assign, Assignment) and assign.is_array_range)]
         if assigns:
             fwriter = FortranWriter()
-<<<<<<< HEAD
-            raise TransformationError(
-                "A NEMO Kernel cannot contain array assignments but found: "
-                "{0}".format([fwriter(node).rstrip("\n") for node in assigns]))
-=======
             # Using LazyString to improve performance when using
             # exceptions to skip invalid regions.
             raise TransformationError(LazyString(
                 lambda: "A NEMO Kernel cannot contain array assignments "
                 "but found: {0}".format(
                     [fwriter(node).rstrip("\n") for node in nodes])))
-
-        # A kernel cannot contain loops, calls or unrecognised code (including
-        # IO operations. So if there is any node in the result of
-        # the walk, this node cannot be represented as a NEMO kernel.
-        nodes = node.walk((CodeBlock, Loop, Call))
-        if nodes:
-            raise TransformationError(
-                "Error in NemoKernelTrans transformation. A NEMO Kernel cannot"
-                " contain nodes of type: {0}".format(
-                    [type(node).__name__ for node in nodes]))
->>>>>>> 0a0bcbf6
 
     def apply(self, sched, options=None):
         '''
