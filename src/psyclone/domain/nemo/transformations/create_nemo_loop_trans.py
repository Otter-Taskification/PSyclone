--- conflicted
+++ resolved
@@ -33,11 +33,7 @@
 # -----------------------------------------------------------------------------
 # Author A. R. Porter, STFC Daresbury Lab
 # Modified by J. Henrichs, Bureau of Meteorology
-<<<<<<< HEAD
-# Modified by R. W. Ford, STFC Daresbury Lab
-=======
-# Modified by S. Siso, Bureau of Meteorology
->>>>>>> baf90388
+# Modified by R. W. Ford and S. Siso, STFC Daresbury Lab
 
 '''
 Module providing a transformation from a generic PSyIR Loop into a
@@ -67,13 +63,8 @@
     >>> loops = psyir.walk(Loop)
     >>> trans = CreateNemoLoopTrans()
     >>> trans.apply(loops[0])
-<<<<<<< HEAD
-    >>> print(psyir.view())
-    FileContainer[None]
-=======
-    >>> psyir.view()
+    >>> print(psyir.view(colour=False))
     FileContainer[]
->>>>>>> baf90388
         Routine[name:'sub']
             0: Loop[type='lon', field_space='None', it_space='None']
                 Literal[value:'1', Scalar<INTEGER, UNDEFINED>]
