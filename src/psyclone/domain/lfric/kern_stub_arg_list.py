# -----------------------------------------------------------------------------
# BSD 3-Clause License
#
# Copyright (c) 2017-2021, Science and Technology Facilities Council.
# All rights reserved.
#
# Redistribution and use in source and binary forms, with or without
# modification, are permitted provided that the following conditions are met:
#
# * Redistributions of source code must retain the above copyright notice, this
#   list of conditions and the following disclaimer.
#
# * Redistributions in binary form must reproduce the above copyright notice,
#   this list of conditions and the following disclaimer in the documentation
#   and/or other materials provided with the distribution.
#
# * Neither the name of the copyright holder nor the names of its
#   contributors may be used to endorse or promote products derived from
#   this software without specific prior written permission.
#
# THIS SOFTWARE IS PROVIDED BY THE COPYRIGHT HOLDERS AND CONTRIBUTORS
# "AS IS" AND ANY EXPRESS OR IMPLIED WARRANTIES, INCLUDING, BUT NOT
# LIMITED TO, THE IMPLIED WARRANTIES OF MERCHANTABILITY AND FITNESS
# FOR A PARTICULAR PURPOSE ARE DISCLAIMED. IN NO EVENT SHALL THE
# COPYRIGHT HOLDER OR CONTRIBUTORS BE LIABLE FOR ANY DIRECT, INDIRECT,
# INCIDENTAL, SPECIAL, EXEMPLARY, OR CONSEQUENTIAL DAMAGES (INCLUDING,
# BUT NOT LIMITED TO, PROCUREMENT OF SUBSTITUTE GOODS OR SERVICES;
# LOSS OF USE, DATA, OR PROFITS; OR BUSINESS INTERRUPTION) HOWEVER
# CAUSED AND ON ANY THEORY OF LIABILITY, WHETHER IN CONTRACT, STRICT
# LIABILITY, OR TORT (INCLUDING NEGLIGENCE OR OTHERWISE) ARISING IN
# ANY WAY OUT OF THE USE OF THIS SOFTWARE, EVEN IF ADVISED OF THE
# POSSIBILITY OF SUCH DAMAGE.
# -----------------------------------------------------------------------------
# Authors R. W. Ford, A. R. Porter and S. Siso, STFC Daresbury Lab
# Modified I. Kavcic and A. Coughtrie, Met Office
# Modified J. Henrichs, Bureau of Meteorology

'''This module implements a class that creates the argument list
for a kernel subroutine.
'''

from __future__ import print_function, absolute_import

from psyclone.domain.lfric import ArgOrdering, LFRicConstants
from psyclone.errors import InternalError
from psyclone.psyir.symbols import SymbolTable


class KernStubArgList(ArgOrdering):
    # pylint: disable=too-many-public-methods
    # TODO: #845 Check that all implicit variables have the right type.
    '''Creates the argument list required to create and declare the
    required arguments for a kernel subroutine.  The ordering and type
    of the arguments is captured by the base class.

    :param kern: Kernel for which to create argument list.
    :type kern: :py:class:`psyclone.dynamo0p3.DynKern`

    :raises NotImplementedError: if the kernel is inter-grid.
    :raises NotImplementedError: if the kernel requires properties of the \
                                 reference element.
    '''
    def __init__(self, kern):
        # We don't yet support inter-grid kernels (Issue #162)
        if kern.is_intergrid:
            raise NotImplementedError(
                "Kernel {0} is an inter-grid kernel and stub generation "
                "is not yet supported for inter-grid kernels".
                format(kern.name))
        ArgOrdering.__init__(self, kern)
        # TODO 719 The stub_symtab is not connected to other parts of the
        # Stub generation. Also the symboltable already has an
        # argument_list that may be able to replace the argument list below.
        self._stub_symtab = SymbolTable()

    def cell_position(self, var_accesses=None):
        '''Adds a cell argument to the argument list and if supplied stores
        this access in var_accesses.

        :param var_accesses: optional VariablesAccessInfo instance to store \
            the information about variable accesses.
        :type var_accesses: \
            :py:class:`psyclone.core.access_info.VariablesAccessInfo`

        '''
        self.append("cell", var_accesses)

    def mesh_height(self, var_accesses=None):
        '''Add mesh height (nlayers) to the argument list and if supplied
        stores this access in var_accesses.

        :param var_accesses: optional VariablesAccessInfo instance to store \
            the information about variable accesses.
        :type var_accesses: \
            :py:class:`psyclone.core.access_info.VariablesAccessInfo`

        '''
        self.append("nlayers", var_accesses)

    def mesh_ncell2d(self, var_accesses=None):
        '''Add the number of columns in the mesh to the argument list and if
        supplied stores this access in var_accesses.

        :param var_accesses: optional VariablesAccessInfo instance to store \
            the information about variable accesses.
        :type var_accesses: \
            :py:class:`psyclone.core.access_info.VariablesAccessInfo`

        '''
        self.append("ncell_2d", var_accesses)

    def cma_operator(self, arg, var_accesses=None):
        '''Add the CMA operator and associated scalars to the argument
        list and optionally add them to the variable access
        information.

        :param arg: the CMA operator argument.
        :type arg: :py:class:`psyclone.dynamo0p3.DynKernelArgument`
        :param var_accesses: optional VariablesAccessInfo instance to store \
            the information about variable accesses.
        :type var_accesses: \
            :py:class:`psyclone.core.access_info.VariablesAccessInfo`

        '''
        # The CMA operator itself
        self.append(arg.name, var_accesses)
        # Associated scalar parameters
        nrow = arg.name + "_nrow"
        _local_args = [nrow]
        if arg.function_space_to.orig_name != \
           arg.function_space_from.orig_name:
            # If the to- and from-spaces are different then so are ncol and
            # nrow so we pass both of them. If they are the same then we
            # could pass either but choose to pass nrow and not ncol.
            ncol = arg.name + "_ncol"
            _local_args.append(ncol)
        bandwidth = arg.name + "_bandwidth"
        alpha = arg.name + "_alpha"
        beta = arg.name + "_beta"
        gamma_m = arg.name + "_gamma_m"
        gamma_p = arg.name + "_gamma_p"
        _local_args += [bandwidth, alpha, beta, gamma_m, gamma_p]
        self.extend(_local_args, var_accesses)

    def field_vector(self, argvect, var_accesses=None):
        '''Add the field vector associated with the argument 'argvect' to the
        argument list. If supplied it also stores these accesses to the
        var_access object.

        :param argvect: the field vector to add.
        :type argvect: :py:class:`psyclone.dynamo0p3.DynKernelArgument`
        :param var_accesses: optional VariablesAccessInfo instance to store \
            the information about variable accesses.
        :type var_accesses: \
            :py:class:`psyclone.core.access_info.VariablesAccessInfo`

        '''
        # the range function below returns values from
        # 1 to the vector size which is what we
        # require in our Fortran code
        for idx in range(1, argvect.vector_size+1):
            text = (argvect.name + "_" +
                    argvect.function_space.mangled_name +
                    "_v" + str(idx))
            self.append(text, var_accesses)

    def field(self, arg, var_accesses=None):
        '''Add the field array associated with the argument 'arg' to the
        argument list. If supplied it also stores this access in var_accesses.

        :param arg: the field to be added.
        :type arg: :py:class:`psyclone.dynamo0p3.DynKernelArgument`
        :param var_accesses: optional VariablesAccessInfo instance to store \
            the information about variable accesses.
        :type var_accesses: \
            :py:class:`psyclone.core.access_info.VariablesAccessInfo`

        '''
        text = arg.name + "_" + arg.function_space.mangled_name
        self.append(text, var_accesses, mode=arg.access)

    def stencil_unknown_extent(self, arg, var_accesses=None):
        '''Add stencil information to the argument list associated with the
        argument 'arg' if the extent is unknown. If supplied it also stores
        this access in var_accesses.

        :param arg: the kernel argument with which the stencil is associated.
        :type arg: :py:class:`psyclone.dynamo0p3.DynKernelArgument`
        :param var_accesses: optional VariablesAccessInfo instance to store \
            the information about variable accesses.
        :type var_accesses: \
            :py:class:`psyclone.core.access_info.VariablesAccessInfo`

        '''
        # Avoid circular import
        # pylint: disable=import-outside-toplevel
        from psyclone.dynamo0p3 import DynStencils
        name = DynStencils.dofmap_size_name(self._stub_symtab, arg)
        self.append(name, var_accesses)

    def stencil_unknown_direction(self, arg, var_accesses=None):
        '''Add stencil information to the argument list associated with the
        argument 'arg' if the direction is unknown. If supplied it also stores
        this access in var_accesses.

        :param arg: the kernel argument with which the stencil is associated.
        :type arg: :py:class:`psyclone.dynamo0p3.DynKernelArgument`
        :param var_accesses: optional VariablesAccessInfo instance to store \
            the information about variable accesses.
        :type var_accesses: \
            :py:class:`psyclone.core.access_info.VariablesAccessInfo`

        '''
        # Avoid circular import
        # pylint: disable=import-outside-toplevel
        from psyclone.dynamo0p3 import DynStencils
        name = DynStencils.direction_name(self._stub_symtab, arg)
        self.append(name, var_accesses)

    def stencil(self, arg, var_accesses=None):
        '''Add general stencil information associated with the argument 'arg'
        to the argument list. If supplied it also stores this access in
        var_accesses.

        :param arg: the meta-data description of the kernel \
            argument with which the stencil is associated.
        :type arg: :py:class:`psyclone.dynamo0p3.DynKernelArgument`
        :param var_accesses: optional VariablesAccessInfo instance to store \
            the information about variable accesses.
        :type var_accesses: \
            :py:class:`psyclone.core.access_info.VariablesAccessInfo`

        '''
        # Avoid circular import
        # pylint: disable=import-outside-toplevel
        from psyclone.dynamo0p3 import DynStencils
        var_name = DynStencils.dofmap_name(self._stub_symtab, arg)
        self.append(var_name, var_accesses)

    def stencil_2d_max_extent(self, arg, var_accesses=None):
        '''Add the maximum branch extent for a 2D stencil associated with the
        argument 'arg' to the argument list. If supplied it also stores this
        in var_accesses.

        :param arg: the kernel argument with which the stencil is associated.
        :type arg: :py:class:`psyclone.dynamo0p3.DynKernelArgument`
        :param var_accesses: optional `SingleVariableAccessInfo` \
            instance to store the information about variable accesses.
        :type var_accesses: \
            :py:class:`psyclone.core.SingleVariableAccessInfo`

        '''
        # The maximum branch extent is not specified in the metadata so pass
        # the value in.
        # Import here to avoid circular dependency
        # pylint: disable=import-outside-toplevel
        from psyclone.dynamo0p3 import DynStencils
        name = DynStencils.max_branch_length_name(self._stub_symtab, arg)
        self.append(name, var_accesses)

    def stencil_2d_unknown_extent(self, arg, var_accesses=None):
        '''Add 2D stencil information to the argument list associated with the
        argument 'arg' if the extent is unknown. If supplied it also stores
        this access in var_accesses.

        :param arg: the kernel argument with which the stencil is associated.
        :type arg: :py:class:`psyclone.dynamo0p3.DynKernelArgument`
        :param var_accesses: optional `VariablesAccessInfo` instance to store \
            the information about variable accesses.
        :type var_accesses: \
            :py:class:`psyclone.core.access_info.VariablesAccessInfo`

        '''
        # Avoid circular import
        # pylint: disable=import-outside-toplevel
        from psyclone.dynamo0p3 import DynStencils
        name = DynStencils.dofmap_size_name(self._stub_symtab, arg)
        self.append(name, var_accesses)

    def stencil_2d(self, arg, var_accesses=None):
        '''Add general 2D stencil information associated with the argument
        'arg' to the argument list. If supplied it also stores this access in
        var_accesses.

        :param arg: the meta-data description of the kernel \
            argument with which the stencil is associated.
        :type arg: :py:class:`psyclone.dynamo0p3.DynKernelArgument`
        :param var_accesses: optional `VariablesAccessInfo` instance to store \
            the information about variable accesses.
        :type var_accesses: \
            :py:class:`psyclone.core.access_info.VariablesAccessInfo`

        '''
        # The stencil_2D differs from the stencil in that the direction
        # of the branch is baked into the stencil_dofmap array.
        # The array dimensions are thus (dof_in_cell, cell_in_branch,
        # branch_in_stencil) where the branch_in_stencil is always ordered
        # West, South, East, North which is standard in LFRic. This allows
        # for knowledge of what direction a stencil cell is in relation
        # to the centre even when the stencil is truncated at boundaries.
        # Import here to avoid circular dependency
        # pylint: disable=import-outside-toplevel
        from psyclone.dynamo0p3 import DynStencils
        var_name = DynStencils.dofmap_name(self._stub_symtab, arg)
        self.append(var_name, var_accesses)

    def operator(self, arg, var_accesses=None):
        '''Add the operator arguments to the argument list. If supplied it
        also stores this access in var_accesses.

        :param arg: the meta-data description of the operator.
        :type arg: :py:class:`psyclone.dynamo0p3.DynKernelArgument`
        :param var_accesses: optional VariablesAccessInfo instance to store \
            the information about variable accesses.
        :type var_accesses: \
            :py:class:`psyclone.core.access_info.VariablesAccessInfo`

        '''
        size = arg.name + "_ncell_3d"
        self.append(size, var_accesses)
        self.append(arg.name, var_accesses)

    def fs_compulsory_field(self, function_space, var_accesses=None):
        ''' Provide compulsory arguments if there is a field on this
        function space. If supplied it also stores this access in
        var_accesses.

        :param function_space: the function space for which the compulsory \
            arguments are added.
        :type function_space: :py:class:`psyclone.domain.lfric.FunctionSpace`
        :param var_accesses: optional VariablesAccessInfo instance to store \
            the information about variable accesses.
        :type var_accesses: \
            :py:class:`psyclone.core.access_info.VariablesAccessInfo`

        '''
        self.append(function_space.undf_name, var_accesses)
        self.append(function_space.map_name, var_accesses)

    def basis(self, function_space, var_accesses=None):
        '''Add basis function information for this function space to the
        argument list and optionally to the variable access information.
        There can be more than one if this is an evaluator and/or multiple
        'gh_shape's have been requested in the kernel metadata. If supplied
        it also stores these accesses in var_accesses.

        :param function_space: the function space for which to provide \
                               the basis functions
        :type function_space: :py:class:`psyclone.domain.lfric.FunctionSpace`
        :param var_accesses: optional VariablesAccessInfo instance to store \
            the information about variable accesses.
        :type var_accesses: \
            :py:class:`psyclone.core.access_info.VariablesAccessInfo`

        :raises InternalError: if the evaluator shape is not recognised.

        '''
<<<<<<< HEAD
        const = LFRicConstants()
=======
        # Avoid circular import
        # pylint: disable=import-outside-toplevel
        from psyclone.dynamo0p3 import VALID_EVALUATOR_SHAPES, \
            VALID_QUADRATURE_SHAPES
>>>>>>> e3a2a66b
        for shape in self._kern.eval_shapes:
            if shape in const.VALID_QUADRATURE_SHAPES:
                # A kernel stub won't have a name for the corresponding
                # quadrature argument so we create one by appending the last
                # part of the shape name to "qr_".
                basis_name = function_space.get_basis_name(
                    qr_var="qr_"+shape.split("_")[-1])
                self.append(basis_name, var_accesses)

            elif shape in const.VALID_EVALUATOR_SHAPES:
                # Need a basis array for each target space upon which the basis
                # functions have been evaluated. _kern.eval_targets is a dict
                # where the values are 2-tuples of (FunctionSpace, argument).
                for _, target in self._kern.eval_targets.items():
                    basis_name = \
                        function_space.get_basis_name(on_space=target[0])
                    self.append(basis_name, var_accesses)
            else:
                raise InternalError(
                    "Unrecognised evaluator shape ('{0}'). Expected one of: "
                    "{1}".format(shape, const.VALID_EVALUATOR_SHAPES))

    def diff_basis(self, function_space, var_accesses=None):
        '''Add differential basis information for the function space to the
        argument list. If supplied it also stores this access in
        var_accesses.

        :param function_space: the function space for which the differential \
            basis functions are required.
        :type function_space: :py:class:`psyclone.domain.lfric.FunctionSpace`
        :param var_accesses: optional VariablesAccessInfo instance to store \
            the information about variable accesses.
        :type var_accesses: \
            :py:class:`psyclone.core.access_info.VariablesAccessInfo`

        :raises InternalError: if the evaluator shape is not recognised.

        '''
<<<<<<< HEAD
        const = LFRicConstants()
=======
        # Avoid circular import
        # pylint: disable=import-outside-toplevel
        from psyclone.dynamo0p3 import VALID_EVALUATOR_SHAPES, \
            VALID_QUADRATURE_SHAPES
>>>>>>> e3a2a66b
        for shape in self._kern.eval_shapes:
            if shape in const.VALID_QUADRATURE_SHAPES:
                # We need differential basis functions for quadrature. A
                # kernel stub won't have a name for the corresponding
                # quadrature argument so we create one by appending the
                # last part of the shape name to "qr_".
                diff_basis_name = function_space.get_diff_basis_name(
                    qr_var="qr_"+shape.split("_")[-1])
                self.append(diff_basis_name, var_accesses)

            elif shape in const.VALID_EVALUATOR_SHAPES:
                # We need differential basis functions for an evaluator,
                # potentially for multiple target spaces. _kern.eval_targets is
                # a dict where the values are 2-tuples of
                # (FunctionSpace, argument).
                for _, target in self._kern.eval_targets.items():
                    diff_basis_name = function_space.get_diff_basis_name(
                        on_space=target[0])
                    self.append(diff_basis_name, var_accesses)
            else:
                raise InternalError("Unrecognised evaluator shape ('{0}'). "
                                    "Expected one of: {1}".format(
                                        shape, const.VALID_EVALUATOR_SHAPES))

    def field_bcs_kernel(self, function_space, var_accesses=None):
        '''Implement the boundary_dofs array fix for a field. If supplied it
        also stores this access in var_accesses.

        :param function_space: the function space for which boundary dofs \
            are required.
        :type function_space: :py:class:`psyclone.domain.lfric.FunctionSpace`
        :param var_accesses: optional VariablesAccessInfo instance to store \
            the information about variable accesses.
        :type var_accesses: \
            :py:class:`psyclone.core.access_info.VariablesAccessInfo`

        '''
        arg = self._kern.arguments.get_arg_on_space(function_space)
        name = "boundary_dofs_"+arg.name
        self.append(name, var_accesses)

    def operator_bcs_kernel(self, function_space, var_accesses=None):
        '''Supply necessary additional arguments for the kernel that
        applies boundary conditions to a LMA operator. If supplied it
        also stores this access in var_accesses.

        :param function_space: the 'to' function space of the operator.
        :type function_space: :py:class:`psyclone.dynamo3.FunctionSpace`
        :param var_accesses: optional VariablesAccessInfo instance to store \
            the information about variable accesses.
        :type var_accesses: \
            :py:class:`psyclone.core.access_info.VariablesAccessInfo`

        '''
        self.field_bcs_kernel(function_space, var_accesses=var_accesses)

    def mesh_properties(self, var_accesses=None):
        '''Provide the kernel arguments required for the mesh properties
        specified in the kernel metadata. If supplied it also stores this
        access in var_accesses.

        :param var_accesses: optional VariablesAccessInfo instance to store \
            the information about variable accesses.
        :type var_accesses: \
            :py:class:`psyclone.core.access_info.VariablesAccessInfo`

        '''
        if self._kern.mesh.properties:
            # Avoid circular import
            # pylint: disable=import-outside-toplevel
            from psyclone.dynamo0p3 import LFRicMeshProperties
            self.extend(LFRicMeshProperties(self._kern).
                        kern_args(stub=True, var_accesses=var_accesses))

    def quad_rule(self, var_accesses=None):
        '''Add quadrature-related information to the kernel argument list.
        Adds the necessary arguments to the argument list, and optionally
        adds variable access information to the var_accesses object.

        :param var_accesses: optional VariablesAccessInfo instance to store \
            the information about variable accesses.
        :type var_accesses: \
            :py:class:`psyclone.core.access_info.VariablesAccessInfo`

        '''
        for rule in self._kern.qr_rules.values():
            self.extend(rule.kernel_args, var_accesses)

    def indirection_dofmap(self, function_space, operator=None,
                           var_accesses=None):
        '''Add indirection dofmap required when applying a CMA operator. If
        supplied it also stores this access in var_accesses.

        :param function_space: the function space for which the indirect \
            dofmap is required.
        :type function_space: :py:class:`psyclone.domain.lfric.FunctionSpace`
        :param operator: the CMA operator.
        :type operator: :py:class:`psyclone.dynamo0p3.DynKernelArgument`
        :param var_accesses: optional VariablesAccessInfo instance to store \
            the information about variable accesses.
        :type var_accesses: \
            :py:class:`psyclone.core.access_info.VariablesAccessInfo`

        :raises InternalError: if no kernel argument is supplied.
        :raises InternalError: if the supplied kernel argument is not a \
            CMA operator.

        '''
        if not operator:
            raise InternalError("No CMA operator supplied.")
        if operator.argument_type != "gh_columnwise_operator":
            raise InternalError(
                "A CMA operator (gh_columnwise_operator) must "
                "be supplied but got {0}".format(operator.argument_type))
        super(KernStubArgList, self).indirection_dofmap(function_space,
                                                        operator,
                                                        var_accesses)


# ============================================================================
# For automatic documentation creation:
__all__ = ["KernStubArgList"]<|MERGE_RESOLUTION|>--- conflicted
+++ resolved
@@ -355,14 +355,11 @@
         :raises InternalError: if the evaluator shape is not recognised.
 
         '''
-<<<<<<< HEAD
         const = LFRicConstants()
-=======
         # Avoid circular import
         # pylint: disable=import-outside-toplevel
         from psyclone.dynamo0p3 import VALID_EVALUATOR_SHAPES, \
             VALID_QUADRATURE_SHAPES
->>>>>>> e3a2a66b
         for shape in self._kern.eval_shapes:
             if shape in const.VALID_QUADRATURE_SHAPES:
                 # A kernel stub won't have a name for the corresponding
@@ -401,14 +398,11 @@
         :raises InternalError: if the evaluator shape is not recognised.
 
         '''
-<<<<<<< HEAD
         const = LFRicConstants()
-=======
         # Avoid circular import
         # pylint: disable=import-outside-toplevel
         from psyclone.dynamo0p3 import VALID_EVALUATOR_SHAPES, \
             VALID_QUADRATURE_SHAPES
->>>>>>> e3a2a66b
         for shape in self._kern.eval_shapes:
             if shape in const.VALID_QUADRATURE_SHAPES:
                 # We need differential basis functions for quadrature. A
