--- conflicted
+++ resolved
@@ -934,13 +934,10 @@
     def __init__(self):
         ''' Create an empty GOKern object. The object is given state via
         the load method '''
-<<<<<<< HEAD
+        # pylint: disable=super-init-not-called, non-parent-init-called
         # Can't use super() as the parent class has mandatory arguments that
         # in GOKern are initialized with the load() method.
         Node.__init__(self)
-=======
-        # pylint: disable=super-init-not-called
->>>>>>> e9dda2b3
         if False:  # pylint: disable=using-constant-test
             self._arguments = GOKernelArguments(None, None)  # for pyreverse
         # Create those member variables required for testing and to keep
