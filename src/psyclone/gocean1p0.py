# pylint: disable=too-many-lines
# -----------------------------------------------------------------------------
# BSD 3-Clause License
#
# Copyright (c) 2017-2021, Science and Technology Facilities Council.
# All rights reserved.
#
# Redistribution and use in source and binary forms, with or without
# modification, are permitted provided that the following conditions are met:
#
# * Redistributions of source code must retain the above copyright notice, this
#   list of conditions and the following disclaimer.
#
# * Redistributions in binary form must reproduce the above copyright notice,
#   this list of conditions and the following disclaimer in the documentation
#   and/or other materials provided with the distribution.
#
# * Neither the name of the copyright holder nor the names of its
#   contributors may be used to endorse or promote products derived from
#   this software without specific prior written permission.
#
# THIS SOFTWARE IS PROVIDED BY THE COPYRIGHT HOLDERS AND CONTRIBUTORS
# "AS IS" AND ANY EXPRESS OR IMPLIED WARRANTIES, INCLUDING, BUT NOT
# LIMITED TO, THE IMPLIED WARRANTIES OF MERCHANTABILITY AND FITNESS
# FOR A PARTICULAR PURPOSE ARE DISCLAIMED. IN NO EVENT SHALL THE
# COPYRIGHT HOLDER OR CONTRIBUTORS BE LIABLE FOR ANY DIRECT, INDIRECT,
# INCIDENTAL, SPECIAL, EXEMPLARY, OR CONSEQUENTIAL DAMAGES (INCLUDING,
# BUT NOT LIMITED TO, PROCUREMENT OF SUBSTITUTE GOODS OR SERVICES;
# LOSS OF USE, DATA, OR PROFITS; OR BUSINESS INTERRUPTION) HOWEVER
# CAUSED AND ON ANY THEORY OF LIABILITY, WHETHER IN CONTRACT, STRICT
# LIABILITY, OR TORT (INCLUDING NEGLIGENCE OR OTHERWISE) ARISING IN
# ANY WAY OUT OF THE USE OF THIS SOFTWARE, EVEN IF ADVISED OF THE
# POSSIBILITY OF SUCH DAMAGE.
# -----------------------------------------------------------------------------
# Authors R. W. Ford, A. R. Porter and S. Siso, STFC Daresbury Lab
# Modified J. Henrichs, Bureau of Meteorology
# Modified I. Kavcic, Met Office


'''This module implements the PSyclone GOcean 1.0 API by specialising
    the required base classes for both code generation (PSy, Invokes,
    Invoke, InvokeSchedule, Loop, Kern, Arguments and KernelArgument)
    and parsing (Descriptor and KernelType). It adds a
    GOKernelGridArgument class to capture information on kernel arguments
    that supply properties of the grid (and are generated in the PSy
    layer).

'''

from __future__ import print_function
import re
import six

from fparser.two.Fortran2003 import NoMatchError, Nonlabel_Do_Stmt
from fparser.two.parser import ParserFactory

from psyclone.configuration import Config, ConfigurationError
from psyclone.core import Signature
from psyclone.domain.gocean import GOceanConstants
from psyclone.errors import GenerationError, InternalError
import psyclone.expression as expr
from psyclone.f2pygen import CallGen, DeclGen, AssignGen, CommentGen, \
    IfThenGen, UseGen, ModuleGen, SubroutineGen, TypeDeclGen, PSyIRGen
from psyclone.parse.kernel import Descriptor, KernelType
from psyclone.parse.utils import ParseError
from psyclone.parse.algorithm import Arg
<<<<<<< HEAD
from psyclone.psyir.nodes import Loop, Literal, Schedule, Node, \
    KernelSchedule, StructureReference, BinaryOperation, Reference, \
    Call, Assignment, Routine
=======
>>>>>>> 809d3d75
from psyclone.psyGen import PSy, Invokes, Invoke, InvokeSchedule, \
    CodedKern, Arguments, Argument, KernelArgument, args_filter, \
    AccessType, ACCEnterDataDirective, HaloExchange
from psyclone.psyir.frontend.fparser2 import Fparser2Reader
from psyclone.psyir.frontend.fortran import FortranReader
from psyclone.psyir.nodes import Loop, Literal, Schedule, Node, \
    KernelSchedule, StructureReference, BinaryOperation, Reference, \
    Call, Assignment
from psyclone.psyir.symbols import SymbolTable, ScalarType, ArrayType, \
    INTEGER_TYPE, DataSymbol, ArgumentInterface, RoutineSymbol, \
    ContainerSymbol, DeferredType, DataTypeSymbol, UnresolvedInterface, \
    REAL_TYPE, UnknownFortranType, LocalInterface

# Specify which OpenCL command queue to use for management operations like
# data transfers when generating an OpenCL PSy-layer
# TODO #1134: This value should be moved to the OCLTrans when the
# transformation logic is also moved there.
_OCL_MANAGEMENT_QUEUE = 1


class GOPSy(PSy):
    '''
    The GOcean 1.0 specific PSy class. This creates a GOcean specific
    invokes object (which controls all the required invocation calls).
    Also overrides the PSy gen method so that we generate GOcean-
    specific PSy module code.

    :param invoke_info: An object containing the required invocation \
                        information for code optimisation and generation.
    :type invoke_info: :py:class:`psyclone.parse.FileInfo`

    '''
    def __init__(self, invoke_info):
        PSy.__init__(self, invoke_info)

        # Add GOcean infrastructure-specific libraries
        field_sym = ContainerSymbol("field_mod")
        field_sym.wildcard_import = True
        self.container.symbol_table.add(field_sym)
        kind_params_sym = ContainerSymbol("kind_params_mod")
        kind_params_sym.wildcard_import = True
        self.container.symbol_table.add(kind_params_sym)

        # Create invokes
        self._invokes = GOInvokes(invoke_info.calls, self)

    @property
    def gen(self):
        '''
        Generate PSy code for the GOcean api v.1.0.

        :rtype: ast

        '''
        # create an empty PSy layer module
        psy_module = ModuleGen(self.name)
        # include the kind_params module
        psy_module.add(UseGen(psy_module, name="kind_params_mod"))
        # include the field_mod module
        psy_module.add(UseGen(psy_module, name="field_mod"))
        self.invokes.gen_code(psy_module)
        return psy_module.root


class GOInvokes(Invokes):
    '''
    The GOcean specific invokes class. This passes the GOcean specific
    invoke class to the base class so it creates the one we require.

    :param alg_calls: The Invoke calls discovered in the Algorithm layer.
    :type alg_calls: OrderedDict of :py:class:`psyclone.parse.InvokeCall` \
        objects.
    :param psy: the PSy object containing this GOInvokes object.
    :type psy: :py:class:`psyclone.gocean1p0.GOPSy`

    '''
    def __init__(self, alg_calls, psy):
        self._0_to_n = GOInvoke(None, None, None)  # for pyreverse
        Invokes.__init__(self, alg_calls, GOInvoke, psy)

        index_offsets = []
        # Loop over all of the kernels in all of the invoke() calls
        # and check that they work on compatible grid-index offsets.
        # Strictly speaking this check should be done in the parsing
        # code since it is a check on the correctness of the meta-data.
        # However, that would require a fundamental change to the parsing
        # code since it requires information  on all of the invokes and
        # kernels in an application. Therefore it is much simpler to
        # do it here where we have easy access to that information.
        for invoke in self.invoke_list:
            for kern_call in invoke.schedule.coded_kernels():
                # We only care if the index offset is not offset_any (since
                # that is compatible with any other offset)
                if kern_call.index_offset != "go_offset_any":
                    # Loop over the offsets we've seen so far
                    for offset in index_offsets:
                        if offset != kern_call.index_offset:
                            raise GenerationError(
                                "Meta-data error in kernel {0}: "
                                "INDEX_OFFSET of '{1}' does not match that "
                                "({2}) of other kernels. This is not "
                                "supported.".format(kern_call.name,
                                                    kern_call.index_offset,
                                                    offset))
                    # Append the index-offset of this kernel to the list of
                    # those seen so far
                    index_offsets.append(kern_call.index_offset)

    def gen_rank_expression(self, scope):
        ''' Generate the expression to retrieve the process rank.

        :param scope: where the expression is going to be located.
        :type scope: :py:class:`psyclone.f2pygen.BaseGen`
        :return: generate the Fortran expression to retrieve the process rank.
        :rtype: str
        '''
        scope.add(UseGen(scope, name="parallel_mod", only=True,
                         funcnames=["get_rank"]))
        return "get_rank()"


class GOInvoke(Invoke):
    '''
    The GOcean specific invoke class. This passes the GOcean specific
    schedule class to the base class so it creates the one we require.
    A set of GOcean infrastructure reserved names are also passed to
    ensure that there are no name clashes. Also overrides the gen_code
    method so that we generate GOcean specific invocation code and
    provides three methods which separate arguments that are arrays from
    arguments that are {integer, real} scalars.

    :param alg_invocation: Node in the AST describing the invoke call.
    :type alg_invocation: :py:class:`psyclone.parse.InvokeCall`
    :param int idx: The position of the invoke in the list of invokes \
        contained in the Algorithm.
    :param invokes: the Invokes object containing this GOInvoke \
        object.
    :type invokes: :py:class:`psyclone.gocean1p0.GOInvokes`

    '''
    def __init__(self, alg_invocation, idx, invokes):
        self._schedule = GOInvokeSchedule('name', None)  # for pyreverse
        Invoke.__init__(self, alg_invocation, idx, GOInvokeSchedule, invokes)

        if Config.get().distributed_memory:
            # Insert halo exchange calls
            for loop in self.schedule.loops():
                loop.create_halo_exchanges()

    @property
    def unique_args_arrays(self):
        ''' find unique arguments that are arrays (defined as those that are
            field objects as opposed to scalars or properties of the grid). '''
        result = []
        for call in self._schedule.kernels():
            for arg in call.arguments.args:
                if arg.argument_type == 'field' and arg.name not in result:
                    result.append(arg.name)
        return result

    @property
    def unique_args_rscalars(self):
        '''
        :returns: the unique arguments that are scalars of type real \
                  (defined as those that are go_r_scalar 'space').
        :rtype: list of str.

        '''
        result = []
        for call in self._schedule.kernels():
            for arg in args_filter(call.arguments.args, arg_types=["scalar"],
                                   is_literal=False):
                if arg.space.lower() == "go_r_scalar" and \
                   arg.name not in result:
                    result.append(arg.name)
        return result

    @property
    def unique_args_iscalars(self):
        '''
        :returns: the unique arguments that are scalars of type integer \
                  (defined as those that are i_scalar 'space').
        :rtype: list of str.

        '''
        result = []
        for call in self._schedule.kernels():
            for arg in args_filter(call.arguments.args, arg_types=["scalar"],
                                   is_literal=False):
                if arg.space.lower() == "go_i_scalar" and \
                   arg.name not in result:
                    result.append(arg.name)
        return result

    def gen_code(self, parent):
        # pylint: disable=too-many-locals
        '''
        Generates GOcean specific invocation code (the subroutine called
        by the associated invoke call in the algorithm layer). This
        consists of the PSy invocation subroutine and the declaration of
        its arguments.

        :param parent: the node in the generated AST to which to add content.
        :type parent: :py:class:`psyclone.f2pygen.ModuleGen`
        '''

        def sort_by_interface(symbol_names):
            ''' Utility to help differentiate between arguments, local symbols
            and other symbols (globals, unresolved, ...).

            :param symbol_names: a list of symbols to categorise.
            :type symbol_names: list of str

            :returns: a tuple of 3 lists with the given symbol_names \
                      categorised as argument symbols, local symbols and \
                      other symbols.
            :rtype: 3-tuple of lists of str
            '''
            arg_symbols = []
            local_symbols = []
            other_symbols = []
            symtab = self.schedule.symbol_table
            for name in symbol_names:
                interface = symtab.lookup(name).interface
                if isinstance(interface, LocalInterface):
                    local_symbols.append(name)
                elif isinstance(interface, ArgumentInterface):
                    arg_symbols.append(name)
                else:
                    other_symbols.append(name)
            return arg_symbols, local_symbols, other_symbols

        # create the subroutine
        invoke_sub = SubroutineGen(parent, name=self.name,
                                   args=self.psy_unique_var_names)
        parent.add(invoke_sub)

        # add declarations for the variables holding the upper bounds
        # of loops in i and j
        if self.schedule.const_loop_bounds:
            invoke_sub.add(DeclGen(invoke_sub, datatype="INTEGER",
                                   entity_decls=[self.schedule.iloop_stop,
                                                 self.schedule.jloop_stop]))

        # Generate the code body of this subroutine
        self.schedule.gen_code(invoke_sub)

        # If we're generating an OpenCL routine then the arguments must
        # have the target attribute as we pass pointers to them in to
        # the OpenCL run-time.
        target = bool(self.schedule.opencl)

        # Add the subroutine argument declarations for fields
        if self.unique_args_arrays:
            my_decl_arrays = TypeDeclGen(invoke_sub, datatype="r2d_field",
                                         intent="inout", target=target,
                                         entity_decls=self.unique_args_arrays)
            invoke_sub.add(my_decl_arrays)

        # Add the subroutine argument declarations for real scalars
        r_args, _, _ = sort_by_interface(self.unique_args_rscalars)
        if r_args:
            my_decl_rscalars = DeclGen(invoke_sub, datatype="REAL",
                                       intent="inout", kind="go_wp",
                                       entity_decls=r_args)
            invoke_sub.add(my_decl_rscalars)

        # Add the subroutine declarations for integer scalars
        int_args, int_locals, _ = sort_by_interface(self.unique_args_iscalars)
        if int_args:
            my_decl_iscalars = DeclGen(invoke_sub, datatype="INTEGER",
                                       intent="inout",
                                       entity_decls=int_args)
            invoke_sub.add(my_decl_iscalars)
        if int_locals:
            my_decl_iscalars = DeclGen(invoke_sub, datatype="INTEGER",
                                       entity_decls=int_locals)
            invoke_sub.add(my_decl_iscalars)

        if self._schedule.const_loop_bounds and self.unique_args_arrays:

            # Look-up the loop bounds using the first field object in the
            # list
            api_config = Config.get().api_conf("gocean1.0")
            xstop = api_config.grid_properties["go_grid_xstop"].fortran \
                .format(self.unique_args_arrays[0])
            ystop = api_config.grid_properties["go_grid_ystop"].fortran \
                .format(self.unique_args_arrays[0])
            position = invoke_sub.last_declaration()
            invoke_sub.add(CommentGen(invoke_sub, ""),
                           position=["after", position])
            invoke_sub.add(AssignGen(invoke_sub, lhs=self.schedule.jloop_stop,
                                     rhs=ystop),
                           position=["after", position])
            invoke_sub.add(AssignGen(invoke_sub, lhs=self.schedule.iloop_stop,
                                     rhs=xstop),
                           position=["after", position])
            invoke_sub.add(CommentGen(invoke_sub, " Look-up loop bounds"),
                           position=["after", position])
            invoke_sub.add(CommentGen(invoke_sub, ""),
                           position=["after", position])


class GOInvokeSchedule(InvokeSchedule):
    ''' The GOcean specific InvokeSchedule sub-class. We call the base class
    constructor and pass it factories to create GO-specific calls to both
    user-supplied kernels and built-ins.

    :param str name: name of the Invoke.
    :param alg_calls: list of KernelCalls parsed from the algorithm layer.
    :type alg_calls: list of :py:class:`psyclone.parse.algorithm.KernelCall`
    :param reserved_names: optional list of names that are not allowed in the \
                           new InvokeSchedule SymbolTable.
    :type reserved_names: list of str
    :param parent: the parent of this node in the PSyIR.
    :type parent: :py:class:`psyclone.psyir.nodes.Node`

    '''
    # Textual description of the node.
    _text_name = "GOInvokeSchedule"

    def __init__(self, name, alg_calls, reserved_names=None, parent=None):
        InvokeSchedule.__init__(self, name, GOKernCallFactory,
                                GOBuiltInCallFactory,
                                alg_calls, reserved_names, parent=parent)

        # The GOcean Constants Loops Bounds Optimization is implemented using
        # a flag parameter. It defaults to False and can be turned on applying
        # the GOConstLoopBoundsTrans transformation to this InvokeSchedule.
        self._const_loop_bounds = False

    def node_str(self, colour=True):
        ''' Creates a text description of this node with (optional) control
        codes to generate coloured output in a terminal that supports it.

        :param bool colour: whether or not to include colour control codes.

        :returns: description of this node, possibly coloured.
        :rtype: str
        '''
        return "{0}[invoke='{1}', Constant loop bounds={2}]".format(
            self.coloured_name(colour), self.invoke.name,
            self._const_loop_bounds)

    def __str__(self):
        ''' Returns the string representation of this GOInvokeSchedule '''
        result = self.node_str(False) + ":\n"
        for entity in self._children:
            result += str(entity)+"\n"
        result += "End Schedule"
        return result

    @property
    def iloop_stop(self):
        '''Returns the variable name to use for the upper bound of inner
        loops if we're generating loops with constant bounds. Raises
        an error if constant bounds are not being used.

        '''
        if self._const_loop_bounds:
            return "istop"
        raise GenerationError(
            "Refusing to supply name of inner loop upper bound "
            "because constant loop bounds are not being used.")

    @property
    def jloop_stop(self):
        '''Returns the variable name to use for the upper bound of outer
        loops if we're generating loops with constant bounds. Raises
        an error if constant bounds are not being used.

        '''
        if self._const_loop_bounds:
            return "jstop"
        raise GenerationError(
            "Refusing to supply name of outer loop upper bound "
            "because constant loop bounds are not being used.")

    @property
    def const_loop_bounds(self):
        ''' Returns True if constant loop bounds are enabled for this
        schedule. Returns False otherwise. '''
        return self._const_loop_bounds

    @const_loop_bounds.setter
    def const_loop_bounds(self, obj):
        ''' Set whether the InvokeSchedule will use constant loop bounds or
        will look them up from the field object for every loop '''
        self._const_loop_bounds = obj


# pylint: disable=too-many-instance-attributes
class GOLoop(Loop):
    ''' The GOcean specific Loop class. This passes the GOcean specific
        single loop information to the base class so it creates the one we
        require. Adds a GOcean specific setBounds method which tells the loop
        what to iterate over. Need to harmonise with the topology_name method
        in the Dynamo api.

        :param parent: optional parent node (default None).
        :type parent: :py:class:`psyclone.psyGen.node`
        :param str topology_name: optional opology of the loop (unused atm).
        :param str loop_type: loop type - must be 'inner' or 'outer'.

    '''
    _bounds_lookup = {}

    def __init__(self, parent=None,
                 topology_name="", loop_type=""):
        # pylint: disable=unused-argument
        const = GOceanConstants()
        Loop.__init__(self, parent=parent,
                      valid_loop_types=const.VALID_LOOP_TYPES)
        self.loop_type = loop_type

        # We set the loop variable name in the constructor so that it is
        # available when we're determining which vars should be OpenMP
        # PRIVATE (which is done *before* code generation is performed)
        if self.loop_type == "inner":
            tag = "contiguous_kidx"
            suggested_name = "i"
        elif self.loop_type == "outer":
            tag = "noncontiguous_kidx"
            suggested_name = "j"
        else:
            raise GenerationError(
                "Invalid loop type of '{0}'. Expected one of {1}".
                format(self._loop_type, const.VALID_LOOP_TYPES))

        symtab = self.scope.symbol_table
        try:
            self.variable = symtab.lookup_with_tag(tag)
        except KeyError:
            self.variable = symtab.new_symbol(
                suggested_name, tag, symbol_type=DataSymbol,
                datatype=INTEGER_TYPE)

        # Pre-initialise the Loop children  # TODO: See issue #440
        self.addchild(Literal("NOT_INITIALISED", INTEGER_TYPE,
                              parent=self))  # start
        self.addchild(Literal("NOT_INITIALISED", INTEGER_TYPE,
                              parent=self))  # stop
        self.addchild(Literal("1", INTEGER_TYPE, parent=self))  # step
        self.addchild(Schedule(parent=self))  # loop body

        if not GOLoop._bounds_lookup:
            GOLoop.setup_bounds()

    # -------------------------------------------------------------------------
    def _halo_read_access(self, arg):
        '''Determines whether the supplied argument has (or might have) its
        halo data read within this loop. Returns True if it does, or if
        it might and False if it definitely does not.

        :param arg: an argument contained within this loop.
        :type arg: :py:class:`psyclone.gocean1p0.GOKernelArgument`

        :return: True if the argument reads, or might read from the \
                 halo and False otherwise.
        :rtype: bool

        '''
        return arg.argument_type == 'field' and arg.stencil.has_stencil and \
            arg.access in [AccessType.READ, AccessType.READWRITE,
                           AccessType.INC]

    def create_halo_exchanges(self):
        '''Add halo exchanges before this loop as required by fields within
        this loop. The PSyIR insertion logic is coded in the _add_halo_exchange
        helper method. '''

        for halo_field in self.unique_fields_with_halo_reads():
            # for each unique field in this loop that has its halo
            # read, find the previous update of this field.
            prev_arg_list = halo_field.backward_write_dependencies()
            if not prev_arg_list:
                # field has no previous dependence so create new halo
                # exchange(s) as we don't know the state of the fields
                # halo on entry to the invoke
                # TODO 856: If dl_es_inf supported an is_dirty flag, we could
                # be more selective on which HaloEx are needed. This
                # function then will be the same as in LFRic and therefore
                # the code can maybe be generalised.
                self._add_halo_exchange(halo_field)
            else:
                prev_node = prev_arg_list[0].call
                if not isinstance(prev_node, HaloExchange):
                    # Previous dependence is not a halo exchange so one needs
                    # to be added to satisfy the dependency in distributed
                    # memory.
                    self._add_halo_exchange(halo_field)

    def _add_halo_exchange(self, halo_field):
        '''An internal helper method to add the halo exchange call immediately
        before this loop using the halo_field argument for the associated
        field information.

        :param halo_field: the argument requiring a halo exchange
        :type halo_field: :py:class:`psyclone.gocean1p0.GOKernelArgument`

        '''
        exchange = GOHaloExchange(halo_field, parent=self.parent)
        self.parent.children.insert(self.position, exchange)

    # -------------------------------------------------------------------------
    @staticmethod
    def setup_bounds():
        '''Populates the GOLoop._bounds_lookup dictionary. This is
        used by PSyclone to look up the loop boundaries for each loop
        it creates.

        '''
        const = GOceanConstants()
        for grid_offset in const.SUPPORTED_OFFSETS:
            GOLoop._bounds_lookup[grid_offset] = {}
            for gridpt_type in const.VALID_FIELD_GRID_TYPES:
                GOLoop._bounds_lookup[grid_offset][gridpt_type] = {}
                for itspace in const.VALID_ITERATES_OVER:
                    GOLoop._bounds_lookup[grid_offset][gridpt_type][
                        itspace] = {}

        # Loop bounds for a mesh with NE offset
        GOLoop._bounds_lookup['go_offset_ne']['go_ct']['go_all_pts'] = \
            {'inner': {'start': "{start}-1", 'stop': "{stop}+1"},
             'outer': {'start': "{start}-1", 'stop': "{stop}+1"}}
        GOLoop._bounds_lookup['go_offset_ne']['go_ct']['go_internal_pts'] = \
            {'inner': {'start': "{start}", 'stop': "{stop}"},
             'outer': {'start': "{start}", 'stop': "{stop}"}}
        GOLoop._bounds_lookup['go_offset_ne']['go_cu']['go_all_pts'] = \
            {'inner': {'start': "{start}-1", 'stop': "{stop}"},
             'outer': {'start': "{start}-1", 'stop': "{stop}+1"}}
        GOLoop._bounds_lookup['go_offset_ne']['go_cu']['go_internal_pts'] = \
            {'inner': {'start': "{start}", 'stop': "{stop}-1"},
             'outer': {'start': "{start}", 'stop': "{stop}"}}
        GOLoop._bounds_lookup['go_offset_ne']['go_cv']['go_all_pts'] = \
            {'inner': {'start': "{start}-1", 'stop': "{stop}+1"},
             'outer': {'start': "{start}-1", 'stop': "{stop}"}}
        GOLoop._bounds_lookup['go_offset_ne']['go_cv']['go_internal_pts'] = \
            {'inner': {'start': "{start}", 'stop': "{stop}"},
             'outer': {'start': "{start}", 'stop': "{stop}-1"}}
        GOLoop._bounds_lookup['go_offset_ne']['go_cf']['go_all_pts'] = \
            {'inner': {'start': "{start}-1", 'stop': "{stop}"},
             'outer': {'start': "{start}-1", 'stop': "{stop}"}}
        GOLoop._bounds_lookup['go_offset_ne']['go_cf']['go_internal_pts'] = \
            {'inner': {'start': "{start}-1", 'stop': "{stop}-1"},
             'outer': {'start': "{start}-1", 'stop': "{stop}-1"}}
        # Loop bounds for a mesh with SE offset
        GOLoop._bounds_lookup['go_offset_sw']['go_ct']['go_all_pts'] = \
            {'inner': {'start': "{start}-1", 'stop': "{stop}+1"},
             'outer': {'start': "{start}-1", 'stop': "{stop}+1"}}
        GOLoop._bounds_lookup['go_offset_sw']['go_ct']['go_internal_pts'] = \
            {'inner': {'start': "{start}", 'stop': "{stop}"},
             'outer': {'start': "{start}", 'stop': "{stop}"}}
        GOLoop._bounds_lookup['go_offset_sw']['go_cu']['go_all_pts'] = \
            {'inner': {'start': "{start}-1", 'stop': "{stop}+1"},
             'outer': {'start': "{start}-1", 'stop': "{stop}+1"}}
        GOLoop._bounds_lookup['go_offset_sw']['go_cu']['go_internal_pts'] = \
            {'inner': {'start': "{start}", 'stop': "{stop}+1"},
             'outer': {'start': "{start}", 'stop': "{stop}"}}
        GOLoop._bounds_lookup['go_offset_sw']['go_cv']['go_all_pts'] = \
            {'inner': {'start': "{start}-1", 'stop': "{stop}+1"},
             'outer': {'start': "{start}-1", 'stop': "{stop}+1"}}
        GOLoop._bounds_lookup['go_offset_sw']['go_cv']['go_internal_pts'] = \
            {'inner': {'start': "{start}", 'stop': "{stop}"},
             'outer': {'start': "{start}", 'stop': "{stop}+1"}}
        GOLoop._bounds_lookup['go_offset_sw']['go_cf']['go_all_pts'] = \
            {'inner': {'start': "{start}-1", 'stop': "{stop}+1"},
             'outer': {'start': "{start}-1", 'stop': "{stop}+1"}}
        GOLoop._bounds_lookup['go_offset_sw']['go_cf']['go_internal_pts'] = \
            {'inner': {'start': "{start}", 'stop': "{stop}+1"},
             'outer': {'start': "{start}", 'stop': "{stop}+1"}}
        # For offset 'any'
        for gridpt_type in const.VALID_FIELD_GRID_TYPES:
            for itspace in const.VALID_ITERATES_OVER:
                GOLoop._bounds_lookup['go_offset_any'][gridpt_type][itspace] =\
                    {'inner': {'start': "{start}-1", 'stop': "{stop}"},
                     'outer': {'start': "{start}-1", 'stop': "{stop}"}}
        # For 'every' grid-point type
        for offset in const.SUPPORTED_OFFSETS:
            for itspace in const.VALID_ITERATES_OVER:
                GOLoop._bounds_lookup[offset]['go_every'][itspace] = \
                    {'inner': {'start': "{start}-1", 'stop': "{stop}+1"},
                     'outer': {'start': "{start}-1", 'stop': "{stop}+1"}}

    # -------------------------------------------------------------------------
    @staticmethod
    def add_bounds(bound_info):
        # pylint: disable=too-many-locals
        '''
        Adds a new iteration space to PSyclone. An iteration space in the
        gocean1.0 API is for a certain offset type and field type. It defines
        the loop boundaries for the outer and inner loop. The format is a
        ":" separated tuple:

        >>> bound_info = offset-type:field-type:iteration-space:outer-start:
                         outer-stop:inner-start:inner-stop

        Example:

        >>> bound_info = go_offset_ne:go_ct:go_all_pts:
                         {start}-1:{stop}+1:{start}:{stop}

        The expressions {start} and {stop} will be replaced with the loop
        indices that correspond to the inner points (i.e. non-halo or
        boundary points) of the field. So the index {start}-1 is actually
        on the halo / boundary.

        :param str bound_info: A string that contains a ":" separated \
                               tuple with the iteration space definition.

        :raises ValueError: if bound_info is not a string.
        :raises ConfigurationError: if bound_info is not formatted correctly.

        '''
        if not isinstance(bound_info, str):
            raise InternalError("The parameter 'bound_info' must be a string, "
                                "got '{0}' (type {1})"
                                .format(bound_info, type(bound_info)))

        data = bound_info.split(":")
        if len(data) != 7:
            raise ConfigurationError("An iteration space must be in the form "
                                     "\"offset-type:field-type:"
                                     "iteration-space:outer-start:"
                                     "outer-stop:inner-start:inner-stop\"\n"
                                     "But got \"{0}\"".format(bound_info))

        if not GOLoop._bounds_lookup:
            GOLoop.setup_bounds()

        # Check that all bound specifications (min and max index) are valid.
        # ------------------------------------------------------------------
        # Regular expression that finds stings surrounded by {}
        bracket_regex = re.compile("{[^}]+}")
        for bound in data[3:7]:
            all_expr = bracket_regex.findall(bound)
            for bracket_expr in all_expr:
                if bracket_expr not in ["{start}", "{stop}"]:
                    raise ConfigurationError("Only '{{start}}' and '{{stop}}' "
                                             "are allowed as bracketed "
                                             "expression in an iteration "
                                             "space. But got "
                                             "{0}".format(bracket_expr))

        # We need to make sure the fparser is properly initialised, which
        # typically has not yet happened when the config file is read.
        # Otherwise the Nonlabel_Do_Stmt cannot parse valid expressions.
        ParserFactory().create(std="f2008")

        # Test both the outer loop indices (index 3 and 4) and inner
        # indices (index 5 and 6):
        for bound in data[3:7]:
            do_string = "do i=1, {0}".format(bound)
            # Now replace any {start}/{stop} expression in the loop
            # with a valid integer value:
            do_string = do_string.format(start='15', stop='25')
            # Check if the do loop can be parsed as a nonlabel do loop
            try:
                _ = Nonlabel_Do_Stmt(do_string)
            except NoMatchError as err:
                six.raise_from(
                    ConfigurationError("Expression '{0}' is not a "
                                       "valid do loop boundary. Error "
                                       "message: '{1}'."
                                       .format(bound, str(err))), err)

        # All tests successful, so add the new bounds:
        # --------------------------------------------
        current_bounds = GOLoop._bounds_lookup   # Shortcut
        # Check offset-type exists
        if not data[0] in current_bounds:
            current_bounds[data[0]] = {}

        # Check field-type exists
        if not data[1] in current_bounds[data[0]]:
            current_bounds[data[0]][data[1]] = {}

        const = GOceanConstants()
        # Check iteration space exists:
        if not data[2] in current_bounds[data[0]][data[1]]:
            current_bounds[data[0]][data[1]][data[2]] = {}
            const.VALID_ITERATES_OVER.append(data[2])

        current_bounds[data[0]][data[1]][data[2]] = \
            {'outer': {'start': data[3], 'stop': data[4]},
             'inner': {'start': data[5], 'stop': data[6]}}

    # -------------------------------------------------------------------------
    def _grid_property_psyir_expression(self, grid_property):
        '''
        Create a PSyIR reference expression using the supplied grid-property
        information (which will have been read from the config file).

        :param str grid_property: the property of the grid for which to \
            create a reference. This is the format string read from the \
            config file or just a simple name.

        :returns: the PSyIR expression for the grid-property access.
        :rtype: :py:class:`psyclone.psyir.nodes.Reference` or sub-class

        '''
        members = grid_property.split("%")
        if len(members) == 1:
            # We don't have a derived-type reference so create a Reference to
            # a data symbol.
            try:
                sym = self.scope.symbol_table.lookup(members[0])
            except KeyError:
                sym = self.scope.symbol_table.new_symbol(
                    members[0], symbol_type=DataSymbol, datatype=INTEGER_TYPE)
            return Reference(sym, parent=self)

        if members[0] != "{0}":
            raise NotImplementedError(
                "Supplied grid property is a derived-type reference but does "
                "not begin with '{{0}}': '{0}'".format(grid_property))

        fld_sym = self.scope.symbol_table.lookup(self.field_name)
        return StructureReference.create(fld_sym, members[1:])

    # -------------------------------------------------------------------------
    # pylint: disable=too-many-branches
    def upper_bound(self):
        ''' Creates the PSyIR of the upper bound of this loop.
        This takes the field type and usage of const_loop_bounds
        into account. In the case of const_loop_bounds it will be
        using the data in GOLoop._bounds_lookup to find the appropriate
        indices depending on offset, field type, and iteration space.
        All occurences of {start} and {stop} in _bounds_lookup will
        be replaced with the constant loop boundary variable, e.g.
        "{stop}+1" will become "istop+1" (or "jstop+1 depending on
        loop type).

        :returns: the PSyIR for the upper bound of this loop.
        :rtype: :py:class:`psyclone.psyir.nodes.Node`

        '''
        schedule = self.ancestor(GOInvokeSchedule)
        if schedule.const_loop_bounds:
            # Look for a child kernel in order to get the index offset.
            # Since we have no guarantee of what state we expect our object
            # to be in we allow for the case where we don't have any child
            # kernels.
            index_offset = ""
            go_kernels = self.walk(GOKern)
            if go_kernels:
                index_offset = go_kernels[0].index_offset

            if not index_offset:
                return Literal("not_yet_set", INTEGER_TYPE, self)

            if self._loop_type == "inner":
                stop = schedule.iloop_stop
            else:
                stop = schedule.jloop_stop

            # This strange line splitting was the only way I could find
            # to avoid pep8 warnings: using [..._space]\ keeps on
            # complaining about a white space
            bounds = GOLoop._bounds_lookup[index_offset][self.field_space][
                self._iteration_space][self._loop_type]
            stop = bounds["stop"].format(start='2', stop=stop)
            # Remove all white spaces
            stop = "".join(stop.split())
            # This common case is a bit of compile-time computation
            # but it helps to fix all of the test cases.
            if stop == "2-1":
                stop = "1"
            return Literal(stop, INTEGER_TYPE, self)

        if self.field_space == "go_every":
            # Bounds are independent of the grid-offset convention in use

            # We look-up the upper bounds by enquiring about the SIZE of
            # the array itself
            stop = BinaryOperation(BinaryOperation.Operator.SIZE,
                                   self)
            api_config = Config.get().api_conf("gocean1.0")
            # Use the data property to access the member of the field that
            # contains the actual grid points.
            sref = self._grid_property_psyir_expression(
                api_config.grid_properties["go_grid_data"].fortran)
            stop.addchild(sref)
            if self._loop_type == "inner":
                stop.addchild(Literal("1", INTEGER_TYPE, parent=stop))
            elif self._loop_type == "outer":
                stop.addchild(Literal("2", INTEGER_TYPE, parent=stop))
            return stop

        # Loop bounds are pulled from the field object which
        # is more straightforward for us but provides the
        # Fortran compiler with less information.

        if self._iteration_space.lower() == "go_internal_pts":
            key = "internal"
        elif self._iteration_space.lower() == "go_all_pts":
            key = "whole"
        else:
            raise GenerationError("Unrecognised iteration space, '{0}'. "
                                  "Cannot generate loop bounds.".
                                  format(self._iteration_space))

        api_config = Config.get().api_conf("gocean1.0")
        props = api_config.grid_properties
        # key is 'internal' or 'whole', and _loop_type is either
        # 'inner' or 'outer'. The four possible combinations are
        # defined in the config file:
        return self._grid_property_psyir_expression(
            props["go_grid_{0}_{1}_stop".format(key, self._loop_type)].fortran)

    # -------------------------------------------------------------------------
    # pylint: disable=too-many-branches
    def lower_bound(self):
        ''' Returns the lower bound of this loop as a string.
        This takes the field type and usage of const_loop_bounds
        into account. In case of const_loop_bounds it will be
        using the data in GOLoop._bounds_lookup to find the appropriate
        indices depending on offset, field type, and iteration space.
        All occurences of {start} and {stop} in _bounds_loopup will
        be replaced with the constant loop boundary variable, e.g.
        "{stop}+1" will become "istop+1" (or "jstop+1" depending on
        loop type).

        :returns: root of PSyIR sub-tree describing this lower bound.
        :rtype: :py:class:`psyclone.psyir.nodes.Node`

        '''
        schedule = self.ancestor(GOInvokeSchedule)
        if schedule.const_loop_bounds:
            index_offset = ""
            # Look for a child kernel in order to get the index offset.
            # Since this is the __str__ method we have no guarantee
            # what state we expect our object to be in so we allow
            # for the case where we don't have any child kernels.
            go_kernels = self.walk(GOKern)
            if go_kernels:
                index_offset = go_kernels[0].index_offset

            if not index_offset:
                return Literal("not_yet_set", INTEGER_TYPE, self)

            if self._loop_type == "inner":
                stop = schedule.iloop_stop
            else:
                stop = schedule.jloop_stop
            # This strange line splitting was the only way I could find
            # to avoid pep8 warnings: using [..._space]\ keeps on
            # complaining about a white space
            bounds = GOLoop._bounds_lookup[index_offset][self.field_space][
                self._iteration_space][self._loop_type]
            start = bounds["start"].format(start='2', stop=stop)
            # Remove all white spaces
            start = "".join(start.split())
            # This common case is a bit of compile-time computation
            # but it helps with fixing all of the test cases.
            if start == "2-1":
                start = "1"
            return Literal(start, INTEGER_TYPE, self)

        if self.field_space == "go_every":
            # Bounds are independent of the grid-offset convention in use
            return Literal("1", INTEGER_TYPE, self)

        # Loop bounds are pulled from the field object which is more
        # straightforward for us but provides the Fortran compiler
        # with less information.
        if self._iteration_space.lower() == "go_internal_pts":
            key = "internal"
        elif self._iteration_space.lower() == "go_all_pts":
            key = "whole"
        else:
            raise GenerationError("Unrecognised iteration space, '{0}'. "
                                  "Cannot generate loop bounds.".
                                  format(self._iteration_space))
        api_config = Config.get().api_conf("gocean1.0")
        props = api_config.grid_properties
        # key is 'internal' or 'whole', and _loop_type is either
        # 'inner' or 'outer'. The four possible combinations are
        # defined in the config file:
        return self._grid_property_psyir_expression(
            props["go_grid_{0}_{1}_start".format(key,
                                                 self._loop_type)].fortran)

    def lower_to_language_level(self):
        '''
        In-place replacement of DSL or high-level concepts into generic
        PSyIR constructs. A GOLoop needs to make sure the start and stop
        expressions of the Loop contain the boundaries defined by the API.

        '''
        # Generate the upper and lower loop bounds
        self.start_expr = self.lower_bound()
        self.stop_expr = self.upper_bound()

        return super(GOLoop, self).lower_to_language_level()

    def node_str(self, colour=True):
        ''' Creates a text description of this node with (optional) control
        codes to generate coloured output in a terminal that supports it.

        :param bool colour: whether or not to include colour control codes.

        :returns: description of this node, possibly coloured.
        :rtype: str
        '''
        # Generate the upper and lower loop bounds
        self.start_expr = self.lower_bound()
        self.stop_expr = self.upper_bound()

        return super(GOLoop, self).node_str(colour)

    def __str__(self):
        ''' Returns a string describing this Loop object '''

        # Generate the upper and lower loop bounds
        self.start_expr = self.lower_bound()
        self.stop_expr = self.upper_bound()

        return super(GOLoop, self).__str__()

    def gen_code(self, parent):
        ''' Create the f2pygen AST for this loop (and update the PSyIR
        representing the loop bounds if necessary).

        :param parent: the node in the f2pygen AST to which to add content.
        :type parent: :py:class:`psyclone.f2pygen.SubroutineGen`

        :raises GenerationError: if we can't find an enclosing Schedule.
        :raises GenerationError: if this loop does not enclose a Kernel.
        :raises GenerationError: if constant loop bounds are enabled but are \
                                 not supported for the current grid offset.
        :raises GenerationError: if the kernels within this loop expect \
                                 different different grid offsets.

        '''
        # Our schedule holds the names to use for the loop bounds.
        # Climb up the tree looking for our enclosing GOInvokeSchedule
        schedule = self.ancestor(GOInvokeSchedule)
        if schedule is None or not isinstance(schedule, GOInvokeSchedule):
            raise GenerationError("Internal error: cannot find parent"
                                  " GOInvokeSchedule for this Do loop")

        # Walk down the tree looking for a kernel so that we can
        # look-up what index-offset convention we are to use
        go_kernels = self.walk(GOKern)
        if not go_kernels:
            raise GenerationError("Internal error: cannot find the "
                                  "GOcean Kernel enclosed by this loop")
        index_offset = go_kernels[0].index_offset
        const = GOceanConstants()
        if schedule.const_loop_bounds and \
           index_offset not in const.SUPPORTED_OFFSETS:
            raise GenerationError("Constant bounds generation"
                                  " not implemented for a grid offset "
                                  "of {0}. Supported offsets are {1}".
                                  format(index_offset,
                                         const.SUPPORTED_OFFSETS))
        # Check that all kernels enclosed by this loop expect the same
        # grid offset
        for kernel in go_kernels:
            if kernel.index_offset != index_offset:
                raise GenerationError("All Kernels must expect the same "
                                      "grid offset but kernel {0} has offset "
                                      "{1} which does not match {2}".
                                      format(kernel.name,
                                             kernel.index_offset,
                                             index_offset))

        # Generate the upper and lower loop bounds
        self.start_expr = self.lower_bound()
        self.stop_expr = self.upper_bound()

        Loop.gen_code(self, parent)


# pylint: disable=too-few-public-methods
class GOBuiltInCallFactory():
    ''' A GOcean-specific built-in call factory. No built-ins
        are supported in GOcean at the moment. '''

    @staticmethod
    def create():
        ''' Placeholder to create a GOocean-specific built-in call.
        This will require us to create a doubly-nested loop and then create
        the body of the particular built-in operation. '''
        raise GenerationError(
            "Built-ins are not supported for the GOcean 1.0 API")


# pylint: disable=too-few-public-methods
class GOKernCallFactory():
    ''' A GOcean-specific kernel-call factory. A standard kernel call in
    GOcean consists of a doubly-nested loop (over i and j) and a call to
    the user-supplied kernel routine. '''
    @staticmethod
    def create(call, parent=None):
        ''' Create a new instance of a call to a GO kernel. Includes the
        looping structure as well as the call to the kernel itself. '''
        outer_loop = GOLoop(parent=parent, loop_type="outer")
        inner_loop = GOLoop(parent=outer_loop.loop_body, loop_type="inner")
        outer_loop.loop_body.addchild(inner_loop)
        gocall = GOKern()
        gocall.load(call, parent=inner_loop.loop_body)
        inner_loop.loop_body.addchild(gocall)
        # determine inner and outer loops space information from the
        # child kernel call. This is only picked up automatically (by
        # the inner loop) if the kernel call is passed into the inner
        # loop.
        inner_loop.iteration_space = gocall.iterates_over
        outer_loop.iteration_space = inner_loop.iteration_space
        inner_loop.field_space = gocall.\
            arguments.iteration_space_arg().function_space
        outer_loop.field_space = inner_loop.field_space
        inner_loop.field_name = gocall.\
            arguments.iteration_space_arg().name
        outer_loop.field_name = inner_loop.field_name
        return outer_loop


class GOKern(CodedKern):
    '''
    Stores information about GOcean Kernels as specified by the Kernel
    metadata. Uses this information to generate appropriate PSy layer
    code for the Kernel instance. Specialises the gen_code method to
    create the appropriate GOcean specific kernel call.

    '''
    def __init__(self):
        ''' Create an empty GOKern object. The object is given state via
        the load method '''
        # pylint: disable=super-init-not-called, non-parent-init-called
        # Can't use super() as the parent class has mandatory arguments that
        # in GOKern are initialized with the load() method.
        Node.__init__(self)
        if False:  # pylint: disable=using-constant-test
            self._arguments = GOKernelArguments(None, None)  # for pyreverse
        # Create those member variables required for testing and to keep
        # pylint happy
        self._name = ""
        self._index_offset = ""

    @staticmethod
    def _format_access(var_name, var_value, depth):
        '''This function creates an index-expression: if the value is
        negative, it returns 'varname-depth', if the value is positive,
        it returns 'varname+depth', otherwise it just returns 'varname'.
        This is used to create artificial stencil accesses for GOKernels.
        TODO #845: Return a proper PSyIR expression instead of a string.

        :param str var_name: name of the variable.
        :param int var_value: value of the variable, which determines the \
            direction (adding or subtracting depth).
        :param int depth: the depth of the access (>0).

        :returns: the index expression for an access in the given direction.
        :rtype: str

        '''
        if var_value < 0:
            return var_name + str(-depth)
        if var_value > 0:
            return var_name + "+" + str(depth)
        return var_name

    def _record_stencil_accesses(self, var_name, arg, var_accesses):
        '''This function adds accesses to a field depending on the
        meta-data declaration for this argument (i.e. accounting for
        any stencil accesses).

        :param str var_name: name of the variable.
        :param arg:  the meta-data information for this argument.
        :type arg: :py:class:`psyclone.gocean1p0.GOKernelArgument`
        :param var_accesses: VariablesAccessInfo instance that stores the\
            information about the field accesses.
        :type var_accesses: \
            :py:class:`psyclone.core.access_info.VariablesAccessInfo`

        '''
        # Query each possible stencil direction and add a corresponding
        # variable accesses. Note that if (i,j) is accessed, the depth
        # returned will be 1, so one access to (i,j) is added.
        for j in [-1, 0, 1]:
            for i in [-1, 0, 1]:
                depth = arg.stencil.depth(i, j)
                for current_depth in range(1, depth+1):
                    i_expr = GOKern._format_access("i", i, current_depth)
                    j_expr = GOKern._format_access("j", j, current_depth)
                    var_accesses.add_access(Signature(var_name), arg.access,
                                            self, [[i_expr, j_expr]])

    def reference_accesses(self, var_accesses):
        '''Get all variable access information. All accesses are marked
        according to the kernel metadata.

        :param var_accesses: VariablesAccessInfo instance that stores the\
            information about variable accesses.
        :type var_accesses: \
            :py:class:`psyclone.core.access_info.VariablesAccessInfo`

        '''
        # Grid properties are accessed using one of the fields. This stores
        # the field used to avoid repeatedly determining the best field:
        field_for_grid_property = None
        for arg in self.arguments.args:
            if arg.argument_type == "grid_property":
                if not field_for_grid_property:
                    field_for_grid_property = \
                        self._arguments.find_grid_access()
                var_name = arg.dereference(field_for_grid_property.name)
            else:
                var_name = arg.name

            if arg.is_scalar:
                # The argument is only a variable if it is not a constant:
                if not arg.is_literal:
                    var_accesses.add_access(Signature(var_name), arg.access,
                                            self)
            else:
                if arg.argument_type == "field":
                    # Now add 'artificial' accesses to this field depending
                    # on meta-data (access-mode and stencil information):
                    self._record_stencil_accesses(var_name, arg,
                                                  var_accesses)
                else:
                    # In case of an array for now add an arbitrary array
                    # reference to (i,j) so it is properly recognised as
                    # an array access.
                    var_accesses.add_access(Signature(var_name), arg.access,
                                            self, [["i", "j"]])
        super(GOKern, self).reference_accesses(var_accesses)
        var_accesses.next_location()

    def load(self, call, parent=None):
        '''
        Populate the state of this GOKern object.

        :param call: information on the way in which this kernel is called \
                     from the Algorithm layer.
        :type call: :py:class:`psyclone.parse.algorithm.KernelCall`
        :param parent: the parent of this Kernel node in the PSyIR.
        :type parent: :py:class:`psyclone.gocean1p0.GOLoop`

        '''
        super(GOKern, self).__init__(GOKernelArguments, call, parent,
                                     check=False)

        # Pull out the grid index-offset that this kernel expects and
        # store it here. This is used to check that all of the kernels
        # invoked by an application are using compatible index offsets.
        self._index_offset = call.ktype.index_offset

    def local_vars(self):
        '''Return a list of the variable (names) that are local to this loop
        (and must therefore be e.g. threadprivate if doing OpenMP)

        '''
        return []

    def gen_code(self, parent):
        '''
        Generates GOcean v1.0 specific psy code for a call to the
        kernel instance. Also ensures that the kernel is written to file
        if it has been transformed.

        :param parent: parent node in the f2pygen AST being created.
        :type parent: :py:class:`psyclone.f2pygen.LoopGen`

        '''

        if self.ancestor(InvokeSchedule).opencl:
            # OpenCL is completely different so has its own gen method and
            # has to call the rename_and_write to generate to OpenCL files.
            self.rename_and_write()
            self.gen_ocl(parent)
        else:
            super(GOKern, self).gen_code(parent)

    def gen_ocl(self, parent):
        # pylint: disable=too-many-locals, too-many-statements
        '''
        Generates code for the OpenCL invocation of this kernel.

        :param parent: Parent node in the f2pygen AST to which to add content.
        :type parent: :py:class:`psyclone.f2pygen.SubroutineGen`

        '''
        # Include the check_status subroutine if we are in debug_mode
        api_config = Config.get().api_conf("gocean1.0")
        if api_config.debug_mode:
            parent.add(UseGen(parent, name="ocl_utils_mod", only=True,
                              funcnames=["check_status"]))

        # Generate code inside the first_time block to ensure the device
        # buffers are initialised and the data is on the device. A set_args
        # call is also inserted because in some platforms (e.g. Xiling FPGA)
        # knowing which arguments each kernel is going to use allows the write
        # operation to place the data into the appropriate memory bank.
        # This will create duplicate write operation for fields that are
        # repeated in multiple kernels, but the performance penalty is small
        # because it just happens during the first iteration.
        # TODO #1134: Explore removing duplicated write operations.
        ft_block = self.ancestor(InvokeSchedule)._first_time_block
        self.gen_ocl_buffers_initialisation(ft_block)
        self.gen_ocl_set_args_call(ft_block)
        self.gen_ocl_buffers_initial_write(ft_block)

        # Call the set_args again outside the first_time block in case some
        # value has changed between iterations. This doesn't seem to have any
        # performance penalty, but some of these could be removed for nicer
        # code generation.
        # TODO #1134: Explore removing unnecessary set_args calls.
        self.gen_ocl_set_args_call(parent)

        # Create array for the global work size argument of the kernel. Use the
        # InvokeSchedule symbol table to share this symbols for all the kernels
        # in the Invoke.
        symtab = self.ancestor(InvokeSchedule).symbol_table
        garg = self._arguments.find_grid_access()
        glob_size = symtab.new_symbol(
            "globalsize", symbol_type=DataSymbol,
            datatype=ArrayType(INTEGER_TYPE, [2])).name
        parent.add(DeclGen(parent, datatype="integer", target=True,
                           kind="c_size_t", entity_decls=[glob_size + "(2)"]))
        num_x = api_config.grid_properties["go_grid_nx"].fortran\
            .format(garg.name)
        num_y = api_config.grid_properties["go_grid_ny"].fortran\
            .format(garg.name)
        parent.add(AssignGen(parent, lhs=glob_size,
                             rhs="(/{0}, {1}/)".format(num_x, num_y)))

        # Create array for the local work size argument of the kernel
        local_size = symtab.new_symbol(
            "localsize", symbol_type=DataSymbol,
            datatype=ArrayType(INTEGER_TYPE, [2])).name
        parent.add(DeclGen(parent, datatype="integer", target=True,
                           kind="c_size_t", entity_decls=[local_size + "(2)"]))

        local_size_value = self._opencl_options['local_size']
        parent.add(AssignGen(parent, lhs=local_size,
                             rhs="(/{0}, 1/)".format(local_size_value)))

        # Check that the global_size is multiple of the local_size
        if api_config.debug_mode:
            condition = "mod({0}, {1}) .ne. 0".format(num_x, local_size_value)
            ifthen = IfThenGen(parent, condition)
            parent.add(ifthen)
            message = ('"Global size is not a multiple of local size ('
                       'mandatory in OpenCL < 2.0)."')
            # Since there is no print and break functionality in f2pygen, we
            # use the check_status function here, this could be improved when
            # translating to PSyIR.
            ifthen.add(CallGen(ifthen, "check_status", [message, '-1']))

        # Retrieve kernel name
        kernel = symtab.lookup_with_tag("kernel_" + self.name).name

        # Get the name of the list of command queues (set in
        # psyGen.InvokeSchedule)
        qlist = symtab.lookup_with_tag("opencl_cmd_queues").name
        flag = symtab.lookup_with_tag("opencl_error").name

        # Choose the command queue number to which to dispatch this kernel. We
        # have do deal with possible dependencies to kernels dispatched in
        # different command queues as the order of execution is not guaranteed.
        queue_number = self._opencl_options['queue_number']
        cmd_queue = qlist + "({0})".format(queue_number)
        outer_loop = self.parent.parent.parent.parent
        dependency = outer_loop.backward_dependence()

        # If the dependency is a loop containing a kernel, add a barrier if the
        # previous kernels were dispatched in a different command queue
        if dependency and dependency.coded_kernels():
            for kernel_dep in dependency.coded_kernels():
                # TODO #1134: The OpenCL options should not leak from the
                # OpenCL transformation.
                # pylint: disable=protected-access
                previous_queue = kernel_dep._opencl_options['queue_number']
                if previous_queue != queue_number:
                    # If the backward dependency is being executed in another
                    # queue we add a barrier to make sure the previous kernel
                    # has finished before this one starts.
                    parent.add(AssignGen(
                        parent,
                        lhs=flag,
                        rhs="clFinish({0}({1}))".format(
                            qlist, str(previous_queue))))

        # If the dependency is something other than a kernel, currently we
        # dispatch everything else to queue _OCL_MANAGEMENT_QUEUE, so add a
        # barrier if this kernel is not on queue _OCL_MANAGEMENT_QUEUE.
        if dependency and not dependency.coded_kernels() and \
                queue_number != _OCL_MANAGEMENT_QUEUE:
            parent.add(AssignGen(
                parent,
                lhs=flag,
                rhs="clFinish({0}({1}))".format(
                    qlist, str(_OCL_MANAGEMENT_QUEUE))))

        if api_config.debug_mode:
            # Check that everything has succeeded before the kernel launch,
            # since kernel executions are asynchronous, we insert a clFinish
            # command as a barrier to make sure everything until here has been
            # executed.
            parent.add(AssignGen(parent, lhs=flag,
                                 rhs="clFinish(" + cmd_queue + ")"))
            parent.add(CallGen(
                parent, "check_status",
                ["'Errors before {0} launch'".format(self.name), flag]))

        # Then we call clEnqueueNDRangeKernel
        parent.add(CommentGen(parent, " Launch the kernel"))
        cnull = "C_NULL_PTR"
        args = ", ".join([
            # OpenCL Command Queue
            cmd_queue,
            # OpenCL Kernel object
            kernel,
            # Number of work dimensions
            "2",
            # Global offset (if NULL the global IDs start at offset (0,0,0))
            cnull,
            # Global work size
            "C_LOC({0})".format(glob_size),
            # Local work size
            "C_LOC({0})".format(local_size),
            # Number of events in wait list
            "0",
            # Event wait list that need to be completed before this kernel
            cnull,
            # Event that identifies this kernel completion
            cnull])
        parent.add(AssignGen(parent, lhs=flag,
                             rhs="clEnqueueNDRangeKernel({0})".format(args)))
        parent.add(CommentGen(parent, ""))

        # Add additional checks if we are in debug mode
        if api_config.debug_mode:
            parent.add(CallGen(
                parent, "check_status",
                ["'{0} clEnqueueNDRangeKernel'".format(self.name), flag]))

            # Add a barrier and check that the kernel executed successfully
            parent.add(AssignGen(parent, lhs=flag,
                                 rhs="clFinish(" + cmd_queue + ")"))
            parent.add(CallGen(
                parent, "check_status",
                ["'Errors during {0}'".format(self.name), flag]))

    @property
    def index_offset(self):
        ''' The grid index-offset convention that this kernel expects '''
        return self._index_offset

    def gen_arg_setter_code(self, parent):
        '''
        Creates a Fortran routine to set the arguments of the OpenCL
        version of this kernel.

        :param parent: Parent node of the set-kernel-arguments routine
        :type parent: :py:class:`psyclone.f2pygen.moduleGen`
        '''
        # pylint: disable=too-many-locals, too-many-statements
        # The arg_setter code is in a subroutine, so we create a new scope
        argsetter_st = SymbolTable()

        # Add an argument symbol for the kernel object
        kobj = argsetter_st.new_symbol("kernel_obj").name

        # Keep track of the argument names
        argument_names = [arg.name for arg in self.arguments.args]

        # Declare the subroutine in the Invoke SymbolTable and the argsetter
        # subroutine SymbolTable. Subroutine names should be an exact match.
        sub_name = self.name + "_set_args"
        try:
            self.root.symbol_table.lookup(sub_name)
        except KeyError:
            self.root.symbol_table.add(RoutineSymbol(sub_name), tag=sub_name)
        argsetter_st.add(RoutineSymbol(sub_name), tag=sub_name)

        # Create the f2pygen Subroutine node, the subroutine arguments are not
        # provided yet as they have to be processed to avoid name clashes
        sub = SubroutineGen(parent, name=sub_name)
        parent.add(sub)

        def resolve_argument_names(args):
            ''' Utility to declare the given arguments in the argsetter_st and
            if any name is already used, update the argument_names list with
            a new name to avoid the clash.

            :params args: A subset of arguments from self.arguments.args
            :type args: list of :py:class:`psyclone.psyGen.Arguments`

            :returns: Updated name list for the arguments
            :rtype: list of str
            '''
            names = []
            for arg in args:
                name = argsetter_st.new_symbol(arg.name).name
                argument_names[self.arguments.args.index(arg)] = name
                names.append(name)
            return names

        # Add module imports
        sub.add(UseGen(sub, name="ocl_utils_mod", only=True,
                       funcnames=["check_status"]))
        sub.add(UseGen(sub, name="iso_c_binding", only=True,
                       funcnames=["c_sizeof", "c_loc", "c_intptr_t"]))
        sub.add(UseGen(sub, name="clfortran", only=True,
                       funcnames=["clSetKernelArg"]))

        # Declare arguments
        sub.add(DeclGen(sub, datatype="integer", kind="c_intptr_t",
                        target=True, entity_decls=[kobj]))

        # Get all Grid property arguments
        grid_prop_args = args_filter(self._arguments.args,
                                     arg_types=["field", "grid_property"])

        # Array grid properties are c_intptr_t
        args = [x for x in grid_prop_args if not x.is_scalar]
        if args:
            names = resolve_argument_names(args)
            sub.add(DeclGen(sub, datatype="integer", kind="c_intptr_t",
                            intent="in", target=True, entity_decls=names))

        # Scalar integer grid properties
        args = [x for x in grid_prop_args
                if x.is_scalar and x.intrinsic_type == "integer"]

        if args:
            names = resolve_argument_names(args)
            sub.add(DeclGen(sub, datatype="integer", intent="in",
                            target=True, entity_decls=names))

        # Scalar real grid properties
        args = [x for x in grid_prop_args
                if x.is_scalar and x.intrinsic_type == "real"]
        if args:
            names = resolve_argument_names(args)
            sub.add(DeclGen(sub, datatype="real", intent="in", kind="go_wp",
                            target=True, entity_decls=names))

        # Scalar arguments
        scalar_args = args_filter(self._arguments.args, arg_types=["scalar"],
                                  is_literal=False)
        go_r_scalars = []
        other_scalars = []
        for arg in scalar_args:
            # Use symbol table to avoid name clashes
            name = argsetter_st.new_symbol(arg.name).name
            argument_names[self.arguments.args.index(arg)] = name
            if arg.space.lower() == "go_r_scalar":
                go_r_scalars.append(name)
            else:
                other_scalars.append(name)
        if go_r_scalars:
            sub.add(DeclGen(
                sub, datatype="REAL", intent="in", kind="go_wp",
                target=True, entity_decls=go_r_scalars))
        if other_scalars:
            sub.add(DeclGen(sub, datatype="INTEGER", intent="in",
                            target=True, entity_decls=other_scalars))

        # Declare local variables
        err_name = argsetter_st.new_symbol(
            "ierr", symbol_type=DataSymbol, datatype=INTEGER_TYPE).name
        sub.add(DeclGen(sub, datatype="integer", entity_decls=[err_name]))

        # Set kernel arguments
        sub.add(CommentGen(
            sub,
            " Set the arguments for the {0} OpenCL Kernel".format(self.name)))
        index = 0
        # Add a SetKenrelArg for each Argument and check the OpenCL status
        for variable in argument_names:
            sub.add(AssignGen(
                sub, lhs=err_name,
                rhs="clSetKernelArg({0}, {1}, C_SIZEOF({2}), C_LOC({2}))".
                format(kobj, index, variable)))
            sub.add(CallGen(
                sub, "check_status",
                ["'clSetKernelArg: arg {0} of {1}'".format(index, self.name),
                 err_name]))
            index = index + 1

        # Finally we can provide the updated argument list without name clashes
        sub.args = [kobj] + argument_names

    def gen_ocl_buffers_initialisation(self, parent):
        # pylint: disable=too-many-locals
        '''
        Generate code to create data buffers on OpenCL device.

        :param parent: Parent subroutine in f2pygen AST of generated code.
        :type parent: :py:class:`psyclone.f2pygen.SubroutineGen`
        '''
        # Get the InvokeSchedule symbol table and the root f2pygen node
        symtab = self.ancestor(InvokeSchedule).symbol_table
        module = parent
        while module.parent:
            module = module.parent

        # Traverse all arguments and make sure the buffers are initialised
        for arg in self._arguments.args:
            if arg.argument_type == "field":
                # Get the init_buffer routine and insert a call for this field
                init_buf = self.gen_ocl_initialise_buffer(module)
                field = symtab.lookup(arg.name)
                call = Call.create(init_buf, [Reference(field)])

                # TODO #1134: Currently we convert back the PSyIR to f2pygen
                # but when using the PSyIR backend this will be removed.
                parent.add(PSyIRGen(parent, call))

            elif arg.argument_type == "grid_property" and not arg.is_scalar:
                # Get the grid init_buffer routine and insert a call
                init_buf = self.gen_ocl_initialise_grid_buffers(module)
                field = symtab.lookup(self._arguments.find_grid_access().name)
                call = Call.create(init_buf, [Reference(field)])

                # TODO #1134: Currently we convert back the PSyIR to f2pygen
                # but when using the PSyIR backend this will be removed.
                parent.add(PSyIRGen(parent, call))

            if not arg.is_scalar:
                # All buffers will be assigned to a local OpenCL memory object
                # to easily reference them, make sure this local variable is
                # declared in the Invoke.
                name = arg.name + "_cl_mem"
                try:
                    symtab.lookup_with_tag(name)
                except KeyError:
                    symtab.new_symbol(
                        name, tag=name, symbol_type=DataSymbol,
                        # TODO #1134: We could import the kind symbols from a
                        # iso_c_binding global container.
                        datatype=UnknownFortranType("INTEGER(KIND=c_intptr_t)"
                                                    " :: " + name))
                    parent.add(DeclGen(parent, datatype="integer",
                                       kind="c_intptr_t", entity_decls=[name]))

    def gen_ocl_buffers_initial_write(self, parent):
        # pylint: disable=too-many-locals
        '''
        Generate the f2pygen AST for the code to write the initial data into
        the device.

        :param parent: parent subroutine in f2pygen AST of generated code.
        :type parent: :py:class:`psyclone.f2pygen.SubroutineGen`
        '''
        symtab = self.scope.symbol_table
        there_is_a_grid_buffer = False
        for arg in self._arguments.args:
            if arg.argument_type == "field":
                # Insert call to write_to_device method
                call = Call.create(
                    RoutineSymbol(arg.name+"%write_to_device()"), [])
                parent.add(PSyIRGen(parent, call))
            elif arg.argument_type == "grid_property" and not arg.is_scalar:
                there_is_a_grid_buffer = True

        if there_is_a_grid_buffer:
            module = parent
            while module.parent:
                module = module.parent
            grid_write_routine = self.gen_ocl_write_grid_buffers(module)

            # Insert grid writing call
            field = symtab.lookup(self._arguments.find_grid_access().name)
            call = Call.create(grid_write_routine, [Reference(field)])
            parent.add(PSyIRGen(parent, call))

    def gen_ocl_set_args_call(self, parent):
        '''
        Generate the f2pygen AST for the code to call the set_args subroutine
        for this kernel.

        :param parent: parent subroutine in f2pygen AST of generated code.
        :type parent: :py:class:`psyclone.f2pygen.SubroutineGen`

        '''
        # pylint: disable=too-many-locals, too-many-branches
        # Retrieve symbol table and kernel name
        symtab = self.scope.symbol_table
        kernel = symtab.lookup_with_tag("kernel_" + self.name).name

        # Find the symbol that defines each boundary for this kernel.
        # In OpenCL the iteration boundaries are passed as arguments to the
        # kernel because the global work size may exceed the dimensions and
        # therefore the updates outside the boundaries should be masked.
        # If any of the boundaries is not found, it can not proceed.
        boundaries = []
        try:
            for boundary in ["xstart", "xstop", "ystart", "ystop"]:
                tag = boundary + "_" + self.name
                symbol = symtab.lookup_with_tag(tag)
                boundaries.append(symbol.name)
        except KeyError as err:
            six.raise_from(GenerationError(
                "Boundary symbol tag '{0}' not found while generating the "
                "OpenCL code for kernel '{1}'. Make sure to apply the "
                "GOMoveIterationBoundariesInsideKernelTrans before attempting"
                " the OpenCL code generation.".format(tag, self.name)), err)

        # If this is an IfBlock, make a copy of boundary assignments statements
        # to make sure they are initialised before calling the set_args routine
        # that have them as a parameter.
        # TODO #1134: If everything was PSyIR we could probably move this
        # assignment before the IfBlock instead of duplicating it inside.
        if isinstance(parent, IfThenGen):
            for node in self.ancestor(InvokeSchedule).walk(Assignment):
                if node.lhs.symbol.name in boundaries:
                    parent.add(PSyIRGen(parent, node.copy()))

        # Prepare the argument list for the set_args routine
        arguments = [kernel]
        for arg in self._arguments.args:
            if arg.argument_type == "scalar":
                if arg.name in boundaries:
                    # Boundary values are 0-indexed in OpenCL
                    arguments.append(arg.name + " - 1")
                else:
                    arguments.append(arg.name)
            elif arg.argument_type == "field":
                # Cast buffer to cl_mem type expected by OpenCL
                field = symtab.lookup(arg.name)
                symbol = symtab.lookup_with_tag(arg.name + "_cl_mem")
                source = StructureReference.create(field, ['device_ptr'])
                dest = Reference(symbol)
                bop = BinaryOperation.create(BinaryOperation.Operator.CAST,
                                             source, dest)
                assig = Assignment.create(dest.copy(), bop)
                parent.add(PSyIRGen(parent, assig))
                arguments.append(symbol.name)
            elif arg.argument_type == "grid_property":
                garg = self._arguments.find_grid_access()
                if arg.is_scalar:
                    arguments.append(arg.dereference(garg.name))
                else:
                    # Cast grid buffer to cl_mem type expected by OpenCL
                    device_grid_property = arg.name + "_device"
                    field = symtab.lookup(garg.name)
                    source = StructureReference.create(
                                field, ['grid', device_grid_property])
                    symbol = symtab.lookup_with_tag(arg.name + "_cl_mem")
                    dest = Reference(symbol)
                    bop = BinaryOperation.create(BinaryOperation.Operator.CAST,
                                                 source, dest)
                    assig = Assignment.create(dest.copy(), bop)
                    parent.add(PSyIRGen(parent, assig))
                    arguments.append(symbol.name)

        sub_name = symtab.lookup_with_tag(self.name + "_set_args").name
        parent.add(CallGen(parent, sub_name, arguments))

    def gen_ocl_write_grid_buffers(self, f2pygen_module):
        '''
        Returns the symbol of a subroutine that writes the values of the grid
        properties into the OpenCL device buffers using FortCL. If the
        subroutine doesn't already exist it is generated in the supplied
        f2pygen module.

        :param f2pygen_module: the module where the new function will be \
                               inserted.
        :param type: :py:class:`psyclone.f2pygen.ModuleGen`

        :returns: the symbol representing the grid buffers writing subroutine.
        :rtype: :py:class:`psyclone.psyir.symbols.RoutineSymbol`

        '''
        # pylint: disable=too-many-locals
        symtab = self.root.symbol_table
        try:
            return symtab.lookup_with_tag("ocl_write_grid_buffers")
        except KeyError:
            # If the Symbol does not exist, the rest of this method
            # will generate it.
            pass

        # Create the symbol for the routine and add it to the symbol table.
        subroutine_name = symtab.new_symbol(
            "write_grid_buffers", symbol_type=RoutineSymbol,
            tag="ocl_write_grid_buffers").name

        # Get the GOcean API property names used in this routine
        api_config = Config.get().api_conf("gocean1.0")
        props = api_config.grid_properties
        num_x = props["go_grid_nx"].fortran.format("field")
        num_y = props["go_grid_ny"].fortran.format("field")

        # Code of the subroutine in Fortran
        code = '''
        subroutine write_device_grid(field)
            USE fortcl, ONLY: get_cmd_queues
            use iso_c_binding, only: c_intptr_t, c_size_t, c_sizeof
            USE clfortran
            USE ocl_utils_mod, ONLY: check_status
            type(r2d_field), intent(inout), target :: field
            integer(kind=c_size_t) size_in_bytes
            INTEGER(c_intptr_t), pointer :: cmd_queues(:)
            integer(c_intptr_t) :: cl_mem
            integer :: ierr
            cmd_queues => get_cmd_queues()
            ! Integer grid buffers
            size_in_bytes = int({0} * {1}, 8) * &
                            c_sizeof(field%grid%tmask(1,1))
            cl_mem = transfer(field%grid%tmask_device, cl_mem)
            ierr = clEnqueueWriteBuffer(cmd_queues({2}), &
                        cl_mem, CL_TRUE, 0_8, size_in_bytes, &
                        C_LOC(field%grid%tmask), 0, C_NULL_PTR, C_NULL_PTR)
            CALL check_status("clEnqueueWriteBuffer tmask", ierr)
            ! Real grid buffers
            size_in_bytes = int({0} * {1}, 8) * &
                            c_sizeof(field%grid%area_t(1,1))
        '''.format(num_x, num_y, _OCL_MANAGEMENT_QUEUE)
        write_str = '''
            cl_mem = transfer(field%grid%{0}_device, cl_mem)
            ierr = clEnqueueWriteBuffer(cmd_queues({1}), &
                       cl_mem, CL_TRUE, 0_8, size_in_bytes, &
                       C_LOC(field%grid%{0}), 0, C_NULL_PTR, C_NULL_PTR)
            CALL check_status("clEnqueueWriteBuffer {0}_device", ierr)
        '''
        for grid_prop in ['area_t', 'area_u', 'area_v', 'dx_u', 'dx_v',
                          'dx_t', 'dy_u', 'dy_v', 'dy_t', 'gphiu', 'gphiv']:
            code += write_str.format(grid_prop, _OCL_MANAGEMENT_QUEUE)
        code += "end subroutine write_device_grid"

        # Obtain the PSyIR representation of the code above
        fortran_reader = FortranReader()
        container = fortran_reader.psyir_from_source(code)
        subroutine = container.children[0]
        # Rename subroutine
        subroutine.name = subroutine_name

        # Insert the code in the invoke module
        f2pygen_module.add(PSyIRGen(f2pygen_module, subroutine))

        return symtab.lookup_with_tag("ocl_write_grid_buffers")

    def gen_ocl_initialise_buffer(self, f2pygen_module):
        '''
        Returns the symbol of a subroutine that initialises a OpenCL buffer in
        the OpenCL device using FortCL. If the subroutine doesn't already exist
        it is generated in the supplied f2pygen module.

        :param f2pygen_module: the module where the new function will be \
                               inserted.
        :param type: :py:class:`psyclone.f2pygen.ModuleGen`

        :returns: the symbol of the buffer initialisation subroutine.
        :rtype: :py:class:`psyclone.psyir.symbols.RoutineSymbol`

        '''
        # pylint: disable=too-many-locals
        symtab = self.root.symbol_table
        try:
            return symtab.lookup_with_tag("ocl_init_buffer_func")
        except KeyError:
            # If the Symbol does not exist, the rest of this method
            # will generate it.
            pass

        # Create the symbol for the routine and add it to the symbol table.
        subroutine_name = symtab.new_symbol(
            "initialise_device_buffer", symbol_type=RoutineSymbol,
            tag="ocl_init_buffer_func").name

        # Get the GOcean API property names used in this routine
        api_config = Config.get().api_conf("gocean1.0")
        host_buff = \
            api_config.grid_properties["go_grid_data"].fortran.format("field")
        props = api_config.grid_properties
        num_x = props["go_grid_nx"].fortran.format("field")
        num_y = props["go_grid_ny"].fortran.format("field")

        # Fields need to provide a function pointer to how the
        # device data is going to be read and written, if it doesn't
        # exist, create the appropriate subroutine first.
        read_fp = self.gen_ocl_read_from_device_function(f2pygen_module).name
        write_fp = self.gen_ocl_write_to_device_function(f2pygen_module).name

        # Code of the subroutine in Fortran
        code = '''
        subroutine initialise_device_buffer(field)
            USE fortcl, ONLY: create_rw_buffer
            use field_mod
            type(r2d_field), intent(inout), target :: field
            integer(kind=c_size_t) size_in_bytes
            IF (.NOT. field%data_on_device) THEN
                size_in_bytes = int({0}*{1}, 8) * &
                                    c_sizeof({2}(1,1))
                ! Create buffer on device, we store it without type information
                ! on the dl_esm_inf pointer (transfer/static_cast to void*)
                field%device_ptr = transfer( &
                    create_rw_buffer(size_in_bytes), &
                    field%device_ptr)
                field%data_on_device = .true.
                field%read_from_device_f => {3}
                field%write_to_device_f => {4}
            END IF
        end subroutine initialise_device_buffer
        '''.format(num_x, num_y, host_buff, read_fp, write_fp)

        # Obtain the PSyIR representation of the code above
        fortran_reader = FortranReader()
        container = fortran_reader.psyir_from_source(code)
        subroutine = container.children[0]
        # Rename subroutine
        subroutine.name = subroutine_name

        # Insert the code in the invoke module
        f2pygen_module.add(PSyIRGen(f2pygen_module, subroutine))

        return symtab.lookup_with_tag("ocl_init_buffer_func")

    def gen_ocl_initialise_grid_buffers(self, f2pygen_module):
        '''
        Returns the symbol of a subroutine that initialises all OpenCL grid
        buffers in the OpenCL device using FortCL. If the subroutine doesn't
        already exist it is generated in the supplied f2pygen module.

        :param f2pygen_module: the module where the new function will be \
                               inserted.
        :param type: :py:class:`psyclone.f2pygen.ModuleGen`

        :returns: the symbol of the grid buffer initialisation subroutine.
        :rtype: :py:class:`psyclone.psyir.symbols.RoutineSymbol`

        '''
        # pylint: disable=too-many-locals
        symtab = self.root.symbol_table
        try:
            return symtab.lookup_with_tag("ocl_init_grid_buffers")
        except KeyError:
            # If the Symbol does not exist, the rest of this method
            # will generate it.
            pass

        # Create the symbol for the routine and add it to the symbol table.
        subroutine_name = symtab.new_symbol(
            "initialise_grid_device_buffers", symbol_type=RoutineSymbol,
            tag="ocl_init_grid_buffers").name

        # Get the GOcean API property names used in this routine
        api_config = Config.get().api_conf("gocean1.0")
        props = api_config.grid_properties
        num_x = props["go_grid_nx"].fortran.format("field")
        num_y = props["go_grid_ny"].fortran.format("field")

        int_arrays = []
        real_arrays = []
        for key, prop in props.items():
            if key == "go_grid_data":
                # TODO #676: Ignore because go_grid_data is actually a field
                # property
                continue
            if prop.type == "array" and prop.intrinsic_type == "integer":
                int_arrays.append(prop.fortran.format("field"))
            elif prop.type == "array" and prop.intrinsic_type == "real":
                real_arrays.append(prop.fortran.format("field"))

        # Code of the subroutine in Fortran
        code = '''
        subroutine initialise_device_grid(field)
            USE fortcl, ONLY: create_ronly_buffer
            use field_mod
            type(r2d_field), intent(inout), target :: field
            integer(kind=c_size_t) size_in_bytes
            IF (.not. c_associated({2}_device)) THEN
                ! Create integer grid fields
                size_in_bytes = int({0}*{1}, 8) * c_sizeof({2}(1,1))
        '''.format(num_x, num_y, int_arrays[0])

        for int_array in int_arrays:
            code += '''
                {0}_device = transfer(create_ronly_buffer(size_in_bytes), &
                                      {0}_device)
            '''.format(int_array)

        code += '''
                ! Create real grid buffers
                size_in_bytes = int({0} * {1}, 8) * c_sizeof({2}(1,1))
        '''.format(num_x, num_y, real_arrays[0])

        for real_array in real_arrays:
            code += '''
                {0}_device = transfer(create_ronly_buffer(size_in_bytes), &
                                      {0}_device)
            '''.format(real_array)

        code += '''
            END IF
        end subroutine initialise_device_grid
        '''

        # Obtain the PSyIR representation of the code above
        fortran_reader = FortranReader()
        container = fortran_reader.psyir_from_source(code)
        subroutine = container.children[0]
        # Rename subroutine
        subroutine.name = subroutine_name

        # Insert the code in the invoke module
        f2pygen_module.add(PSyIRGen(f2pygen_module, subroutine))

        return symtab.lookup_with_tag("ocl_init_grid_buffers")

    def gen_ocl_read_from_device_function(self, f2pygen_module):
        '''
        Returns the symbol of a subroutine that retrieves the data back from
        an OpenCL device using FortCL. If the subroutine doesn't already exist
        it is generated in the supplied f2pygen module.

        :param f2pygen_module: the module where the new function will be \
                               inserted.
        :param type: :py:class:`psyclone.f2pygen.ModuleGen`

        :returns: the symbol of the buffer data retrieving subroutine.
        :rtype: :py:class:`psyclone.psyir.symbols.RoutineSymbol`

        '''
        symtab = self.root.symbol_table
        try:
            return symtab.lookup_with_tag("ocl_read_func")
        except KeyError:
            # If the subroutines does not exist, it needs to be
            # generated first.
            pass

        # Create the symbol for the routine and add it to the symbol table.
        subroutine_name = symtab.new_symbol(
            "read_from_device", symbol_type=RoutineSymbol,
            tag="ocl_read_func").name

        # Code of the subroutine in Fortran
        code = '''
        subroutine read_sub(from, to, startx, starty, nx, ny, blocking)
            USE iso_c_binding, only: c_ptr, c_intptr_t, c_size_t, c_sizeof
            USE ocl_utils_mod, ONLY: check_status
            use kind_params_mod, only: go_wp
            USE clfortran
            USE fortcl, ONLY: get_cmd_queues
            type(c_ptr), intent(in) :: from
            real(go_wp), intent(inout), dimension(:,:), target :: to
            integer, intent(in) :: startx, starty, nx, ny
            logical, intent(in) :: blocking
            INTEGER(c_size_t) :: size_in_bytes, offset_in_bytes
            integer(c_intptr_t) :: cl_mem
            INTEGER(c_intptr_t), pointer :: cmd_queues(:)
            integer :: ierr, i

            ! Give the from pointer the appropriate OpenCL memory object type
            cl_mem = transfer(from, cl_mem)
            cmd_queues => get_cmd_queues()

            ! Two copy strategies depending on how much of the total length
            ! nx covers.
            if (nx < size(to, 1) / 2) then
                ! Dispatch asynchronous copies of just the contiguous data.
                do i = starty, starty+ny
                    size_in_bytes = int(nx, 8) * c_sizeof(to(1,1))
                    offset_in_bytes = int(size(to, 1) * (i-1) + (startx-1)) &
                                      * c_sizeof(to(1,1))
                    ierr = clEnqueueReadBuffer(cmd_queues({0}), cl_mem, &
                        CL_FALSE, offset_in_bytes, size_in_bytes, &
                        C_LOC(to(startx, i)), 0, C_NULL_PTR, C_NULL_PTR)
                    CALL check_status("clEnqueueReadBuffer", ierr)
                enddo
                if (blocking) then
                    CALL check_status("clFinish on read", &
                        clFinish(cmd_queues({0})))
                endif
            else
                ! Copy across the whole starty:starty+ny rows in a single
                ! copy operation.
                size_in_bytes = int(size(to, 1) * ny, 8) * c_sizeof(to(1,1))
                offset_in_bytes = int(size(to,1)*(starty-1), 8) &
                                  * c_sizeof(to(1,1))
                ierr = clEnqueueReadBuffer(cmd_queues({0}), cl_mem, &
                    CL_TRUE, offset_in_bytes, size_in_bytes, &
                    C_LOC(to(1,starty)), 0, C_NULL_PTR, C_NULL_PTR)
                CALL check_status("clEnqueueReadBuffer", ierr)
            endif
        end subroutine read_sub
        '''.format(_OCL_MANAGEMENT_QUEUE)

        # Obtain the PSyIR representation of the code above
        fortran_reader = FortranReader()
        container = fortran_reader.psyir_from_source(code)
        subroutine = container.children[0]

        # Rename subroutine
        subroutine.name = subroutine_name

        # Insert the code in the invoke module
        f2pygen_module.add(PSyIRGen(f2pygen_module, subroutine))

        return symtab.lookup_with_tag("ocl_read_func")

    def gen_ocl_write_to_device_function(self, f2pygen_module):
        '''
        Returns the symbol of a subroutine that writes the buffer data into
        an OpenCL device using FortCL. If the subroutine doesn't already exist
        it is generated in the supplied f2pygen module.

        :param f2pygen_module: the module where the new function will be \
                               inserted.
        :param type: :py:class:`psyclone.f2pygen.ModuleGen`

        :returns: the symbol of the buffer writing subroutine.
        :rtype: :py:class:`psyclone.psyir.symbols.RoutineSymbol`

        '''
        symtab = self.root.symbol_table
        try:
            return symtab.lookup_with_tag("ocl_write_func")
        except KeyError:
            # If the subroutines does not exist, it needs to be
            # generated first.
            pass

        # Create the symbol for the routine and add it to the symbol table.
        subroutine_name = symtab.new_symbol(
            "write_to_device", symbol_type=RoutineSymbol,
            tag="ocl_write_func").name

        # Code of the subroutine in Fortran
        code = '''
        subroutine write_sub(from, to, startx, starty, nx, ny, blocking)
            USE iso_c_binding, only: c_ptr, c_intptr_t, c_size_t, c_sizeof
            USE ocl_utils_mod, ONLY: check_status
            use kind_params_mod, only: go_wp
            USE clfortran
            USE fortcl, ONLY: get_cmd_queues
            real(go_wp), intent(in), dimension(:,:), target :: from
            type(c_ptr), intent(in) :: to
            integer, intent(in) :: startx, starty, nx, ny
            logical, intent(in) :: blocking
            integer(c_intptr_t) :: cl_mem
            INTEGER(c_size_t) :: size_in_bytes, offset_in_bytes
            INTEGER(c_intptr_t), pointer :: cmd_queues(:)
            integer :: ierr, i

            ! Give the to pointer the appropriate OpenCL memory object type
            cl_mem = transfer(to, cl_mem)
            cmd_queues => get_cmd_queues()

            ! Two copy strategies depending on how much of the total length
            ! nx covers.
            if (nx < size(from,1) / 2) then
                ! Dispatch asynchronous copies of just the contiguous data.
                do i=starty, starty+ny
                    size_in_bytes = int(nx, 8) * c_sizeof(from(1,1))
                    offset_in_bytes = int(size(from, 1) * (i-1) + (startx-1)) &
                                      * c_sizeof(from(1,1))
                    ierr = clEnqueueWriteBuffer(cmd_queues({0}), cl_mem, &
                        CL_FALSE, offset_in_bytes, size_in_bytes, &
                        C_LOC(from(startx, i)), 0, C_NULL_PTR, C_NULL_PTR)
                    CALL check_status("clEnqueueWriteBuffer", ierr)
                enddo
                if (blocking) then
                    CALL check_status("clFinish on write", &
                        clFinish(cmd_queues({0})))
                endif
            else
                ! Copy across the whole starty:starty+ny rows in a single
                ! copy operation.
                size_in_bytes = int(size(from,1) * ny, 8) * c_sizeof(from(1,1))
                offset_in_bytes = int(size(from,1) * (starty-1)) &
                                  * c_sizeof(from(1,1))
                ierr = clEnqueueWriteBuffer(cmd_queues({0}), cl_mem, &
                    CL_TRUE, offset_in_bytes, size_in_bytes, &
                    C_LOC(from(1, starty)), 0, C_NULL_PTR, C_NULL_PTR)
                CALL check_status("clEnqueueWriteBuffer", ierr)
            endif
        end subroutine write_sub
        '''.format(_OCL_MANAGEMENT_QUEUE)

        # Obtain the PSyIR representation of the code above
        fortran_reader = FortranReader()
        container = fortran_reader.psyir_from_source(code)
        subroutine = container.children[0]
        # Rename subroutine
        subroutine.name = subroutine_name

        # Insert the code in the invoke module
        f2pygen_module.add(PSyIRGen(f2pygen_module, subroutine))

        return symtab.lookup_with_tag("ocl_write_func")

    def get_kernel_schedule(self):
        '''
        Returns a PSyIR Schedule representing the GOcean kernel code.

        :return: Schedule representing the kernel code.
        :rtype: :py:class:`psyclone.gocean1p0.GOKernelSchedule`
        '''
        if self._kern_schedule is None:
            astp = GOFparser2Reader()
            self._kern_schedule = astp.generate_schedule(self.name, self.ast)
            # TODO: Validate kernel with metadata (issue #288).
        return self._kern_schedule


class GOFparser2Reader(Fparser2Reader):
    '''
    Sub-classes the Fparser2Reader with GOcean 1.0 specific
    functionality.
    '''
    @staticmethod
    def _create_schedule(name):
        '''
        Create an empty KernelSchedule.

        :param str name: Name of the subroutine represented by the kernel.
        :returns: New GOKernelSchedule empty object.
        :rtype: py:class:`psyclone.gocean1p0.GOKernelSchedule`
        '''
        return GOKernelSchedule(name)


class GOKernelArguments(Arguments):
    '''Provides information about GOcean kernel-call arguments
        collectively, as specified by the kernel argument
        metadata. This class ensures that initialisation is performed
        correctly. It also overrides the iteration_space_arg method to
        supply a GOcean-specific dictionary for the mapping of
        argument-access types.

    '''
    def __init__(self, call, parent_call):
        if False:  # pylint: disable=using-constant-test
            self._0_to_n = GOKernelArgument(None, None, None)  # for pyreverse
        Arguments.__init__(self, parent_call)

        self._args = []
        # Loop over the kernel arguments obtained from the meta data
        for (idx, arg) in enumerate(call.ktype.arg_descriptors):
            # arg is a GO1p0Descriptor object
            if arg.argument_type == "grid_property":
                # This is an argument supplied by the psy layer
                self._args.append(GOKernelGridArgument(arg, parent_call))
            elif arg.argument_type == "scalar" or arg.argument_type == "field":
                # This is a kernel argument supplied by the Algorithm layer
                self._args.append(GOKernelArgument(arg, call.args[idx],
                                                   parent_call))
            else:
                raise ParseError("Invalid kernel argument type. Found '{0}' "
                                 "but must be one of {1}".
                                 format(arg.argument_type,
                                        ["grid_property", "scalar", "field"]))
        self._dofs = []

    def raw_arg_list(self):
        '''
        :returns: a list of all of the actual arguments to the \
                  kernel call.
        :rtype: list of str

        :raises GenerationError: if the kernel requires a grid property \
                                 but has no field arguments.
        :raises InternalError: if we encounter a kernel argument with an \
                               unrecognised type.
        '''
        if self._raw_arg_list:
            return self._raw_arg_list

        # Before we do anything else, go through the arguments and
        # determine the best one from which to obtain the grid properties.
        grid_arg = self.find_grid_access()

        # A GOcean 1.0 kernel always requires the [i,j] indices of the
        # grid-point that is to be updated
        arguments = ["i", "j"]
        for arg in self._args:

            if arg.argument_type == "scalar":
                # Scalar arguments require no de-referencing
                arguments.append(arg.name)
            elif arg.argument_type == "field":
                # Field objects are Fortran derived-types
                api_config = Config.get().api_conf("gocean1.0")
                # TODO: #676 go_grid_data is actually a field property
                data = api_config.grid_properties["go_grid_data"].fortran\
                    .format(arg.name)
                arguments.append(data)
            elif arg.argument_type == "grid_property":
                # Argument is a property of the grid which we can access via
                # the grid member of any field object.
                # We use the most suitable field as chosen above.
                if grid_arg is None:
                    raise GenerationError(
                        "Error: kernel {0} requires grid property {1} but "
                        "does not have any arguments that are fields".
                        format(self._parent_call.name, arg.name))
                arguments.append(arg.dereference(grid_arg.name))
            else:
                raise InternalError("Kernel {0}, argument {1} has "
                                    "unrecognised type: '{2}'".
                                    format(self._parent_call.name, arg.name,
                                           arg.argument_type))
        self._raw_arg_list = arguments
        return self._raw_arg_list

    def psyir_expressions(self):
        '''
        :returns: the PSyIR expressions representing this Argument list.
        :rtype: list of :py:class:`psyclone.psyir.nodes.Node`

        '''
        symtab = self._parent_call.scope.symbol_table
        symbol1 = symtab.lookup_with_tag("contiguous_kidx")
        symbol2 = symtab.lookup_with_tag("noncontiguous_kidx")
        return ([Reference(symbol1), Reference(symbol2)] +
                [arg.psyir_expression() for arg in self.args])

    def find_grid_access(self):
        '''
        Determine the best kernel argument from which to get properties of
        the grid. For this, an argument must be a field (i.e. not
        a scalar) and must be supplied by the algorithm layer
        (i.e. not a grid property). If possible it should also be
        a field that is read-only as otherwise compilers can get
        confused about data dependencies and refuse to SIMD
        vectorise.
        :returns: the argument object from which to get grid properties.
        :rtype: :py:class:`psyclone.gocean1p0.GOKernelArgument` or None
        '''
        for access in [AccessType.READ, AccessType.READWRITE,
                       AccessType.WRITE]:
            for arg in self._args:
                if arg.argument_type == "field" and arg.access == access:
                    return arg
        # We failed to find any kernel argument which could be used
        # to access the grid properties. This will only be a problem
        # if the kernel requires a grid-property argument.
        return None

    @property
    def dofs(self):
        ''' Currently required for invoke base class although this makes no
            sense for GOcean. Need to refactor the Invoke base class and
            remove the need for this property (#279). '''
        return self._dofs

    @property
    def acc_args(self):
        '''
        Provide the list of references (both objects and arrays) that must
        be present on an OpenACC device before the kernel associated with
        this Arguments object may be launched.

        :returns: list of (Fortran) quantities
        :rtype: list of str
        '''
        arg_list = []

        # First off, specify the field object which we will de-reference in
        # order to get any grid properties (if this kernel requires them).
        # We do this as some compilers do less optimisation if we get (read-
        # -only) grid properties from a field object that has read-write
        # access.
        grid_fld = self.find_grid_access()
        grid_ptr = grid_fld.name + "%grid"
        api_config = Config.get().api_conf("gocean1.0")
        # TODO: #676 go_grid_data is actually a field property
        data_fmt = api_config.grid_properties["go_grid_data"].fortran
        arg_list.extend([grid_fld.name, data_fmt.format(grid_fld.name)])
        for arg in self._args:
            if arg.argument_type == "scalar":
                arg_list.append(arg.name)
            elif arg.argument_type == "field" and arg != grid_fld:
                # The remote device will need the reference to the field
                # object *and* the reference to the array within that object.
                arg_list.extend([arg.name, data_fmt.format(arg.name)])
            elif arg.argument_type == "grid_property":
                if grid_ptr not in arg_list:
                    # This kernel needs a grid property and therefore the
                    # pointer to the grid object must be copied to the device.
                    arg_list.append(grid_ptr)
                arg_list.append(grid_ptr+"%"+arg.name)
        return arg_list

    @property
    def fields(self):
        '''
        Provides the list of names of field objects that are required by
        the kernel associated with this Arguments object.

        :returns: List of names of (Fortran) field objects.
        :rtype: list of str
        '''
        args = args_filter(self._args, arg_types=["field"])
        return [arg.name for arg in args]

    @property
    def scalars(self):
        '''
        Provides the list of names of scalar arguments required by the
        kernel associated with this Arguments object. If there are none
        then the returned list is empty.

        :returns: A list of the names of scalar arguments in this object.
        :rtype: list of str
        '''
        args = args_filter(self._args, arg_types=["scalar"])
        return [arg.name for arg in args]

    def append(self, name, argument_type):
        ''' Create and append a GOKernelArgument to the Argument list.

        :param str name: name of the appended argument.
        :param str argument_type: type of the appended argument.

        :raises TypeError: if the given name is not a string.
        '''
        if not isinstance(name, str):
            raise TypeError(
                "The name parameter given to GOKernelArguments.append method "
                "should be a string, but found '{0}' instead.".
                format(type(name).__name__))

        # Create a descriptor with the given type
        descriptor = Descriptor(None, argument_type)

        # Create the argument and append it to the argument list
        arg = Arg("variable", name)
        argument = GOKernelArgument(descriptor, arg, self._parent_call)
        self.args.append(argument)
        # self.raw_arg_list().append(name)


class GOKernelArgument(KernelArgument):
    ''' Provides information about individual GOcean kernel call arguments
        as specified by the kernel argument metadata. '''
    def __init__(self, arg, arg_info, call):

        self._arg = arg
        KernelArgument.__init__(self, arg, arg_info, call)

    def psyir_expression(self):
        '''
        :returns: the PSyIR expression represented by this Argument.
        :rtype: :py:class:`psyclone.psyir.nodes.Node`

        :raises InternalError: if this Argument type is not "field" or \
                               "scalar".

        '''
        symbol = self._call.scope.symbol_table.lookup(self.name)

        # Gocean field arguments are StructureReferences to the %data attribute
        if self.argument_type == "field":
            return StructureReference.create(symbol, ["data"])

        # Gocean scalar arguments are References to the variable
        if self.argument_type == "scalar":
            return Reference(symbol)

        raise InternalError("GOcean expects the Argument.argument_type() to be"
                            " 'field' or 'scalar' but found '{0}'."
                            "".format(self.argument_type))

    def infer_datatype(self):
        ''' Infer the datatype of this argument using the API rules.

        :returns: the datatype of this argument.
        :rtype: :py:class::`psyclone.psyir.symbols.DataType`

        :raises InternalError: if this Argument type is not "field" or \
                               "scalar".
        :raises InternalError: if this argument is scalar but its space \
                               property is not 'go_r_scalar' or 'go_i_scalar'.

        '''
        # All GOcean fields are r2d_type.
        if self.argument_type == "field":
            # r2d_type can have DeferredType and UnresolvedInterface because
            # it is an unnamed import from a module.
            type_symbol = self._call.root.symbol_table.symbol_from_tag(
                "r2d_type", symbol_type=DataTypeSymbol,
                datatype=DeferredType(), interface=UnresolvedInterface())
            return type_symbol

        # Gocean scalars can be REAL or INTEGER
        if self.argument_type == "scalar":
            if self.space.lower() == "go_r_scalar":
                return REAL_TYPE
            if self.space.lower() == "go_i_scalar":
                return INTEGER_TYPE
            raise InternalError("GOcean expects scalar arguments to be of"
                                " 'go_r_scalar' or 'go_i_scalar' type but "
                                "found '{0}'.".format(self.space.lower()))

        raise InternalError("GOcean expects the Argument.argument_type() to be"
                            " 'field' or 'scalar' but found '{0}'."
                            "".format(self.argument_type))

    @property
    def argument_type(self):
        '''
        Return the type of this kernel argument - whether it is a field,
        a scalar or a grid_property (to be supplied by the PSy layer).
        If it has no type it defaults to scalar.

        :returns: the type of the argument.
        :rtype: str

        '''
        if self._arg.argument_type:
            return self._arg.argument_type
        return "scalar"

    @property
    def function_space(self):
        ''' Returns the expected finite difference space for this
            argument as specified by the kernel argument metadata.'''
        return self._arg.function_space

    @property
    def is_scalar(self):
        ''':return: whether this variable is a scalar variable or not.
        :rtype: bool'''
        return self.argument_type == "scalar"


class GOKernelGridArgument(Argument):
    '''
    Describes arguments that supply grid properties to a kernel.
    These arguments are provided by the PSy layer rather than in
    the Algorithm layer.

    :param arg: the meta-data entry describing the required grid property.
    :type arg: :py:class:`psyclone.gocean1p0.GO1p0Descriptor`
    :param kernel_call: the kernel call node that this Argument belongs to.
    :type kernel_call: :py:class:`psyclone.gocean1p0.GOKern`

    :raises GenerationError: if the grid property is not recognised.

    '''
    def __init__(self, arg, kernel_call):
        super(GOKernelGridArgument, self).__init__(None, None, arg.access)

        api_config = Config.get().api_conf("gocean1.0")
        try:
            deref_name = api_config.grid_properties[arg.grid_prop].fortran
        except KeyError as err:
            all_keys = str(api_config.grid_properties.keys())
            six.raise_from(
                GenerationError("Unrecognised grid property "
                                "specified. Expected one of {0} but found "
                                "'{1}'". format(all_keys, arg.grid_prop)),
                err)

        # Each entry is a pair (name, type). Name can be subdomain%internal...
        # so only take the last part after the last % as name.
        self._name = deref_name.split("%")[-1]
        # Store the original property name for easy lookup in is_scalar
        self._property_name = arg.grid_prop

        # This object always represents an argument that is a grid_property
        self._argument_type = "grid_property"

        # Reference to the Call this argument belongs to
        self._call = kernel_call

    @property
    def name(self):
        ''' Returns the Fortran name of the grid property, which is used
        in error messages etc.'''
        return self._name

    def psyir_expression(self):
        '''
        :returns: the PSyIR expression represented by this Argument.
        :rtype: :py:class:`psyclone.psyir.nodes.Node`

        '''
        # Find field from which to access grid properties
        base_field = self._call.arguments.find_grid_access().name
        tag = "AlgArgs_" + base_field
        symbol = self._call.scope.symbol_table.symbol_from_tag(tag)

        # Get aggregate grid type accessors without the base name
        access = self.dereference(base_field).split('%')[1:]

        # Construct the PSyIR reference
        return StructureReference.create(symbol, access)

    def dereference(self, fld_name):
        '''Returns a Fortran string to dereference a grid property of the
        specified field. It queries the current config file settings for
        getting the proper dereference string, which is a format string
        where {0} represents the field name.

        :param str fld_name: The name of the field which is used to \
            dereference a grid property.

        :returns: the dereference string required to access a grid property
            in a dl_esm field (e.g. "subdomain%internal%xstart"). The name
            must contains a "{0}" which is replaced by the field name.
        :rtype: str'''
        api_config = Config.get().api_conf("gocean1.0")
        deref_name = api_config.grid_properties[self._property_name].fortran
        return deref_name.format(fld_name)

    @property
    def argument_type(self):
        ''' The type of this argument. We have this for compatibility with
            GOKernelArgument objects since, for this class, it will always be
            "grid_property". '''
        return self._argument_type

    @property
    def intrinsic_type(self):
        '''
        :returns: the intrinsic_type of this argument.
        :rtype: str

        '''
        api_config = Config.get().api_conf("gocean1.0")
        return api_config.grid_properties[self._property_name].intrinsic_type

    @property
    def is_scalar(self):
        '''
        :returns: if this variable is a scalar variable or not.
        :rtype: bool
        '''
        # The constructor guarantees that _property_name is a valid key!
        api_config = Config.get().api_conf("gocean1.0")
        return api_config.grid_properties[self._property_name].type \
            == "scalar"

    @property
    def text(self):
        ''' The raw text used to pass data from the algorithm layer
            for this argument. Grid properties are not passed from the
            algorithm layer so None is returned.'''
        return None

    def forward_dependence(self):
        '''
        A grid-property argument is read-only and supplied by the
        PSy layer so has no dependencies

        :returns: None to indicate no dependencies
        :rtype: NoneType
        '''
        return None

    def backward_dependence(self):
        '''
        A grid-property argument is read-only and supplied by the
        PSy layer so has no dependencies

        :returns: None to indicate no dependencies
        :rtype: NoneType
        '''
        return None


class GOStencil():
    '''GOcean 1.0 stencil information for a kernel argument as obtained by
    parsing the kernel meta-data. The expected structure of the
    metadata and its meaning is provided in the description of the
    load method

    '''
    def __init__(self):
        ''' Set up any internal variables. '''
        self._has_stencil = None
        self._stencil = [[0 for _ in range(3)] for _ in range(3)]
        self._name = None
        self._initialised = False

    # pylint: disable=too-many-branches
    def load(self, stencil_info, kernel_name):
        '''Take parsed stencil metadata information, check it is valid and
        store it in a convenient form. The kernel_name argument is
        only used to provide the location if there is an error.

        The stencil information should either be a name which
        indicates a particular type of stencil or in the form
        stencil(xxx,yyy,zzz) which explicitly specifies a stencil
        shape where xxx, yyy and zzz are triplets of integers
        indicating whether there is a stencil access in a particular
        direction and the depth of that access. For example:

        go_stencil(010,  !   N
                   212,  !  W E
                   010)  !   S

        indicates that there is a stencil access of depth 1 in the
        "North" and "South" directions and stencil access of depth 2
        in the "East" and "West" directions. The value at the centre
        of the stencil will not be used by PSyclone but can be 0 or 1
        and indicates whether the local field value is accessed.

        The convention is for the associated arrays to be
        2-dimensional. If we denote the first dimension as "i" and the
        second dimension as "j" then the following directions are
        assumed:


        > j
        > ^
        > |
        > |
        > ---->i

        For example a stencil access like:

        a(i,j) + a(i+1,j) + a(i,j-1)

        would be stored as:

        go_stencil(000,
                   011,
                   010)

        :param stencil_info: contains the appropriate part of the parser AST
        :type stencil_info: :py:class:`psyclone.expression.FunctionVar`
        :param string kernel_name: the name of the kernel from where this \
                                   stencil information came from.

        :raises ParseError: if the supplied stencil information is invalid.

        '''
        self._initialised = True

        if not isinstance(stencil_info, expr.FunctionVar):
            # the stencil information is not in the expected format
            raise ParseError(
                "Meta-data error in kernel '{0}': 3rd descriptor (stencil) of "
                "field argument is '{1}' but expected either a name or the "
                "format 'go_stencil(...)'".format(kernel_name,
                                                  str(stencil_info)))

        # Get the name
        name = stencil_info.name.lower()
        const = GOceanConstants()

        if stencil_info.args:
            # The stencil info is of the form 'name(a,b,...), so the
            # name should be 'stencil' and there should be 3
            # arguments'
            self._has_stencil = True
            args = stencil_info.args
            if name != "go_stencil":
                raise ParseError(
                    "Meta-data error in kernel '{0}': 3rd descriptor "
                    "(stencil) of field argument is '{1}' but must be "
                    "'go_stencil(...)".format(kernel_name, name))
            if len(args) != 3:
                raise ParseError(
                    "Meta-data error in kernel '{0}': 3rd descriptor "
                    "(stencil) of field argument with format "
                    "'go_stencil(...)', has {1} arguments but should have "
                    "3".format(kernel_name, len(args)))
            # Each of the 3 args should be of length 3 and each
            # character should be a digit from 0-9. Whilst we are
            # expecting numbers, the parser represents these numbers
            # as strings so we have to perform string manipulation to
            # check and that extract them
            for arg_idx in range(3):
                arg = args[arg_idx]
                if not isinstance(arg, six.string_types):
                    raise ParseError(
                        "Meta-data error in kernel '{0}': 3rd descriptor "
                        "(stencil) of field argument with format "
                        "'go_stencil(...)'. Argument index {1} should be a "
                        "number but found "
                        "'{2}'.".format(kernel_name, arg_idx, str(arg)))
                if len(arg) != 3:
                    raise ParseError(
                        "Meta-data error in kernel '{0}': 3rd descriptor "
                        "(stencil) of field argument with format "
                        "'go_stencil(...)'. Argument index {1} should "
                        "consist of 3 digits but found "
                        "{2}.".format(kernel_name, arg_idx, len(arg)))
            # The central value is constrained to be 0 or 1
            if args[1][1] not in ["0", "1"]:
                raise ParseError(
                    "Meta-data error in kernel '{0}': 3rd descriptor "
                    "(stencil) of field argument with format "
                    "'go_stencil(...)'. Argument index 1 position 1 "
                    "should be a number from 0-1 "
                    "but found {1}.".format(kernel_name, args[1][1]))
            # It is not valid to specify a zero stencil. This is
            # indicated by the 'pointwise' name
            if args[0] == "000" and \
               (args[1] == "000" or args[1] == "010") and \
               args[2] == "000":
                raise ParseError(
                    "Meta-data error in kernel '{0}': 3rd descriptor "
                    "(stencil) of field argument with format "
                    "'go_stencil(...)'. A zero sized stencil has been "
                    "specified. This should be specified with the "
                    "'go_pointwise' keyword.".format(kernel_name))
            # store the values in an internal array as integers in i,j
            # order
            for idx0 in range(3):
                for idx1 in range(3):
                    # The j coordincate needs to be 'reversed': the first
                    # row (index 0 in args) is 'top', which should be
                    # accessed using '+1', and the last row (index 2 in args)
                    # needs to be accessed using '-1' (see depth()). Using
                    # 2-idx1 mirrors the rows appropriately.
                    self._stencil[idx0][2-idx1] = int(args[idx1][idx0])
        else:
            # stencil info is of the form 'name' so should be one of
            # our valid names
            if name not in const.VALID_STENCIL_NAMES:
                raise ParseError(
                    "Meta-data error in kernel '{0}': 3rd descriptor "
                    "(stencil) of field argument is '{1}' but must be one "
                    "of {2} or go_stencil(...)"
                    .format(kernel_name, name, const.VALID_STENCIL_NAMES))
            self._name = name
            # We currently only support one valid name ('pointwise')
            # which indicates that there is no stencil
            self._has_stencil = False
            # Define a 'stencil' for pointwise so that depth() can be used for
            # pointwise kernels without handling pointwise as special case
            self._stencil = [[0, 0, 0], [0, 1, 0], [0, 0, 0]]

    def _check_init(self):
        '''Internal method which checks that the stencil information has been
        loaded.

        :raises GenerationError: if the GOStencil object has not been
        initialised i.e. the load() method has not been called

        '''
        if not self._initialised:
            raise GenerationError(
                "Error in class GOStencil: the object has not yet been "
                "initialised. Please ensure the load() method is called.")

    @property
    def has_stencil(self):
        '''Specifies whether this argument has stencil information or not. The
        only case when this is False is when the stencil information
        specifies 'pointwise' as this indicates that there is no
        stencil access.

        :returns: True if this argument has stencil information and False \
                  if not.
        :rtype: bool

        '''
        self._check_init()
        return self._has_stencil

    @property
    def name(self):
        '''Provides the stencil name if one is provided

        :returns: the name of the type of stencil if this is provided \
                  and 'None' if not.
        :rtype: str

        '''
        self._check_init()
        return self._name

    def depth(self, index0, index1):
        '''Provides the depth of the stencil in the 8 possible stencil
        directions in a 2d regular grid (see the description in the
        load class for more information). Values must be between -1
        and 1 as they are considered to be relative to the centre of
        the stencil For example:

        stencil(234,
                915,
                876)

        returns

        depth(-1,0) = 9
        depth(1,1) = 4

        :param int index0: the relative stencil offset for the first \
                           index of the associated array. This value \
                           must be between -1 and 1.
        :param int index1: the relative stencil offset for the second \
                           index of the associated array. This value \
                           must be between -1 and 1

        :returns: the depth of the stencil in the specified direction.
        :rtype: int

        :raises GenerationError: if the indices are out-of-bounds.

        '''
        self._check_init()
        if index0 < -1 or index0 > 1 or index1 < -1 or index1 > 1:
            raise GenerationError(
                "The indices arguments to the depth method in the GOStencil "
                "object must be between -1 and 1 but found "
                "({0},{1})".format(index0, index1))
        return self._stencil[index0+1][index1+1]


class GO1p0Descriptor(Descriptor):
    ''' Description of a GOcean 1.0 kernel argument, as obtained by
    parsing the kernel meta-data.

    :param str kernel_name: the name of the kernel metadata type \
                            that contains this metadata.
    :param kernel_arg: the relevant part of the parser's AST.
    :type kernel_arg: :py:class:`psyclone.expression.FunctionVar`

    :raises ParseError: if a kernel argument has an invalid grid-point type.
    :raises ParseError: for an unrecognised grid property.
    :raises ParseError: for an invalid number of arguments.
    :raises ParseError: for an invalid access argument.

    '''
    def __init__(self, kernel_name, kernel_arg):
        # pylint: disable=too-many-locals
        nargs = len(kernel_arg.args)
        stencil_info = None

        const = GOceanConstants()
        if nargs == 3:
            # This kernel argument is supplied by the Algorithm layer
            # and is either a field or a scalar

            access = kernel_arg.args[0].name
            funcspace = kernel_arg.args[1].name
            stencil_info = GOStencil()
            stencil_info.load(kernel_arg.args[2],
                              kernel_name)

            # Valid values for the grid-point type that a kernel argument
            # may have. (We use the funcspace argument for this as it is
            # similar to the space in Finite-Element world.)
            valid_func_spaces = const.VALID_FIELD_GRID_TYPES + \
                const.VALID_SCALAR_TYPES

            self._grid_prop = ""
            if funcspace.lower() in const.VALID_FIELD_GRID_TYPES:
                self._argument_type = "field"
            elif funcspace.lower() in const.VALID_SCALAR_TYPES:
                self._argument_type = "scalar"
            else:
                raise ParseError("Meta-data error in kernel {0}: argument "
                                 "grid-point type is '{1}' but must be one "
                                 "of {2} ".format(kernel_name, funcspace,
                                                  valid_func_spaces))

        elif nargs == 2:
            # This kernel argument is a property of the grid. The grid
            # properties are special because they must be supplied by
            # the PSy layer.
            access = kernel_arg.args[0].name
            grid_var = kernel_arg.args[1].name
            funcspace = ""

            self._grid_prop = grid_var
            self._argument_type = "grid_property"
            api_config = Config.get().api_conf("gocean1.0")

            if grid_var.lower() not in api_config.grid_properties:
                valid_keys = str(api_config.grid_properties.keys())
                raise ParseError(
                    "Meta-data error in kernel {0}: un-recognised grid "
                    "property '{1}' requested. Must be one of {2}".
                    format(kernel_name, grid_var, valid_keys))
        else:
            raise ParseError(
                "Meta-data error in kernel {0}: 'arg' type expects 2 or 3 "
                "arguments but found '{1}' in '{2}'".
                format(kernel_name,
                       str(len(kernel_arg.args)),
                       kernel_arg.args))

        api_config = Config.get().api_conf("gocean1.0")
        access_mapping = api_config.get_access_mapping()
        try:
            access_type = access_mapping[access]
        except KeyError as err:
            valid_names = api_config.get_valid_accesses_api()
            six.raise_from(
                ParseError("Meta-data error in kernel {0}: "
                           "argument access  is given as '{1}' but must be "
                           "one of {2}".
                           format(kernel_name, access, valid_names)), err)

        # Finally we can call the __init__ method of our base class
        super(GO1p0Descriptor,
              self).__init__(access_type, funcspace, stencil=stencil_info,
                             argument_type=self._argument_type)

    def __str__(self):
        return repr(self)

    @property
    def grid_prop(self):
        '''
        :returns: the name of the grid-property that this argument is to \
                  supply to the kernel.
        :rtype: str

        '''
        return self._grid_prop


class GOKernelType1p0(KernelType):
    ''' Description of a kernel including the grid index-offset it
        expects and the region of the grid that it expects to
        operate upon '''

    def __str__(self):
        return ('GOcean 1.0 kernel ' + self._name + ', index-offset = ' +
                self._index_offset + ', iterates-over = ' +
                self._iterates_over)

    def __init__(self, ast, name=None):
        # Initialise the base class
        KernelType.__init__(self, ast, name=name)

        # What grid offset scheme this kernel expects
        self._index_offset = self._ktype.get_variable('index_offset').init

        const = GOceanConstants()
        if self._index_offset is None:
            raise ParseError("Meta-data error in kernel {0}: an INDEX_OFFSET "
                             "must be specified and must be one of {1}".
                             format(name, const.VALID_OFFSET_NAMES))

        if self._index_offset.lower() not in const.VALID_OFFSET_NAMES:
            raise ParseError("Meta-data error in kernel {0}: INDEX_OFFSET "
                             "has value '{1}' but must be one of {2}".
                             format(name,
                                    self._index_offset,
                                    const.VALID_OFFSET_NAMES))

        const = GOceanConstants()
        # Check that the meta-data for this kernel is valid
        if self._iterates_over is None:
            raise ParseError("Meta-data error in kernel {0}: ITERATES_OVER "
                             "is missing. (Valid values are: {1})".
                             format(name, const.VALID_ITERATES_OVER))

        if self._iterates_over.lower() not in const.VALID_ITERATES_OVER:
            raise ParseError("Meta-data error in kernel {0}: ITERATES_OVER "
                             "has value '{1}' but must be one of {2}".
                             format(name,
                                    self._iterates_over.lower(),
                                    const.VALID_ITERATES_OVER))

        # The list of kernel arguments
        self._arg_descriptors = []
        have_grid_prop = False
        for init in self._inits:
            if init.name != 'go_arg':
                raise ParseError("Each meta_arg value must be of type " +
                                 "'go_arg' for the gocean1.0 api, but " +
                                 "found '{0}'".format(init.name))
            # Pass in the name of this kernel for the purposes
            # of error reporting
            new_arg = GO1p0Descriptor(name, init)
            # Keep track of whether this kernel requires any
            # grid properties
            have_grid_prop = (have_grid_prop or
                              (new_arg.argument_type == "grid_property"))
            self._arg_descriptors.append(new_arg)

        # If this kernel expects a grid property then check that it
        # has at least one field object as an argument (which we
        # can use to access the grid)
        if have_grid_prop:
            have_fld = False
            for arg in self.arg_descriptors:
                if arg.argument_type == "field":
                    have_fld = True
                    break
            if not have_fld:
                raise ParseError(
                    "Kernel {0} requires a property of the grid but does "
                    "not have any field objects as arguments.".format(name))

    # Override nargs from the base class so that it returns the no.
    # of args specified in the algorithm layer (and thus excludes those
    # that must be added in the PSy layer). This is done to simplify the
    # check on the no. of arguments supplied in any invoke of the kernel.
    @property
    def nargs(self):
        ''' Count and return the number of arguments that this kernel
            expects the Algorithm layer to provide '''
        count = 0
        for arg in self.arg_descriptors:
            if arg.argument_type != "grid_property":
                count += 1
        return count

    @property
    def index_offset(self):
        ''' Return the grid index-offset that this kernel expects '''
        return self._index_offset


class GOACCEnterDataDirective(ACCEnterDataDirective):
    '''
    Sub-classes ACCEnterDataDirective to provide an API-specific implementation
    of data_on_device().

    '''
    def data_on_device(self, parent):
        '''
        Adds nodes into the f2pygen AST to flag that each of the
        objects required by the kernels in the data region is now on the
        device. We do this by setting the data_on_device attribute to .true.

        :param parent: The node in the f2pygen AST to which to add the \
                       assignment nodes.
        :type parent: :py:class:`psyclone.f2pygen.BaseGen`
        '''

        # Get a reference to the f2pygen module root
        module = parent
        while module.parent:
            module = module.parent

        obj_list = []
        for pdir in self._acc_dirs:
            for var in pdir.fields:
                if var not in obj_list:
                    parent.add(AssignGen(parent,
                                         lhs=var+"%data_on_device",
                                         rhs=".true."))
                    parent.add(AssignGen(
                        parent,
                        lhs=var+"%read_from_device_f",
                        rhs=self._read_from_device_routine(module).name,
                        pointer=True))
                    obj_list.append(var)

    def _read_from_device_routine(self, f2pygen_module):
        ''' Return the symbol of the routine that reads data from the OpenACC
        device, if it doesn't exist create the Routine and the Symbol. '''
        symtab = self.root.symbol_table
        try:
            return symtab.lookup_with_tag("openacc_read_func")
        except KeyError:
            # If the subroutines does not exist, it needs to be
            # generated first.
            pass

        # Create the symbol for the routine and add it to the symbol table.
        subroutine_name = symtab.new_symbol(
            "read_from_device", symbol_type=RoutineSymbol,
            tag="openacc_read_func").name

        code = '''
            subroutine read_openacc(from, to, startx, starty, nx, ny, blocking)
                use iso_c_binding, only: c_ptr
                use kind_params_mod, only: go_wp
                type(c_ptr), intent(in) :: from
                real(go_wp), dimension(:,:), intent(inout), target :: to
                integer, intent(in) :: startx, starty, nx, ny
                logical, intent(in) :: blocking
                !$acc update host(to)
            end subroutine read_openacc
            '''

        # Obtain the PSyIR representation of the code above
        fortran_reader = FortranReader()
        container = fortran_reader.psyir_from_source(code)
        subroutine = container.children[0]

        # Rename subroutine
        subroutine.name = subroutine_name

        # Insert the code in the invoke module
        f2pygen_module.add(PSyIRGen(f2pygen_module, subroutine))

        return symtab.lookup_with_tag("openacc_read_func")


class GOSymbolTable(SymbolTable):
    '''
    Sub-classes SymbolTable to provide a GOcean-specific implementation.
    '''

    def _check_gocean_conformity(self):
        '''
        Checks that the Symbol Table has at least 2 arguments which represent
        the iteration indices (are scalar integers).

        :raises GenerationError: if the Symbol Table does not conform to the \
                rules for a GOcean 1.0 kernel.
        '''
        # Get the kernel name if available for better error messages
        kname_str = ""
        if self._node and isinstance(self._node, KernelSchedule):
            kname_str = " for kernel '{0}'".format(self._node.name)

        # Check that there are at least 2 arguments
        if len(self.argument_list) < 2:
            raise GenerationError(
                "GOcean 1.0 API kernels should always have at least two "
                "arguments representing the iteration indices but the "
                "Symbol Table{0} has only {1} argument(s)."
                "".format(kname_str,
                          str(len(self.argument_list)))
                )

        # Check that first 2 arguments are scalar integers
        for pos, posstr in [(0, "first"), (1, "second")]:
            dtype = self.argument_list[pos].datatype
            if not (isinstance(dtype, ScalarType) and
                    dtype.intrinsic == ScalarType.Intrinsic.INTEGER):
                raise GenerationError(
                    "GOcean 1.0 API kernels {0} argument should be a scalar "
                    "integer but got '{1}'{2}."
                    "".format(posstr, dtype, kname_str))

    @property
    def iteration_indices(self):
        '''In the GOcean API the two first kernel arguments are the iteration
        indices.

        :return: List of symbols representing the iteration indices.
        :rtype: list of :py:class:`psyclone.psyir.symbols.DataSymbol`
        '''
        self._check_gocean_conformity()
        return self.argument_list[:2]

    @property
    def data_arguments(self):
        '''In the GOcean API the data arguments start from the third item in
        the argument list.

        :return: List of symbols representing the data arguments.
        :rtype: list of :py:class:`psyclone.psyir.symbols.DataSymbol`
        '''
        self._check_gocean_conformity()
        return self.argument_list[2:]


class GOKernelSchedule(KernelSchedule):
    '''
    Sub-classes KernelSchedule to provide a GOcean-specific implementation.

    :param str name: Kernel subroutine name
    '''
    # Polymorphic parameter to initialize the Symbol Table of the Schedule
    _symbol_table_class = GOSymbolTable


class GOHaloExchange(HaloExchange):
    '''GOcean specific halo exchange class which can be added to and
    manipulated in a schedule.

    :param field: the field that this halo exchange will act on.
    :type field: :py:class:`psyclone.gocean1p0.GOKernelArgument`
    :param bool check_dirty: optional argument default False (contrary to \
        its generic class - revisit in #856) indicating whether this halo \
        exchange should be subject to a run-time check for clean/dirty halos.
    :param parent: optional PSyIR parent node (default None) of this object.
    :type parent: :py:class:`psyclone.psyir.nodes.Node`
    '''
    def __init__(self, field, check_dirty=False, parent=None):
        super(GOHaloExchange, self).__init__(field, check_dirty=check_dirty,
                                             parent=parent)

        # Name of the HaloExchange method in the GOcean infrastructure.
        self._halo_exchange_name = "halo_exchange"

    def gen_code(self, parent):
        '''GOcean specific code generation for this class.

        :param parent: an f2pygen object that will be the parent of \
            f2pygen objects created in this method.
        :type parent: :py:class:`psyclone.f2pygen.BaseGen`

        '''
        # TODO 856: Wrap Halo call with an is_dirty flag when necessary.

        # TODO 886: Currently only stencils of depth 1 are accepted by this
        # API, so the HaloExchange is hardcoded to depth 1.

        if self.ancestor(InvokeSchedule).opencl:
            # If the dependency is a Kernel dispatched in a different command
            # queue than _OCL_MANAGEMENT_QUEUE, in order to guarantee that the
            # haloexchange data transfer happens after the kernel is finished,
            # we need to add a barrier to that previous queue.
            dependency = self.backward_dependence()
            if dependency and dependency.coded_kernels():
                for kernel_dep in dependency.coded_kernels():
                    # TODO #1134: The OpenCL options should not leak from the
                    # OpenCL transformation.
                    # pylint: disable=protected-access
                    previous_queue = kernel_dep._opencl_options['queue_number']
                    if previous_queue != _OCL_MANAGEMENT_QUEUE:
                        # If the backward dependency is being executed in
                        # another queue we add a barrier to make sure the
                        # previous kernel has finished.
                        stab = self.scope.symbol_table
                        qlist = stab.lookup_with_tag("opencl_cmd_queues").name
                        flag = stab.lookup_with_tag("opencl_error").name
                        parent.add(AssignGen(
                            parent,
                            lhs=flag,
                            rhs="clFinish({0}({1}))".format(
                                qlist, str(previous_queue))))

        parent.add(
            CallGen(
                parent, name=self._field.name +
                "%" + self._halo_exchange_name +
                "(depth=1)"))
        parent.add(CommentGen(parent, ""))


# For Sphinx AutoAPI documentation generation
__all__ = ['GOPSy', 'GOInvokes', 'GOInvoke', 'GOInvokeSchedule', 'GOLoop',
           'GOBuiltInCallFactory', 'GOKernCallFactory', 'GOKern',
           'GOFparser2Reader', 'GOKernelArguments', 'GOKernelArgument',
           'GOKernelGridArgument', 'GOStencil', 'GO1p0Descriptor',
           'GOKernelType1p0', 'GOACCEnterDataDirective', 'GOSymbolTable',
           'GOKernelSchedule', 'GOHaloExchange']<|MERGE_RESOLUTION|>--- conflicted
+++ resolved
@@ -64,12 +64,6 @@
 from psyclone.parse.kernel import Descriptor, KernelType
 from psyclone.parse.utils import ParseError
 from psyclone.parse.algorithm import Arg
-<<<<<<< HEAD
-from psyclone.psyir.nodes import Loop, Literal, Schedule, Node, \
-    KernelSchedule, StructureReference, BinaryOperation, Reference, \
-    Call, Assignment, Routine
-=======
->>>>>>> 809d3d75
 from psyclone.psyGen import PSy, Invokes, Invoke, InvokeSchedule, \
     CodedKern, Arguments, Argument, KernelArgument, args_filter, \
     AccessType, ACCEnterDataDirective, HaloExchange
