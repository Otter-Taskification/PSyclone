# -----------------------------------------------------------------------------
# BSD 3-Clause License
#
# Copyright (c) 2017-19, Science and Technology Facilities Council.
# All rights reserved.
#
# Redistribution and use in source and binary forms, with or without
# modification, are permitted provided that the following conditions are met:
#
# * Redistributions of source code must retain the above copyright notice, this
#   list of conditions and the following disclaimer.
#
# * Redistributions in binary form must reproduce the above copyright notice,
#   this list of conditions and the following disclaimer in the documentation
#   and/or other materials provided with the distribution.
#
# * Neither the name of the copyright holder nor the names of its
#   contributors may be used to endorse or promote products derived from
#   this software without specific prior written permission.
#
# THIS SOFTWARE IS PROVIDED BY THE COPYRIGHT HOLDERS AND CONTRIBUTORS
# "AS IS" AND ANY EXPRESS OR IMPLIED WARRANTIES, INCLUDING, BUT NOT
# LIMITED TO, THE IMPLIED WARRANTIES OF MERCHANTABILITY AND FITNESS
# FOR A PARTICULAR PURPOSE ARE DISCLAIMED. IN NO EVENT SHALL THE
# COPYRIGHT HOLDER OR CONTRIBUTORS BE LIABLE FOR ANY DIRECT, INDIRECT,
# INCIDENTAL, SPECIAL, EXEMPLARY, OR CONSEQUENTIAL DAMAGES (INCLUDING,
# BUT NOT LIMITED TO, PROCUREMENT OF SUBSTITUTE GOODS OR SERVICES;
# LOSS OF USE, DATA, OR PROFITS; OR BUSINESS INTERRUPTION) HOWEVER
# CAUSED AND ON ANY THEORY OF LIABILITY, WHETHER IN CONTRACT, STRICT
# LIABILITY, OR TORT (INCLUDING NEGLIGENCE OR OTHERWISE) ARISING IN
# ANY WAY OUT OF THE USE OF THIS SOFTWARE, EVEN IF ADVISED OF THE
# POSSIBILITY OF SUCH DAMAGE.
# -----------------------------------------------------------------------------
# Authors R. W. Ford and A. R. Porter, STFC Daresbury Lab
# Modified I. Kavcic, Met Office
# -----------------------------------------------------------------------------

''' This module provides generic support for PSyclone's PSy code optimisation
    and generation. The classes in this method need to be specialised for a
    particular API and implementation. '''

from __future__ import print_function, absolute_import
import abc
import six
from psyclone.configuration import Config

# We use the termcolor module (if available) to enable us to produce
# coloured, textual representations of Invoke schedules. If it's not
# available then we don't use colour.
try:
    from termcolor import colored
except ImportError:
    # We don't have the termcolor package available so provide
    # alternative routine
    def colored(text, _):
        '''
        Returns the supplied text argument unchanged. This is a swap-in
        replacement for when termcolor.colored is not available.

        :param text: Text to return
        :type text: string
        :param _: Fake argument, only required to match interface
                  provided by termcolor.colored
        :returns: The supplied text, unchanged
        :rtype: string
        '''
        return text

# The types of 'intent' that an argument to a Fortran subroutine
# may have
FORTRAN_INTENT_NAMES = ["inout", "out", "in"]

# The following mappings will be set by a particular API if supported
# and required. We provide a default here for API's which do not have
# their own mapping (or support this mapping). This allows codes with
# no support to run.
# MAPPING_REDUCTIONS gives the names of reduction operations
MAPPING_REDUCTIONS = {"sum": "sum"}
# OMP_OPERATOR_MAPPING is used to determine the operator to use in the
# reduction clause of an OpenMP directive. All code for OpenMP
# directives exists in psyGen.py so this mapping should not be
# overidden.
OMP_OPERATOR_MAPPING = {"sum": "+"}
# REDUCTION_OPERATOR_MAPPING is used to determine the operator to use
# when creating a loop to sum partial sums sequentially, in order to
# get reproducible results. The LHS is the datatype of the field in
# question so needs to be overidden by the particular API.
REDUCTION_OPERATOR_MAPPING = {"sum": "+"}
# Names of types of scalar variable
MAPPING_SCALARS = {"iscalar": "iscalar", "rscalar": "rscalar"}
# Types of access for a kernel argument
MAPPING_ACCESSES = {"inc": "inc", "write": "write",
                    "read": "read", "readwrite": "readwrite"}
# Valid types of argument to a kernel call
VALID_ARG_TYPE_NAMES = []
# List of all valid access types for a kernel argument
VALID_ACCESS_DESCRIPTOR_NAMES = []

# Colour map to use when writing Invoke schedule to terminal. (Requires
# that the termcolor package be installed. If it isn't then output is not
# coloured.) See https://pypi.python.org/pypi/termcolor for details.
SCHEDULE_COLOUR_MAP = {"Schedule": "white",
                       "Loop": "red",
                       "GlobalSum": "cyan",
                       "Directive": "green",
                       "HaloExchange": "blue",
                       "HaloExchangeStart": "yellow",
                       "HaloExchangeEnd": "yellow",
                       "Call": "magenta",
                       "KernCall": "magenta",
                       "Profile": "green",
                       "Extract": "green",
                       "If": "red",
                       "Assignment": "blue",
                       "Reference": "yellow",
                       "BinaryOperation": "blue",
                       "Literal": "yellow",
                       "CodeBlock": "red"}


def get_api(api):
    ''' If no API is specified then return the default. Otherwise, check that
    the supplied API is valid.
    :param str api: The PSyclone API to check or an empty string.
    :returns: The API that is in use.
    :rtype: str
    :raises GenerationError: if the specified API is not supported.

    '''
    if api == "":
        api = Config.get().default_api
    else:
        if api not in Config.get().supported_apis:
            raise GenerationError("get_api: Unsupported API '{0}' "
                                  "specified. Supported types are "
                                  "{1}.".format(api,
                                                Config.get().supported_apis))
    return api


def zero_reduction_variables(red_call_list, parent):
    '''zero all reduction variables associated with the calls in the call
    list'''
    if red_call_list:
        from psyclone.f2pygen import CommentGen
        parent.add(CommentGen(parent, ""))
        parent.add(CommentGen(parent, " Zero summation variables"))
        parent.add(CommentGen(parent, ""))
        for call in red_call_list:
            call.zero_reduction_variable(parent)
        parent.add(CommentGen(parent, ""))


def args_filter(arg_list, arg_types=None, arg_accesses=None, arg_meshes=None,
                is_literal=True):
    '''
    Return all arguments in the supplied list that are of type
    arg_types and with access in arg_accesses. If these are not set
    then return all arguments.

    :param arg_list: List of kernel arguments to filter
    :type arg_list: list of :py:class:`psyclone.parse.Descriptor`
    :param arg_types: List of argument types (e.g. "GH_FIELD")
    :type arg_types: list of str
    :param arg_accesses: List of access types that arguments must have
    :type arg_accesses: list of str
    :param arg_meshes: List of meshes that arguments must be on
    :type arg_meshes: list of str
    :param bool is_literal: Whether or not to include literal arguments in \
                            the returned list.
    :returns: list of kernel arguments matching the requirements
    :rtype: list of :py:class:`psyclone.parse.Descriptor`
    '''
    arguments = []
    for argument in arg_list:
        if arg_types:
            if argument.type.lower() not in arg_types:
                continue
        if arg_accesses:
            if argument.access.lower() not in arg_accesses:
                continue
        if arg_meshes:
            if argument.mesh not in arg_meshes:
                continue
        if not is_literal:
            # We're not including literal arguments so skip this argument
            # if it is literal.
            if argument.is_literal:
                continue
        arguments.append(argument)
    return arguments


class GenerationError(Exception):
    ''' Provides a PSyclone specific error class for errors found during PSy
        code generation. '''
    def __init__(self, value):
        Exception.__init__(self, value)
        self.value = "Generation Error: "+value

    def __str__(self):
        return repr(self.value)


class FieldNotFoundError(Exception):
    ''' Provides a PSyclone-specific error class when a field with the
    requested property/ies is not found '''
    def __init__(self, value):
        Exception.__init__(self, value)
        self.value = "Field not found error: "+value

    def __str__(self):
        return repr(self.value)


class InternalError(Exception):
    '''
    PSyclone-specific exception for use when an internal error occurs (i.e.
    something that 'should not happen').

    :param str value: the message associated with the error.
    '''
    def __init__(self, value):
        Exception.__init__(self, value)
        self.value = "PSyclone internal error: "+value

    def __str__(self):
        return repr(self.value)


class PSyFactory(object):
    '''
    Creates a specific version of the PSy. If a particular api is not
    provided then the default api, as specified in the psyclone.cfg
    file, is chosen.
    '''
    def __init__(self, api="", distributed_memory=None):
        '''Initialises a factory which can create API specific PSY objects.
        :param str api: Name of the API to use.
        :param bool distributed_memory: True if distributed memory should be \
                                        supported.
        '''
        if distributed_memory is None:
            _distributed_memory = Config.get().distributed_memory
        else:
            _distributed_memory = distributed_memory

        if _distributed_memory not in [True, False]:
            raise GenerationError(
                "The distributed_memory flag in PSyFactory must be set to"
                " 'True' or 'False'")
        Config.get().distributed_memory = _distributed_memory
        self._type = get_api(api)

    def create(self, invoke_info):
        '''
        Create the API-specific PSy instance.

        :param invoke_info: information on the invoke()s found by parsing
                            the Algorithm layer.
        :type invoke_info: :py:class:`psyclone.parse.FileInfo`

        :returns: an instance of the API-specifc sub-class of PSy.
        :rtype: subclass of :py:class:`psyclone.psyGen.PSy`
        '''
        if self._type == "dynamo0.1":
            from psyclone.dynamo0p1 import DynamoPSy as PSyClass
        elif self._type == "dynamo0.3":
            from psyclone.dynamo0p3 import DynamoPSy as PSyClass
        elif self._type == "gocean0.1":
            from psyclone.gocean0p1 import GOPSy as PSyClass
        elif self._type == "gocean1.0":
            from psyclone.gocean1p0 import GOPSy as PSyClass
        elif self._type == "nemo":
            from psyclone.nemo import NemoPSy as PSyClass
            # For this API, the 'invoke_info' is actually the fparser2 AST
            # of the Fortran file being processed
        else:
            raise GenerationError("PSyFactory: Internal Error: Unsupported "
                                  "api type '{0}' found. Should not be "
                                  "possible.".format(self._type))
        return PSyClass(invoke_info)


class PSy(object):
    '''
    Base class to help manage and generate PSy code for a single
    algorithm file. Takes the invocation information output from the
    function :func:`parse.parse` as its input and stores this in a
    way suitable for optimisation and code generation.

    :param FileInfo invoke_info: An object containing the required \
                                 invocation information for code \
                                 optimisation and generation. Produced \
                                 by the function :func:`parse.parse`.
    :type invoke_info: :py:class:`psyclone.parse.FileInfo`

    For example:

    >>> import psyclone
    >>> from psyclone.parse import parse
    >>> ast, info = parse("argspec.F90")
    >>> from psyclone.psyGen import PSyFactory
    >>> api = "..."
    >>> psy = PSyFactory(api).create(info)
    >>> print(psy.gen)

    '''
    def __init__(self, invoke_info):
        self._name = invoke_info.name
        self._invokes = None

    def __str__(self):
        return "PSy"

    @property
    def invokes(self):
        return self._invokes

    @property
    def name(self):
        return "psy_"+self._name

    @property
    def gen(self):
        raise NotImplementedError("Error: PSy.gen() must be implemented "
                                  "by subclass")

    def inline(self, module):
        ''' inline all kernel subroutines into the module that are marked for
            inlining. Avoid inlining the same kernel more than once. '''
        inlined_kernel_names = []
        for invoke in self.invokes.invoke_list:
            schedule = invoke.schedule
            for kernel in schedule.walk(schedule.children, Kern):
                if kernel.module_inline:
                    if kernel.name.lower() not in inlined_kernel_names:
                        inlined_kernel_names.append(kernel.name.lower())
                        module.add_raw_subroutine(kernel._kernel_code)


class Invokes(object):
    ''' Manage the invoke calls '''
    def __init__(self, alg_calls, Invoke):
        self.invoke_map = {}
        self.invoke_list = []
        from psyclone.profiler import Profiler
        for idx, alg_invocation in enumerate(alg_calls.values()):
            my_invoke = Invoke(alg_invocation, idx)
            self.invoke_map[my_invoke.name] = my_invoke
            self.invoke_list.append(my_invoke)
            # Add profiling nodes to schedule if automatic profiling has been
            # requested.
            Profiler.add_profile_nodes(my_invoke.schedule, Loop)

    def __str__(self):
        return "Invokes object containing "+str(self.names)

    @property
    def names(self):
        return self.invoke_map.keys()

    def get(self, invoke_name):
        # add a try here for keyerror
        try:
            return self.invoke_map[invoke_name]
        except KeyError:
            raise RuntimeError("Cannot find an invoke named '{0}' in {1}".
                               format(invoke_name,
                                      str(self.names)))

    def gen_code(self, parent):
        '''
        Create the f2pygen AST for each Invoke in the PSy layer.

        :param parent: the parent node in the AST to which to add content.
        :type parent: `psyclone.f2pygen.ModuleGen`
        '''
        opencl_kernels = []
        for invoke in self.invoke_list:
            invoke.gen_code(parent)
            # If we are generating OpenCL for an Invoke then we need to
            # create routine(s) to set the arguments of the Kernel(s) it
            # calls. We do it here as this enables us to prevent
            # duplication.
            if invoke.schedule.opencl:
                for kern in invoke.schedule.kern_calls():
                    if kern.name not in opencl_kernels:
                        opencl_kernels.append(kern.name)
                        kern.gen_arg_setter_code(parent)
                # We must also ensure that we have a kernel object for
                # each kernel called from the PSy layer
                self.gen_ocl_init(parent, opencl_kernels)

    @staticmethod
    def gen_ocl_init(parent, kernels):
        '''
        Generates a subroutine to initialise the OpenCL environment and
        construct the list of OpenCL kernel objects used by this PSy layer.

        :param parent: the node in the f2pygen AST representing the module \
                       that will contain the generated subroutine.
        :type parent: :py:class:`psyclone.f2pygen.ModuleGen`
        :param kernels: List of kernel names called by the PSy layer.
        :type kernels: list of str
        '''
        from psyclone.f2pygen import SubroutineGen, DeclGen, AssignGen, \
            CallGen, UseGen, CommentGen, CharDeclGen, IfThenGen

        sub = SubroutineGen(parent, "psy_init")
        parent.add(sub)
        sub.add(UseGen(sub, name="fortcl", only=True,
                       funcnames=["ocl_env_init", "add_kernels"]))
        # Add a logical variable used to ensure that this routine is only
        # executed once.
        sub.add(DeclGen(sub, datatype="logical", save=True,
                        entity_decls=["initialised"],
                        initial_values=[".False."]))
        # Check whether or not this is our first time in the routine
        sub.add(CommentGen(sub, " Check to make sure we only execute this "
                           "routine once"))
        ifthen = IfThenGen(sub, ".not. initialised")
        sub.add(ifthen)
        ifthen.add(AssignGen(ifthen, lhs="initialised", rhs=".True."))

        # Initialise the OpenCL environment
        ifthen.add(CommentGen(ifthen,
                              " Initialise the OpenCL environment/device"))
        ifthen.add(CallGen(ifthen, "ocl_env_init"))

        # Create a list of our kernels
        ifthen.add(CommentGen(ifthen,
                              " The kernels this PSy layer module requires"))
        nkernstr = str(len(kernels))

        # Declare array of character strings
        ifthen.add(CharDeclGen(
            ifthen, length="30",
            entity_decls=["kernel_names({0})".format(nkernstr)]))
        for idx, kern in enumerate(kernels):
            ifthen.add(AssignGen(ifthen, lhs="kernel_names({0})".format(idx+1),
                                 rhs='"{0}"'.format(kern)))
        ifthen.add(CommentGen(ifthen,
                              " Create the OpenCL kernel objects. Expects "
                              "to find all of the compiled"))
        ifthen.add(CommentGen(ifthen, " kernels in PSYCLONE_KERNELS_FILE."))
        ifthen.add(CallGen(ifthen, "add_kernels", [nkernstr, "kernel_names"]))


class NameSpaceFactory(object):
        # storage for the instance reference
    _instance = None

    def __init__(self, reset=False):
        """ Create singleton instance """
        # Check whether we already have an instance
        if NameSpaceFactory._instance is None or reset:
            # Create and remember instance
            NameSpaceFactory._instance = NameSpace()

    def create(self):
        return NameSpaceFactory._instance


class NameSpace(object):
    '''keeps a record of reserved names and used names for clashes and
        provides a new name if there is a clash. '''

    def __init__(self, case_sensitive=False):
        self._reserved_names = []
        self._added_names = []
        self._context = {}
        self._case_sensitive = case_sensitive

    def create_name(self, root_name=None, context=None, label=None):
        '''Returns a unique name. If root_name is supplied, the name returned
            is based on this name, otherwise one is made up.  If
            context and label are supplied and a previous create_name
            has been called with the same context and label then the
            name provided by the previous create_name is returned.
        '''
        # make up a base name if one has not been supplied
        if root_name is None:
            root_name = "anon"
        # if not case sensitive then make the name lower case
        if not self._case_sensitive:
            lname = root_name.lower()
        else:
            lname = root_name
        # check context and label validity
        if context is None and label is not None or \
                context is not None and label is None:
            raise RuntimeError(
                "NameSpace:create_name() requires both context and label to "
                "be set")

        # if the same context and label have already been supplied
        # then return the previous name
        if context is not None and label is not None:
            # labels may have spurious white space
            label = label.strip()
            if not self._case_sensitive:
                label = label.lower()
                context = context.lower()
            if context in self._context:
                if label in self._context[context]:
                    # context and label have already been supplied
                    return self._context[context][label]
            else:
                # initialise the context so we can add the label value later
                self._context[context] = {}

        # create our name
        if lname not in self._reserved_names and \
                lname not in self._added_names:
            proposed_name = lname
        else:
            count = 1
            proposed_name = lname + "_" + str(count)
            while proposed_name in self._reserved_names or \
                    proposed_name in self._added_names:
                count += 1
                proposed_name = lname+"_"+str(count)

        # store our name
        self._added_names.append(proposed_name)
        if context is not None and label is not None:
            self._context[context][label] = proposed_name

        return proposed_name

    def add_reserved_name(self, name):
        ''' adds a reserved name. create_name() will not return this name '''
        if not self._case_sensitive:
            lname = name.lower()
        else:
            lname = name
        # silently ignore if this is already a reserved name
        if lname not in self._reserved_names:
            if lname in self._added_names:
                raise RuntimeError(
                    "attempted to add a reserved name to a namespace that"
                    " has already used that name")
            self._reserved_names.append(lname)

    def add_reserved_names(self, names):
        ''' adds a list of reserved names '''
        for name in names:
            self.add_reserved_name(name)


class Invoke(object):
    ''' Manage an individual invoke call '''

    def __str__(self):
        return self._name+"("+", ".join([str(arg) for arg in
                                         self._alg_unique_args])+")"

    def __init__(self, alg_invocation, idx, schedule_class,
                 reserved_names=None):
        '''Constructs an invoke object. Parameters:

        :param alg_invocation:
        :type alg_invocation:
        :param idx: Position/index of this invoke call in the subroutine.
            If not None, this number is added to the name ("invoke_").
        :type idx: Integer.
        :param schedule_class: The schedule class to create for this invoke.
        :type schedule_class: Schedule class.
        :param reserved_names: Optional argument: list of reserved names,
               i.e. names that should not be used e.g. as psyclone created
               variable name.
        :type reserved_names: List of strings.
        '''

        self._name = "invoke"
        self._alg_unique_args = []

        if alg_invocation is None and idx is None:
            return

        # create a name for the call if one does not already exist
        if alg_invocation.name is not None:
            self._name = alg_invocation.name
        elif len(alg_invocation.kcalls) == 1 and \
                alg_invocation.kcalls[0].type == "kernelCall":
            # use the name of the kernel call with the position appended.
            # Appended position is needed in case we have two separate invokes
            # in the same algorithm code containing the same (single) kernel
            self._name = "invoke_" + str(idx) + "_" + \
                alg_invocation.kcalls[0].ktype.name
        else:
            # use the position of the invoke
            self._name = "invoke_"+str(idx)

        # create our namespace manager - must be done before creating the
        # schedule
        self._name_space_manager = NameSpaceFactory(reset=True).create()

        # Add the name for the call to the list of reserved names. This
        # ensures we don't get a name clash with any variables we subsequently
        # generate.
        if reserved_names:
            reserved_names.append(self._name)
        else:
            reserved_names = [self._name]
        self._name_space_manager.add_reserved_names(reserved_names)

        # create the schedule
        self._schedule = schedule_class(alg_invocation.kcalls)

        # let the schedule have access to me
        self._schedule.invoke = self

        # extract the argument list for the algorithm call and psy
        # layer subroutine.
        self._alg_unique_args = []
        self._psy_unique_vars = []
        tmp_arg_names = []
        for call in self.schedule.calls():
            for arg in call.arguments.args:
                if arg.text is not None:
                    if arg.text not in self._alg_unique_args:
                        self._alg_unique_args.append(arg.text)
                    if arg.name not in tmp_arg_names:
                        tmp_arg_names.append(arg.name)
                        self._psy_unique_vars.append(arg)
                else:
                    # literals have no name
                    pass

        # work out the unique dofs required in this subroutine
        self._dofs = {}
        for kern_call in self._schedule.kern_calls():
            dofs = kern_call.arguments.dofs
            for dof in dofs:
                if dof not in self._dofs:
                    # Only keep the first occurence for the moment. We will
                    # need to change this logic at some point as we need to
                    # cope with writes determining the dofs that are used.
                    self._dofs[dof] = [kern_call, dofs[dof][0]]

    @property
    def name(self):
        return self._name

    @property
    def alg_unique_args(self):
        return self._alg_unique_args

    @property
    def psy_unique_vars(self):
        return self._psy_unique_vars

    @property
    def psy_unique_var_names(self):
        names = []
        for var in self._psy_unique_vars:
            names.append(var.name)
        return names

    @property
    def schedule(self):
        return self._schedule

    @schedule.setter
    def schedule(self, obj):
        self._schedule = obj

    def unique_declarations(self, datatype, access=None):
        ''' Returns a list of all required declarations for the
        specified datatype. If access is supplied (e.g. "gh_write") then
        only declarations with that access are returned. '''
        if datatype not in VALID_ARG_TYPE_NAMES:
            raise GenerationError(
                "unique_declarations called with an invalid datatype. "
                "Expected one of '{0}' but found '{1}'".
                format(str(VALID_ARG_TYPE_NAMES), datatype))
        if access and access not in VALID_ACCESS_DESCRIPTOR_NAMES:
            raise GenerationError(
                "unique_declarations called with an invalid access type. "
                "Expected one of '{0}' but got '{1}'".
                format(VALID_ACCESS_DESCRIPTOR_NAMES, access))
        declarations = []
        for call in self.schedule.calls():
            for arg in call.arguments.args:
                if not access or arg.access == access:
                    if arg.text is not None:
                        if arg.type == datatype:
                            test_name = arg.declaration_name
                            if test_name not in declarations:
                                declarations.append(test_name)
        return declarations

    def first_access(self, arg_name):
        ''' Returns the first argument with the specified name passed to
        a kernel in our schedule '''
        for call in self.schedule.calls():
            for arg in call.arguments.args:
                if arg.text is not None:
                    if arg.declaration_name == arg_name:
                        return arg
        raise GenerationError("Failed to find any kernel argument with name "
                              "'{0}'".format(arg_name))

    def unique_declns_by_intent(self, datatype):
        '''
        Returns a dictionary listing all required declarations for each
        type of intent ('inout', 'out' and 'in').

        :param string datatype: the type of the kernel argument for the
                                particular API for which the intent is
                                required
        :returns: dictionary containing 'intent' keys holding the kernel
                  argument intent and declarations of all kernel arguments
                  for each type of intent
        :rtype: dict
        :raises GenerationError: if the kernel argument is not a valid
                                 datatype for the particular API.

        '''
        if datatype not in VALID_ARG_TYPE_NAMES:
            raise GenerationError(
                "unique_declns_by_intent called with an invalid datatype. "
                "Expected one of '{0}' but found '{1}'".
                format(str(VALID_ARG_TYPE_NAMES), datatype))

        # Get the lists of all kernel arguments that are accessed as
        # inc (shared update), write, read and readwrite (independent
        # update). A single argument may be accessed in different ways
        # by different kernels.
        inc_args = self.unique_declarations(datatype,
                                            access=MAPPING_ACCESSES["inc"])
        write_args = self.unique_declarations(datatype,
                                              access=MAPPING_ACCESSES["write"])
        read_args = self.unique_declarations(datatype,
                                             access=MAPPING_ACCESSES["read"])
        readwrite_args = self.unique_declarations(
            datatype, access=MAPPING_ACCESSES["readwrite"])
        sum_args = self.unique_declarations(datatype,
                                            access=MAPPING_REDUCTIONS["sum"])
        # sum_args behave as if they are write_args from
        # the PSy-layer's perspective.
        write_args += sum_args
        # readwrite_args behave in the same way as inc_args
        # from the perspective of first access and intents
        inc_args += readwrite_args
        # Rationalise our lists so that any fields that are updated
        # (have inc or readwrite access) do not appear in the list
        # of those that are only written to
        for arg in write_args[:]:
            if arg in inc_args:
                write_args.remove(arg)
        # Fields that are only ever read by any kernel that
        # accesses them
        for arg in read_args[:]:
            if arg in write_args or arg in inc_args:
                read_args.remove(arg)

        # We will return a dictionary containing as many lists
        # as there are types of intent
        declns = {}
        for intent in FORTRAN_INTENT_NAMES:
            declns[intent] = []

        for name in inc_args:
            # For every arg that is updated ('inc'd' or readwritten)
            # by at least one kernel, identify the type of the first
            # access. If it is 'write' then the arg is only
            # intent(out), otherwise it is intent(inout)
            first_arg = self.first_access(name)
            if first_arg.access != MAPPING_ACCESSES["write"]:
                if name not in declns["inout"]:
                    declns["inout"].append(name)
            else:
                if name not in declns["out"]:
                    declns["out"].append(name)

        for name in write_args:
            # For every argument that is written to by at least one kernel,
            # identify the type of the first access - if it is read
            # or inc'd before it is written then it must have intent(inout).
            # However, we deal with inc and readwrite args separately so we
            # do not consider those here.
            first_arg = self.first_access(name)
            if first_arg.access == MAPPING_ACCESSES["read"]:
                if name not in declns["inout"]:
                    declns["inout"].append(name)
            else:
                if name not in declns["out"]:
                    declns["out"].append(name)

        for name in read_args:
            # Anything we have left must be declared as intent(in)
            if name not in declns["in"]:
                declns["in"].append(name)

        return declns

    def gen(self):
        from psyclone.f2pygen import ModuleGen
        module = ModuleGen("container")
        self.gen_code(module)
        return module.root

    def gen_code(self, parent):
        from psyclone.f2pygen import SubroutineGen, TypeDeclGen, DeclGen, \
            SelectionGen, AssignGen
        # create the subroutine
        invoke_sub = SubroutineGen(parent, name=self.name,
                                   args=self.psy_unique_vars)
        # add the subroutine argument declarations
        my_typedecl = TypeDeclGen(invoke_sub, datatype="field_type",
                                  entity_decls=self.psy_unique_vars,
                                  intent="inout")
        invoke_sub.add(my_typedecl)
        # declare field-type, column topology and function-space types
        column_topology_name = "topology"
        my_typedecl = TypeDeclGen(invoke_sub, datatype="ColumnTopology",
                                  entity_decls=[column_topology_name],
                                  pointer=True)
        invoke_sub.add(my_typedecl)
        # declare any basic types required
        my_decl = DeclGen(invoke_sub, datatype="integer",
                          entity_decls=["nlayers"])
        invoke_sub.add(my_decl)

        for (idx, dof) in enumerate(self._dofs):
            call = self._dofs[dof][0]
            arg = self._dofs[dof][1]
            # declare a type select clause which is used to map from a base
            # class to FunctionSpace_type
            type_select = SelectionGen(invoke_sub,
                                       expr=arg.name + "_space=>" + arg.name +
                                       "%function_space", typeselect=True)
            invoke_sub.add(type_select)

            my_typedecl = TypeDeclGen(invoke_sub,
                                      datatype="FunctionSpace_type",
                                      entity_decls=[arg.name+"_space"],
                                      pointer=True)
            invoke_sub.add(my_typedecl)

            content = []
            if idx == 0:
                # use the first model to provide nlayers
                # *** assumption that all fields operate over the same number
                # of layers
                assign_1 = AssignGen(type_select, lhs="topology",
                                     rhs=arg.name+"_space%topology",
                                     pointer=True)
                assign_2 = AssignGen(type_select, lhs="nlayers",
                                     rhs="topology%layer_count()")
                content.append(assign_1)
                content.append(assign_2)
            iterates_over = call.iterates_over
            stencil = arg.stencil
            assign_3 = AssignGen(type_select, lhs=dof+"dofmap",
                                 rhs=arg.name +
                                 "_space%dof_map(" + iterates_over + ", " +
                                 stencil + ")",
                                 pointer=True)
            content.append(assign_3)
            type_select.addcase(["FunctionSpace_type"], content=content)
            # declare our dofmap
            my_decl = DeclGen(invoke_sub, datatype="integer",
                              entity_decls=[dof+"dofmap(:,:)"], pointer=True)
            invoke_sub.add(my_decl)

        # create the subroutine kernel call content
        self.schedule.gen_code(invoke_sub)
        parent.add(invoke_sub)


class Node(object):
    '''
    Base class for a node in the PSyIRe (schedule).

    :param children: the PSyIRe nodes that are children of this node.
    :type children: :py:class:`psyclone.psyGen.Node`
    :param parent: that parent of this node in the PSyIRe tree.
    :type parent: :py:class:`psyclone.psyGen.Node`

    '''
    def __init__(self, children=None, parent=None):
        if not children:
            self._children = []
        else:
            self._children = children
        self._parent = parent
        self._ast = None  # Reference into fparser2 AST (if any)

    def __str__(self):
        raise NotImplementedError("Please implement me")

    def dag(self, file_name='dag', file_format='svg'):
        '''Create a dag of this node and its children'''
        try:
            import graphviz as gv
        except ImportError:
            # todo: add a warning to a log file here
            # silently return if graphviz bindings are not installed
            return
        try:
            graph = gv.Digraph(format=file_format)
        except ValueError:
            raise GenerationError(
                "unsupported graphviz file format '{0}' provided".
                format(file_format))
        self.dag_gen(graph)
        graph.render(filename=file_name)

    def dag_gen(self, graph):
        '''output my node's graph (dag) information and call any
        children. Nodes with children are represented as two vertices,
        a start and an end. Forward dependencies are represented as
        green edges, backward dependencies are represented as red
        edges (but their direction is reversed so the layout looks
        reasonable) and parent child dependencies are represented as
        blue edges.'''
        # names to append to my default name to create start and end vertices
        start_postfix = "_start"
        end_postfix = "_end"
        if self.children:
            # I am represented by two vertices, a start and an end
            graph.node(self.dag_name+start_postfix)
            graph.node(self.dag_name+end_postfix)
        else:
            # I am represented by a single vertex
            graph.node(self.dag_name)
        # first deal with forward dependencies
        remote_node = self.forward_dependence()
        local_name = self.dag_name
        if self.children:
            # edge will come from my end vertex as I am a forward dependence
            local_name += end_postfix
        if remote_node:
            # this node has a forward dependence
            remote_name = remote_node.dag_name
            if remote_node.children:
                # the remote node has children so I will connect to
                # its start vertex
                remote_name += start_postfix
            # Create the forward dependence edge in green
            graph.edge(local_name, remote_name, color="green")
        elif self.parent:
            # this node is a child of another node and has no forward
            # dependence. Therefore connect it to the the end vertex
            # of its parent. Use blue to indicate a parent child
            # relationship.
            remote_name = self.parent.dag_name + end_postfix
            graph.edge(local_name, remote_name, color="blue")
        # now deal with backward dependencies. When creating the edges
        # we reverse the direction of the dependence (place
        # remote_node before local_node) to help with the graph
        # layout
        remote_node = self.backward_dependence()
        local_name = self.dag_name
        if self.children:
            # the edge will come from my start vertex as I am a
            # backward dependence
            local_name += start_postfix
        if remote_node:
            # this node has a backward dependence.
            remote_name = remote_node.dag_name
            if remote_node.children:
                # the remote node has children so I will connect to
                # its end vertex
                remote_name += end_postfix
            # Create the backward dependence edge in red.
            graph.edge(remote_name, local_name, color="red")
        elif self.parent:
            # this node has a parent and has no backward
            # dependence. Therefore connect it to the the start vertex
            # of its parent. Use blue to indicate a parent child
            # relationship.
            remote_name = self.parent.dag_name + start_postfix
            graph.edge(remote_name, local_name, color="blue")
        # now call any children so they can add their information to
        # the graph
        for child in self.children:
            child.dag_gen(graph)

    @property
    def dag_name(self):
        ''' return the base dag name for this node '''
        return "node_" + str(self.abs_position)

    @property
    def args(self):
        '''Return the list of arguments associated with this Node. The default
        implementation assumes the Node has no directly associated
        arguments (i.e. is not a Call class or subclass). Arguments of
        any of this nodes descendants are considered to be
        associated. '''
        args = []
        for call in self.calls():
            args.extend(call.args)
        return args

    def backward_dependence(self):
        '''Returns the closest preceding Node that this Node has a direct
        dependence with or None if there is not one. Only Nodes with
        the same parent as self are returned. Nodes inherit their
        descendents dependencies. The reason for this is that for
        correctness a node must maintain its parent if it is
        moved. For example a halo exchange and a kernel call may have
        a dependence between them but it is the loop body containing
        the kernel call that the halo exchange must not move beyond
        i.e. the loop body inherits the dependencies of the routines
        within it.'''
        dependence = None
        # look through all the backward dependencies of my arguments
        for arg in self.args:
            dependent_arg = arg.backward_dependence()
            if dependent_arg:
                # this argument has a backward dependence
                node = dependent_arg.call
                # if the remote node is deeper in the tree than me
                # then find the ancestor that is at the same level of
                # the tree as me.
                while node.depth > self.depth:
                    node = node.parent
                if self.sameParent(node):
                    # The remote node (or one of its ancestors) shares
                    # the same parent as me
                    if not dependence:
                        # this is the first dependence found so keep it
                        dependence = node
                    else:
                        # we have already found a dependence
                        if dependence.position < node.position:
                            # the new dependence is closer to me than
                            # the previous dependence so keep it
                            dependence = node
        return dependence

    def forward_dependence(self):
        '''Returns the closest following Node that this Node has a direct
        dependence with or None if there is not one. Only Nodes with
        the same parent as self are returned. Nodes inherit their
        descendants' dependencies. The reason for this is that for
        correctness a node must maintain its parent if it is
        moved. For example a halo exchange and a kernel call may have
        a dependence between them but it is the loop body containing
        the kernel call that the halo exchange must not move beyond
        i.e. the loop body inherits the dependencies of the routines
        within it.'''
        dependence = None
        # look through all the forward dependencies of my arguments
        for arg in self.args:
            dependent_arg = arg.forward_dependence()
            if dependent_arg:
                # this argument has a forward dependence
                node = dependent_arg.call
                # if the remote node is deeper in the tree than me
                # then find the ancestor that is at the same level of
                # the tree as me.
                while node.depth > self.depth:
                    node = node.parent
                if self.sameParent(node):
                    # The remote node (or one of its ancestors) shares
                    # the same parent as me
                    if not dependence:
                        # this is the first dependence found so keep it
                        dependence = node
                    else:
                        if dependence.position > node.position:
                            # the new dependence is closer to me than
                            # the previous dependence so keep it
                            dependence = node
        return dependence

    def is_valid_location(self, new_node, position="before"):
        '''If this Node can be moved to the new_node
        (where position determines whether it is before of after the
        new_node) without breaking any data dependencies then return True,
        otherwise return False. '''
        # First perform correctness checks
        # 1: check new_node is a Node
        if not isinstance(new_node, Node):
            raise GenerationError(
                "In the psyGen Call class is_valid_location() method the "
                "supplied argument is not a Node, it is a '{0}'.".
                format(type(new_node).__name__))

        # 2: check position has a valid value
        valid_positions = ["before", "after"]
        if position not in valid_positions:
            raise GenerationError(
                "The position argument in the psyGen Call class "
                "is_valid_location() method must be one of {0} but "
                "found '{1}'".format(valid_positions, position))

        # 3: check self and new_node have the same parent
        if not self.sameParent(new_node):
            raise GenerationError(
                "In the psyGen Call class is_valid_location() method "
                "the node and the location do not have the same parent")

        # 4: check proposed new position is not the same as current position
        new_position = new_node.position
        if new_position < self.position and position == "after":
            new_position += 1
        elif new_position > self.position and position == "before":
            new_position -= 1

        if self.position == new_position:
            raise GenerationError(
                "In the psyGen Call class is_valid_location() method, the "
                "node and the location are the same so this transformation "
                "would have no effect.")

        # Now determine whether the new location is valid in terms of
        # data dependencies
        # Treat forward and backward dependencies separately
        if new_position < self.position:
            # the new_node is before this node in the schedule
            prev_dep_node = self.backward_dependence()
            if not prev_dep_node:
                # There are no backward dependencies so the move is valid
                return True
            else:
                # return (is the dependent node before the new_position?)
                return prev_dep_node.position < new_position
        else:  # new_node.position > self.position
            # the new_node is after this node in the schedule
            next_dep_node = self.forward_dependence()
            if not next_dep_node:
                # There are no forward dependencies so the move is valid
                return True
            else:
                # return (is the dependent node after the new_position?)
                return next_dep_node.position > new_position

    @property
    def depth(self):
        '''
        Returns this Node's depth in the tree: 1 for the Schedule
        and increasing for its descendants at each level.
        :returns: depth of the Node in the tree
        :rtype: int
        '''
        my_depth = self.start_depth
        node = self
        while node is not None:
            node = node.parent
            my_depth += 1
        return my_depth

    @property
    def start_depth(self):
        '''
        Returns starting depth (0) to calculate depth of all nodes in
        the tree (1 for main nodes and increasing for their descendants).
        :returns: start depth to determine a Node's depth
        :rtype: int
        '''
        return 0

    def view(self):
        raise NotImplementedError("BaseClass of a Node must implement the "
                                  "view method")

    def indent(self, count, indent="    "):
        result = ""
        for i in range(count):
            result += indent
        return result

    def list(self, indent=0):
        result = ""
        for entity in self._children:
            result += str(entity)+"\n"
        return result

    def list_to_string(self, my_list):
        result = ""
        for idx, value in enumerate(my_list):
            result += str(value)
            if idx < (len(my_list) - 1):
                result += ","
        return result

    def addchild(self, child, index=None):
        if index is not None:
            self._children.insert(index, child)
        else:
            self._children.append(child)

    @property
    def children(self):
        return self._children

    @children.setter
    def children(self, my_children):
        self._children = my_children

    @property
    def parent(self):
        return self._parent

    @parent.setter
    def parent(self, my_parent):
        self._parent = my_parent

    @property
    def position(self):
        '''
        Find a Node's position relative to its parent node (starting
        with 0 if it is does not have a parent).
        :returns: relative position of a Node to its parent
        :rtype: int
        '''
        if self.parent is None:
            return self.start_position
        return self.parent.children.index(self)

    @property
    def start_position(self):
        '''
        Returns starting position (0) to calculate position of all
        nodes in the tree (absolute or relative to a parent).
        :returns: starting position to determine a Node's position
        :rtype: int
        '''
        return 0

    @property
    def abs_position(self):
        '''
        Find a Node's absolute position in the tree (starting with 0 if
        it is the root). Needs to be computed dynamically from the
        starting position (0) as its position may change.
        :returns: absolute position of a Node in the tree
        :raises Exception: if the absolute position cannot be found
        :rtype: int
        '''
        if self.root == self:
            return self.start_position
        found, position = self._find_position(self.root.children,
                                              self.start_position)
        if not found:
            raise Exception("Error in search for my position in "
                            "the tree")
        return position

    def _find_position(self, children, position):
        '''
        Recurse through the tree depth first returning position of
        a Node if found.
        :param children: list of nodes which are children of this Node
        :type children: list of :py:class:`psyclone.psyGen.Node`
        :param parent: the parent node of this Node
        :type parent: :py:class:`psyclone.psyGen.Node`
        :returns: position of the Node in the tree
        :rtype: int
        :raises InternalError: if the starting position is < 0
        '''
        if position < self.start_position:
            raise InternalError(
                "Search for Node position started from '{0}' "
                "instead of {1}.".format(position, self.start_position))
        for child in children:
            position += 1
            if child == self:
                return True, position
            if child.children:
                found, position = self._find_position(child.children, position)
                if found:
                    return True, position
        return False, position

    @property
    def root(self):
        node = self
        while node.parent is not None:
            node = node.parent
        return node

    def sameRoot(self, node_2):
        if self.root == node_2.root:
            return True
        return False

    def sameParent(self, node_2):
        if self.parent is None or node_2.parent is None:
            return False
        if self.parent == node_2.parent:
            return True
        return False

    def root_at_depth(self, depth):
        '''
        Recurse upwards to find the root of this Node at the specified
        depth level, in the range between the depth of the main nodes
        in the Schedule (1) and the Node's depth.
        :param depth: depth level to find the Node's root at
        :type depth: int
        :returns: root node at the specified depth level
        :rtype: :py:class:`psyclone.psyGen.Node`
        :raises InternalError: if the starting depth is < 1
                               and >= node.depth
        '''
        if not (depth > self.start_depth and depth < self.depth):
            raise InternalError(
                "Parent depth must be greater than {0} and less than the"
                "Node's depth ({1})".format(self.start_depth, self.depth))
        node = self
        while node.parent.depth > depth:
            node = node.parent
        return node

    def walk(self, children, my_type):
        ''' recurse through tree and return objects of mytype '''
        local_list = []
        for child in children:
            if isinstance(child, my_type):
                local_list.append(child)
            local_list += self.walk(child.children, my_type)
        return local_list

    def ancestor(self, my_type, excluding=None):
        '''
        Search back up tree and check whether we have an ancestor that is
        an instance of the supplied type. If we do then we return
        it otherwise we return None. A list of (sub-) classes to ignore
        may be provided via the `excluding` argument.

        :param type my_type: Class to search for.
        :param list excluding: list of (sub-)classes to ignore or None.
        :returns: First ancestor Node that is an instance of the requested \
                  class or None if not found.
        '''
        myparent = self.parent
        while myparent is not None:
            if isinstance(myparent, my_type):
                matched = True
                if excluding:
                    # We have one or more sub-classes we must exclude
                    for etype in excluding:
                        if isinstance(myparent, etype):
                            matched = False
                            break
                if matched:
                    return myparent
            myparent = myparent.parent
        return None

    def calls(self):
        ''' return all calls that are descendents of this node '''
        return self.walk(self.children, Call)

    def following(self):
        '''Return all :py:class:`psyclone.psyGen.Node` nodes after me in the
        schedule. Ordering is depth first.

        :returns: a list of nodes
        :rtype: :func:`list` of :py:class:`psyclone.psyGen.Node`

        '''
        all_nodes = self.walk(self.root.children, Node)
        position = all_nodes.index(self)
        return all_nodes[position+1:]

    def preceding(self, reverse=None):
        '''Return all :py:class:`psyclone.psyGen.Node` nodes before me in the
        schedule. Ordering is depth first. If the `reverse` argument
        is set to `True` then the node ordering is reversed
        i.e. returning the nodes closest to me first

        :param: reverse: An optional, default `False`, boolean flag
        :type: reverse: bool
        :returns: A list of nodes
        :rtype: :func:`list` of :py:class:`psyclone.psyGen.Node`

        '''
        all_nodes = self.walk(self.root.children, Node)
        position = all_nodes.index(self)
        nodes = all_nodes[:position]
        if reverse:
            nodes.reverse()
        return nodes

    @property
    def following_calls(self):
        ''' return all calls after me in the schedule '''
        all_calls = self.root.calls()
        position = all_calls.index(self)
        return all_calls[position+1:]

    @property
    def preceding_calls(self):
        ''' return all calls before me in the schedule '''
        all_calls = self.root.calls()
        position = all_calls.index(self)
        return all_calls[:position-1]

    def kern_calls(self):
        '''return all user-supplied kernel calls in this schedule'''
        return self.walk(self._children, Kern)

    def loops(self):
        ''' return all loops currently in this schedule '''
        return self.walk(self._children, Loop)

    def reductions(self, reprod=None):
        '''Return all calls that have reductions and are decendents of this
        node. If reprod is not provided, all reductions are
        returned. If reprod is False, all builtin reductions that are
        not set to reproducible are returned. If reprod is True, all
        builtins that are set to reproducible are returned.'''

        call_reduction_list = []
        for call in self.walk(self.children, Call):
            if call.is_reduction:
                if reprod is None:
                    call_reduction_list.append(call)
                elif reprod:
                    if call.reprod_reduction:
                        call_reduction_list.append(call)
                else:
                    if not call.reprod_reduction:
                        call_reduction_list.append(call)
        return call_reduction_list

    def is_openmp_parallel(self):
        '''Returns true if this Node is within an OpenMP parallel region

        '''
        omp_dir = self.ancestor(OMPParallelDirective)
        if omp_dir:
            return True
        return False

    def gen_code(self):
        raise NotImplementedError("Please implement me")

    def update(self):
        ''' By default we assume there is no need to update the existing
        fparser2 AST which this Node represents. We simply call the update()
        method of any children. '''
        for child in self._children:
            child.update()


class Schedule(Node):
    '''
    Stores schedule information for an invocation call. Schedules can be
    optimised using transformations.

    >>> from parse import parse
    >>> ast, info = parse("algorithm.f90")
    >>> from psyGen import PSyFactory
    >>> api = "..."
    >>> psy = PSyFactory(api).create(info)
    >>> invokes = psy.invokes
    >>> invokes.names
    >>> invoke = invokes.get("name")
    >>> schedule = invoke.schedule
    >>> schedule.view()

    :param type KernFactory: class instance of the factory to use when \
     creating Kernels. e.g. :py:class:`psyclone.dynamo0p3.DynKernCallFactory`.
    :param type BuiltInFactory: class instance of the factory to use when \
     creating built-ins. e.g. \
     :py:class:`psyclone.dynamo0p3_builtins.DynBuiltInCallFactory`.
    :param alg_calls: list of Kernel calls in the schedule.
    :type alg_calls: list of :py:class:`psyclone.parse.KernelCall`

    '''
    def __init__(self, KernFactory, BuiltInFactory, alg_calls=None):
        # we need to separate calls into loops (an iteration space really)
        # and calls so that we can perform optimisations separately on the
        # two entities.
        sequence = []
        from psyclone.parse import BuiltInCall
        if alg_calls:
            for call in alg_calls:
                if isinstance(call, BuiltInCall):
                    sequence.append(BuiltInFactory.create(call, parent=self))
                else:
                    sequence.append(KernFactory.create(call, parent=self))
        Node.__init__(self, children=sequence)
        self._invoke = None
        self._opencl = False  # Whether or not to generate OpenCL
        self._name_space_manager = NameSpaceFactory().create()

    @property
    def dag_name(self):
        ''' Return the name to use in a dag for this node'''
        return "schedule"

    def tkinter_delete(self):
        for entity in self._children:
            entity.tkinter_delete()

    def tkinter_display(self, canvas, x, y):
        y_offset = 0
        for entity in self._children:
            entity.tkinter_display(canvas, x, y+y_offset)
            y_offset = y_offset+entity.height

    @property
    def invoke(self):
        return self._invoke

    @invoke.setter
    def invoke(self, my_invoke):
        self._invoke = my_invoke

    def view(self, indent=0):
        '''
        Print a text representation of this node to stdout and then
        call the view() method of any children.

        :param indent: Depth of indent for output text
        :type indent: integer
        '''
        print(self.indent(indent) + self.coloured_text +
              "[invoke='" + self.invoke.name + "']")
        for entity in self._children:
            entity.view(indent=indent + 1)

    @property
    def coloured_text(self):
        '''
        Returns the name of this node with appropriate control codes
        to generate coloured output in a terminal that supports it.

        :returns: Text containing the name of this node, possibly coloured
        :rtype: string
        '''
        return colored("Schedule", SCHEDULE_COLOUR_MAP["Schedule"])

    def __str__(self):
        result = "Schedule:\n"
        for entity in self._children:
            result += str(entity)+"\n"
        result += "End Schedule"
        return result

    def gen_code(self, parent):
        '''
        Generate the Nodes in the f2pygen AST for this schedule.

        :param parent: the parent Node (i.e. the enclosing subroutine) to \
                       which to add content.
        :type parent: :py:class:`psyclone.f2pygen.SubroutineGen`
        '''
        from psyclone.f2pygen import UseGen, DeclGen, AssignGen, CommentGen, \
            IfThenGen, CallGen

        if self._opencl:
            parent.add(UseGen(parent, name="iso_c_binding"))
            parent.add(UseGen(parent, name="clfortran"))
            parent.add(UseGen(parent, name="fortcl", only=True,
                              funcnames=["get_num_cmd_queues",
                                         "get_cmd_queues",
                                         "get_kernel_by_name"]))
            # Command queues
            nqueues = self._name_space_manager.create_name(
                root_name="num_cmd_queues", context="PSyVars",
                label="num_cmd_queues")
            qlist = self._name_space_manager.create_name(
                root_name="cmd_queues", context="PSyVars", label="cmd_queues")
            first = self._name_space_manager.create_name(
                root_name="first_time", context="PSyVars", label="first_time")
            flag = self._name_space_manager.create_name(
                root_name="ierr", context="PSyVars", label="ierr")
            parent.add(DeclGen(parent, datatype="integer", save=True,
                               entity_decls=[nqueues]))
            parent.add(DeclGen(parent, datatype="integer", save=True,
                               pointer=True, kind="c_intptr_t",
                               entity_decls=[qlist + "(:)"]))
            parent.add(DeclGen(parent, datatype="integer",
                               entity_decls=[flag]))
            parent.add(DeclGen(parent, datatype="logical", save=True,
                               entity_decls=[first],
                               initial_values=[".true."]))
            if_first = IfThenGen(parent, first)
            parent.add(if_first)
            if_first.add(AssignGen(if_first, lhs=first, rhs=".false."))
            if_first.add(CommentGen(if_first,
                                    " Ensure OpenCL run-time is initialised "
                                    "for this PSy-layer module"))
            if_first.add(CallGen(if_first, "psy_init"))
            if_first.add(AssignGen(if_first, lhs=nqueues,
                                   rhs="get_num_cmd_queues()"))
            if_first.add(AssignGen(if_first, lhs=qlist, pointer=True,
                                   rhs="get_cmd_queues()"))
            # Kernel pointers
            kernels = self.walk(self._children, Call)
            for kern in kernels:
                base = "kernel_" + kern.name
                kernel = self._name_space_manager.create_name(
                    root_name=base, context="PSyVars", label=base)
                parent.add(
                    DeclGen(parent, datatype="integer", kind="c_intptr_t",
                            save=True, target=True, entity_decls=[kernel]))
                if_first.add(
                    AssignGen(
                        if_first, lhs=kernel,
                        rhs='get_kernel_by_name("{0}")'.format(kern.name)))

        for entity in self._children:
            entity.gen_code(parent)

        if self.opencl:
            # Ensure we block at the end of the invoke to ensure all
            # kernels have completed before we return.
            # This code ASSUMES only the first command queue is used for
            # executing kernels.
            parent.add(CommentGen(parent,
                                  " Block until all kernels have finished"))
            parent.add(AssignGen(parent, lhs=flag,
                                 rhs="clFinish(" + qlist + "(1))"))

    @property
    def opencl(self):
        '''
        :return: Whether or not we are generating OpenCL for this Schedule.
        :rtype: bool
        '''
        return self._opencl

    @opencl.setter
    def opencl(self, value):
        '''
        Setter for whether or not to generate the OpenCL version of this
        schedule.

        :param bool value: whether or not to generate OpenCL.
        '''
        if not isinstance(value, bool):
            raise ValueError("Schedule.opencl must be a bool but got {0}".
                             format(type(value)))
        self._opencl = value


class Directive(Node):
    '''
    Base class for all Directive statments.

    All classes that generate Directive statments (e.g. OpenMP,
    OpenACC, compiler-specific) inherit from this class.

    '''

    def view(self, indent=0):
        '''
        Print a text representation of this node to stdout and then
        call the view() method of any children.

        :param indent: Depth of indent for output text
        :type indent: integer
        '''
        print(self.indent(indent) + self.coloured_text)
        for entity in self._children:
            entity.view(indent=indent + 1)

    @property
    def coloured_text(self):
        '''
        Returns a string containing the name of this element with
        control codes for colouring in terminals that support it.

        :returns: Text containing the name of this node, possibly coloured
        :rtype: string
        '''
        return colored("Directive", SCHEDULE_COLOUR_MAP["Directive"])

    @property
    def dag_name(self):
        ''' return the base dag name for this node '''
        return "directive_" + str(self.abs_position)


class ACCDirective(Directive):
    ''' Base class for all OpenACC directive statments. '''

    @abc.abstractmethod
    def view(self, indent=0):
        '''
        Print text representation of this node to stdout.

        :param int indent: size of indent to use for output
        '''

    @property
    def dag_name(self):
        ''' Return the name to use in a dag for this node.

        :returns: Name of corresponding node in DAG
        :rtype: str
        '''
        return "ACC_directive_" + str(self.abs_position)


@six.add_metaclass(abc.ABCMeta)
class ACCDataDirective(ACCDirective):
    '''
    Abstract class representing a "!$ACC enter data" OpenACC directive in
    a Schedule. Must be sub-classed for a particular API because the way
    in which fields are marked as being on the remote device is API-
    -dependent.

    :param children: list of nodes which this directive should \
                     have as children.
    :type children: list of :py:class:`psyclone.psyGen.Node`.
    :param parent: the node in the Schedule to which to add this \
                   directive as a child.
    :type parent: :py:class:`psyclone.psyGen.Node`.
    '''
    def __init__(self, children=None, parent=None):
        super(ACCDataDirective, self).__init__(children, parent)
        self._acc_dirs = None  # List of parallel directives

    def view(self, indent=0):
        '''
        Print a text representation of this Node to stdout.

        :param int indent: the amount by which to indent the output.
        '''
        print(self.indent(indent)+self.coloured_text+"[ACC enter data]")
        for entity in self._children:
            entity.view(indent=indent + 1)

    @property
    def dag_name(self):
        '''
        :returns: the name to use for this Node in a DAG
        :rtype: str
        '''
        return "ACC_data_" + str(self.abs_position)

    def gen_code(self, parent):
        '''
        Generate the elements of the f2pygen AST for this Node in the Schedule.

        :param parent: node in the f2pygen AST to which to add node(s).
        :type parent: :py:class:`psyclone.f2pygen.BaseGen`
        '''
        from psyclone.f2pygen import DeclGen, DirectiveGen, CommentGen, \
            IfThenGen, AssignGen, CallGen, UseGen

        # We must generate a list of all of the fields accessed by
        # OpenACC kernels (calls within an OpenACC parallel directive)
        # 1. Find all parallel directives. We store this list for later
        #    use in any sub-class.
        self._acc_dirs = self.walk(self.root.children, ACCParallelDirective)
        # 2. For each directive, loop over each of the fields used by
        #    the kernels it contains (this list is given by var_list)
        #    and add it to our list if we don't already have it
        var_list = []
        # TODO grid properties are effectively duplicated in this list (but
        # the OpenACC deep-copy support should spot this).
        for pdir in self._acc_dirs:
            for var in pdir.ref_list:
                if var not in var_list:
                    var_list.append(var)
        # 3. Convert this list of objects into a comma-delimited string
        var_str = self.list_to_string(var_list)

        # 4. Declare and initialise a logical variable to keep track of
        #    whether this is the first time we've entered this Invoke
        name_space_manager = NameSpaceFactory().create()
        first_time = name_space_manager.create_name(
            root_name="first_time", context="PSyVars", label="first_time")
        parent.add(DeclGen(parent, datatype="logical",
                           entity_decls=[first_time],
                           initial_values=[".True."],
                           save=True))
        parent.add(CommentGen(parent,
                              " Ensure all fields are on the device and"))
        parent.add(CommentGen(parent, " copy them over if not."))
        # 5. Put the enter data directive inside an if-block so that we
        #    only ever do it once
        ifthen = IfThenGen(parent, first_time)
        parent.add(ifthen)
        ifthen.add(DirectiveGen(ifthen, "acc", "begin", "enter data",
                                "copyin("+var_str+")"))
        # 6. Flag that we have now entered this routine at least once
        ifthen.add(AssignGen(ifthen, lhs=first_time, rhs=".false."))
        # 7. Flag that the data is now on the device. This calls down
        #    into the API-specific subclass of this class.
        self.data_on_device(ifthen)
        parent.add(CommentGen(parent, ""))

        # 8. Ensure that any scalars are up-to-date
        var_list = []
        for pdir in self._acc_dirs:
            for var in pdir.scalars:
                if var not in var_list:
                    var_list.append(var)
        if var_list:
            # We need to 'use' the openacc module in order to access
            # the OpenACC run-time library
            parent.add(UseGen(parent, name="openacc", only=True,
                              funcnames=["acc_update_device"]))
            parent.add(
                CommentGen(parent,
                           " Ensure all scalars on the device are up-to-date"))
            for var in var_list:
                parent.add(CallGen(parent, "acc_update_device", [var, "1"]))
            parent.add(CommentGen(parent, ""))

    @abc.abstractmethod
    def data_on_device(self, parent):
        '''
        Adds nodes into a Schedule to flag that the data required by the
        kernels in the data region is now on the device.

        :param parent: the node in the Schedule to which to add nodes
        :type parent: :py:class:`psyclone.psyGen.Node`
        '''


class ACCParallelDirective(ACCDirective):
    ''' Class for the !$ACC PARALLEL directive of OpenACC. '''

    def view(self, indent=0):
        '''
        Print a text representation of this Node to stdout.

        :param int indent: the amount by which to indent the output.
        '''
        print(self.indent(indent)+self.coloured_text+"[ACC Parallel]")
        for entity in self._children:
            entity.view(indent=indent + 1)

    @property
    def dag_name(self):
        '''
        :returns: the name to use for this Node in a DAG
        :rtype: str
        '''
        return "ACC_parallel_" + str(self.abs_position)

    def gen_code(self, parent):
        '''
        Generate the elements of the f2pygen AST for this Node in the Schedule.

        :param parent: node in the f2pygen AST to which to add node(s).
        :type parent: :py:class:`psyclone.f2pygen.BaseGen`
        '''
        from psyclone.f2pygen import DirectiveGen

        # Since we use "default(present)" the Schedule must contain an
        # 'enter data' directive. We don't mandate the order in which
        # transformations are applied so we have to check for that here.
        # We can't use Node.ancestor() because the data directive does
        # not have children. Instead, we go back up to the Schedule and
        # walk down from there.
        nodes = self.root.walk(self.root.children, ACCDataDirective)
        if len(nodes) != 1:
            raise GenerationError(
                "A Schedule containing an ACC parallel region must also "
                "contain an ACC enter data directive but none was found for "
                "{0}".format(self.root.invoke.name))
        # Check that the enter-data directive comes before this parallel
        # directive
        if nodes[0].abs_position > self.abs_position:
            raise GenerationError(
                "An ACC parallel region must be preceeded by an ACC enter-"
                "data directive but in {0} this is not the case.".
                format(self.root.invoke.name))

        # "default(present)" means that the compiler is to assume that
        # all data required by the parallel region is already present
        # on the device. If we've made a mistake and it isn't present
        # then we'll get a run-time error.
        parent.add(DirectiveGen(parent, "acc", "begin", "parallel",
                                "default(present)"))

        for child in self.children:
            child.gen_code(parent)

        parent.add(DirectiveGen(parent, "acc", "end", "parallel", ""))

    @property
    def ref_list(self):
        '''
        Returns a list of the references (whether to arrays or objects)
        required by the Kernel call(s) that are children of this
        directive. This is the list of quantities that must be
        available on the remote device (probably a GPU) before
        the parallel region can be begun.

        :returns: list of variable names
        :rtype: list of str
        '''
        variables = []

        # Look-up the calls that are children of this node
        for call in self.calls():
            for arg in call.arguments.acc_args:
                if arg not in variables:
                    variables.append(arg)
        return variables

    @property
    def fields(self):
        '''
        Returns a list of the names of field objects required by the Kernel
        call(s) that are children of this directive.

        :returns: list of names of field arguments.
        :rtype: list of str
        '''
        # Look-up the calls that are children of this node
        fld_list = []
        for call in self.calls():
            for arg in call.arguments.fields:
                if arg not in fld_list:
                    fld_list.append(arg)
        return fld_list

    @property
    def scalars(self):
        '''
        Returns a list of the scalar quantities required by the Calls in
        this region.

        :returns: list of names of scalar arguments.
        :rtype: list of str
        '''
        scalars = []
        for call in self.calls():
            for arg in call.arguments.scalars:
                if arg not in scalars:
                    scalars.append(arg)
        return scalars


class ACCLoopDirective(ACCDirective):
    '''
    Class managing the creation of a '!$acc loop' OpenACC directive.

    :param children: list of nodes that will be children of this directive.
    :type children: list of :py:class:`psyclone.psyGen.Node`.
    :param parent: the node in the Schedule to which to add this directive.
    :type parent: :py:class:`psyclone.psyGen.Node`.
    :param int collapse: Number of nested loops to collapse into a single \
                         iteration space or None.
    :param bool independent: Whether or not to add the `independent` clause \
                             to the loop directive.
    '''
    def __init__(self, children=None, parent=None, collapse=None,
                 independent=True):
        self._collapse = collapse
        self._independent = independent
        super(ACCLoopDirective, self).__init__(children, parent)

    @property
    def dag_name(self):
        '''
        :returns: the name to use for this Node in a DAG
        :rtype: str
        '''
        return "ACC_loop_" + str(self.abs_position)

    def view(self, indent=0):
        '''
        Print a textual representation of this Node to stdout.

        :param int indent: amount to indent output by
        '''
        text = self.indent(indent)+self.coloured_text+"[ACC Loop"
        if self._collapse:
            text += ", collapse={0}".format(self._collapse)
        if self._independent:
            text += ", independent"
        text += "]"
        print(text)
        for entity in self._children:
            entity.view(indent=indent + 1)

    def gen_code(self, parent):
        '''
        Generate the f2pygen AST entries in the Schedule for this OpenACC
        loop directive.

        :param parent: the parent Node in the Schedule to which to add our
                       content.
        :type parent: sub-class of :py:class:`psyclone.f2pygen.BaseGen`
        :raises GenerationError: if this "!$acc loop" is not enclosed within \
                                 an ACC Parallel region.
        '''
        from psyclone.f2pygen import DirectiveGen

        # It is only at the point of code generation that we can check for
        # correctness (given that we don't mandate the order that a user can
        # apply transformations to the code). As an orphaned loop directive,
        # we must have an ACCParallelDirective as an ancestor somewhere
        # back up the tree.
        if not self.ancestor(ACCParallelDirective):
            raise GenerationError(
                "ACCLoopDirective must have an ACCParallelDirective as an "
                "ancestor in the Schedule")

        # Add any clauses to the directive
        options = []
        if self._collapse:
            options.append("collapse({0})".format(self._collapse))
        if self._independent:
            options.append("independent")
        options_str = " ".join(options)

        parent.add(DirectiveGen(parent, "acc", "begin", "loop", options_str))

        for child in self.children:
            child.gen_code(parent)


class OMPDirective(Directive):
    '''
    Base class for all OpenMP-related directives

    '''
    @property
    def dag_name(self):
        '''
        :returns: the name to use in a dag for this node
        :rtype: str
        '''
        return "OMP_directive_" + str(self.abs_position)

    def view(self, indent=0):
        '''
        Print a text representation of this node to stdout and then
        call the view() method of any children.

        :param indent: Depth of indent for output text
        :type indent: integer
        '''
        print(self.indent(indent) + self.coloured_text + "[OMP]")
        for entity in self._children:
            entity.view(indent=indent + 1)

    def _get_reductions_list(self, reduction_type):
        '''Return the name of all scalars within this region that require a
        reduction of type reduction_type. Returned names will be unique. '''
        result = []
        for call in self.calls():
            for arg in call.arguments.args:
                if arg.type in MAPPING_SCALARS.values():
                    if arg.descriptor.access == \
                       MAPPING_REDUCTIONS[reduction_type]:
                        if arg.name not in result:
                            result.append(arg.name)
        return result


class OMPParallelDirective(OMPDirective):

    @property
    def dag_name(self):
        ''' Return the name to use in a dag for this node'''
        return "OMP_parallel_" + str(self.abs_position)

    def view(self, indent=0):
        '''
        Print a text representation of this node to stdout and then
        call the view() method of any children.

        :param indent: Depth of indent for output text
        :type indent: integer
        '''
        print(self.indent(indent) + self.coloured_text + "[OMP parallel]")
        for entity in self._children:
            entity.view(indent=indent + 1)

    def gen_code(self, parent):
        '''Generate the fortran OMP Parallel Directive and any associated
        code'''
        from psyclone.f2pygen import DirectiveGen, AssignGen, UseGen, \
            CommentGen, DeclGen

        private_list = self._get_private_list()

        reprod_red_call_list = self.reductions(reprod=True)
        if reprod_red_call_list:
            # we will use a private thread index variable
            name_space_manager = NameSpaceFactory().create()
            thread_idx = name_space_manager.create_name(
                root_name="th_idx", context="PSyVars", label="thread_index")
            private_list.append(thread_idx)
            # declare the variable
            parent.add(DeclGen(parent, datatype="integer",
                               entity_decls=[thread_idx]))
        private_str = self.list_to_string(private_list)

        # We're not doing nested parallelism so make sure that this
        # omp parallel region is not already within some parallel region
        self._not_within_omp_parallel_region()

        # Check that this OpenMP PARALLEL directive encloses other
        # OpenMP directives. Although it is valid OpenMP if it doesn't,
        # this almost certainly indicates a user error.
        self._encloses_omp_directive()

        calls = self.reductions()

        # first check whether we have more than one reduction with the same
        # name in this Schedule. If so, raise an error as this is not
        # supported for a parallel region.
        names = []
        for call in calls:
            name = call.reduction_arg.name
            if name in names:
                raise GenerationError(
                    "Reduction variables can only be used once in an invoke. "
                    "'{0}' is used multiple times, please use a different "
                    "reduction variable".format(name))
            else:
                names.append(name)

        zero_reduction_variables(calls, parent)

        parent.add(DirectiveGen(parent, "omp", "begin", "parallel",
                                "default(shared), private({0})".
                                format(private_str)))

        if reprod_red_call_list:
            # add in a local thread index
            parent.add(UseGen(parent, name="omp_lib", only=True,
                              funcnames=["omp_get_thread_num"]))
            parent.add(AssignGen(parent, lhs=thread_idx,
                                 rhs="omp_get_thread_num()+1"))

        first_type = type(self.children[0])
        for child in self.children:
            if first_type != type(child):
                raise NotImplementedError("Cannot correctly generate code"
                                          " for an OpenMP parallel region"
                                          " containing children of "
                                          "different types")
            child.gen_code(parent)

        parent.add(DirectiveGen(parent, "omp", "end", "parallel", ""))

        if reprod_red_call_list:
            parent.add(CommentGen(parent, ""))
            parent.add(CommentGen(parent, " sum the partial results "
                                  "sequentially"))
            parent.add(CommentGen(parent, ""))
            for call in reprod_red_call_list:
                call.reduction_sum_loop(parent)

    def _get_private_list(self):
        '''Returns the variable names used for any loops within a directive
        and any variables that have been declared private by a Call
        within the directive.

        '''
        result = []
        # get variable names from all loops that are a child of this node
        for loop in self.loops():
            if loop._variable_name == "":
                raise GenerationError("Internal error: name of loop "
                                      "variable not set.")
            if loop._variable_name.lower() not in result:
                result.append(loop._variable_name.lower())
        # get variable names from all calls that are a child of this node
        for call in self.calls():
            for variable_name in call.local_vars():
                if variable_name == "":
                    raise GenerationError("Internal error: call has a "
                                          "local variable but its name "
                                          "is not set.")
                if variable_name.lower() not in result:
                    result.append(variable_name.lower())
        return result

    def _not_within_omp_parallel_region(self):
        ''' Check that this Directive is not within any other
            parallel region '''
        if self.ancestor(OMPParallelDirective) is not None:
            raise GenerationError("Cannot nest OpenMP parallel regions.")

    def _encloses_omp_directive(self):
        ''' Check that this Parallel region contains other OpenMP
            directives. While it doesn't have to (in order to be valid
            OpenMP), it is likely that an absence of directives
            is an error on the part of the user. '''
        # We need to recurse down through all our children and check
        # whether any of them are an OMPDirective.
        node_list = self.walk(self.children, OMPDirective)
        if len(node_list) == 0:
            # TODO raise a warning here so that the user can decide
            # whether or not this is OK.
            pass
            # raise GenerationError("OpenMP parallel region does not enclose "
            #                       "any OpenMP directives. This is probably "
            #                       "not what you want.")

    def update(self):
        '''
        Updates the fparser2 AST by inserting nodes for this OpenMP
        parallel region.

        :raises InternalError: if the existing AST doesn't have the \
                               correct structure to permit the insertion \
                               of the OpenMP parallel region.
        '''
        from fparser.common.readfortran import FortranStringReader
        from fparser.two.Fortran2003 import Comment
        # Check that we haven't already been called
        if self._ast:
            return
        # Find the locations in which we must insert the begin/end
        # directives...
        # Find the children of this node in the AST of our parent node
        try:
            start_idx = self._parent._ast.content.index(self._children[0]._ast)
            end_idx = self._parent._ast.content.index(self._children[-1]._ast)
        except (IndexError, ValueError):
            raise InternalError("Failed to find locations to insert "
                                "begin/end directives.")
        # Create the start directive
        text = "!$omp parallel default(shared), private({0})".format(
            ",".join(self._get_private_list()))
        startdir = Comment(FortranStringReader(text,
                                               ignore_comments=False))
        # Create the end directive and insert it after the node in
        # the AST representing our last child
        enddir = Comment(FortranStringReader("!$omp end parallel",
                                             ignore_comments=False))
        # If end_idx+1 takes us beyond the range of the list then the
        # element is appended to the list
        self._parent._ast.content.insert(end_idx+1, enddir)

        # Insert the start directive (do this second so we don't have
        # to correct end_idx)
        self._ast = startdir
        self._parent._ast.content.insert(start_idx, self._ast)


class OMPDoDirective(OMPDirective):
    '''
    Class representing an OpenMP DO directive in the PSyclone AST.

    :param list children: list of Nodes that are children of this Node.
    :param parent: the Node in the AST that has this directive as a child.
    :type parent: :py:class:`psyclone.psyGen.Node`
    :param str omp_schedule: the OpenMP schedule to use.
    :param bool reprod: whether or not to generate code for run-reproducible \
                        OpenMP reductions.

    '''
    def __init__(self, children=None, parent=None, omp_schedule="static",
                 reprod=None):

        if children is None:
            children = []

        if reprod is None:
            self._reprod = Config.get().reproducible_reductions
        else:
            self._reprod = reprod

        self._omp_schedule = omp_schedule

        # Call the init method of the base class once we've stored
        # the OpenMP schedule
        super(OMPDoDirective, self).__init__(children=children,
                                             parent=parent)

    @property
    def dag_name(self):
        ''' Return the name to use in a dag for this node'''
        return "OMP_do_" + str(self.abs_position)

    def view(self, indent=0):
        '''
        Write out a textual summary of the OpenMP Do Directive and then
        call the view() method of any children.

        :param indent: Depth of indent for output text
        :type indent: integer
        '''
        if self.reductions():
            reprod = "[reprod={0}]".format(self._reprod)
        else:
            reprod = ""
        print(self.indent(indent) + self.coloured_text +
              "[OMP do]{0}".format(reprod))

        for entity in self._children:
            entity.view(indent=indent + 1)

    def _reduction_string(self):
        ''' Return the OMP reduction information as a string '''
        reduction_str = ""
        for reduction_type in MAPPING_REDUCTIONS.keys():
            reductions = self._get_reductions_list(reduction_type)
            for reduction in reductions:
                reduction_str += ", reduction({0}:{1})".format(
                    OMP_OPERATOR_MAPPING[reduction_type], reduction)
        return reduction_str

    @property
    def reprod(self):
        ''' returns whether reprod has been set for this object or not '''
        return self._reprod

    def gen_code(self, parent):
        '''
        Generate the f2pygen AST entries in the Schedule for this OpenMP do
        directive.

        :param parent: the parent Node in the Schedule to which to add our \
                       content.
        :type parent: sub-class of :py:class:`psyclone.f2pygen.BaseGen`
        :raises GenerationError: if this "!$omp do" is not enclosed within \
                                 an OMP Parallel region.
        '''
        from psyclone.f2pygen import DirectiveGen

        # It is only at the point of code generation that we can check for
        # correctness (given that we don't mandate the order that a user
        # can apply transformations to the code). As an orphaned loop
        # directive, we must have an OMPRegionDirective as an ancestor
        # somewhere back up the tree.
        if not self.ancestor(OMPParallelDirective,
                             excluding=[OMPParallelDoDirective]):
            raise GenerationError("OMPOrphanLoopDirective must have an "
                                  "OMPRegionDirective as ancestor")

        if self._reprod:
            local_reduction_string = ""
        else:
            local_reduction_string = self._reduction_string()

        # As we're an orphaned loop we don't specify the scope
        # of any variables so we don't have to generate the
        # list of private variables
        options = "schedule({0})".format(self._omp_schedule) + \
                  local_reduction_string
        parent.add(DirectiveGen(parent, "omp", "begin", "do", options))

        for child in self.children:
            child.gen_code(parent)

        # make sure the directive occurs straight after the loop body
        position = parent.previous_loop()
        parent.add(DirectiveGen(parent, "omp", "end", "do", ""),
                   position=["after", position])


class OMPParallelDoDirective(OMPParallelDirective, OMPDoDirective):
    ''' Class for the !$OMP PARALLEL DO directive. This inherits from
        both OMPParallelDirective (because it creates a new OpenMP
        thread-parallel region) and OMPDoDirective (because it
        causes a loop to be parallelised). '''

    def __init__(self, children=[], parent=None, omp_schedule="static"):
        OMPDoDirective.__init__(self,
                                children=children,
                                parent=parent,
                                omp_schedule=omp_schedule)

    @property
    def dag_name(self):
        ''' Return the name to use in a dag for this node'''
        return "OMP_parallel_do_" + str(self.abs_position)

    def view(self, indent=0):
        '''
        Write out a textual summary of the OpenMP Parallel Do Directive
        and then call the view() method of any children.

        :param indent: Depth of indent for output text
        :type indent: integer
        '''
        print(self.indent(indent) + self.coloured_text +
              "[OMP parallel do]")
        for entity in self._children:
            entity.view(indent=indent + 1)

    def gen_code(self, parent):
        from psyclone.f2pygen import DirectiveGen

        # We're not doing nested parallelism so make sure that this
        # omp parallel do is not already within some parallel region
        self._not_within_omp_parallel_region()

        calls = self.reductions()
        zero_reduction_variables(calls, parent)
        private_str = self.list_to_string(self._get_private_list())
        parent.add(DirectiveGen(parent, "omp", "begin", "parallel do",
                                "default(shared), private({0}), "
                                "schedule({1})".
                                format(private_str, self._omp_schedule) +
                                self._reduction_string()))
        for child in self.children:
            child.gen_code(parent)

        # make sure the directive occurs straight after the loop body
        position = parent.previous_loop()
        parent.add(DirectiveGen(parent, "omp", "end", "parallel do", ""),
                   position=["after", position])

    def update(self):
        '''
        Updates the fparser2 AST by inserting nodes for this OpenMP
        parallel do.

        :raises GenerationError: if the existing AST doesn't have the \
                                 correct structure to permit the insertion \
                                 of the OpenMP parallel do.
        '''
        from fparser.common.readfortran import FortranStringReader
        from fparser.two.Fortran2003 import Comment
        # Check that we haven't already been called
        if self._ast:
            return
        # Since this is an OpenMP (parallel) do, it can only be applied
        # to a single loop.
        if len(self._children) != 1:
            raise GenerationError(
                "An OpenMP PARALLEL DO can only be applied to a single loop "
                "but this Node has {0} children: {1}".
                format(len(self._children), self._children))

        # Find the locations in which we must insert the begin/end
        # directives...
        # Find the child of this node in the AST of our parent node
        # TODO make this robust by using the new 'children' method to
        # be introduced in fparser#105
        # We have to take care to find a parent node (in the fparser2 AST)
        # that has 'content'. This is because If-else-if blocks have their
        # 'content' as siblings of the If-then and else-if nodes.
        parent = self._parent._ast
        while parent:
            if hasattr(parent, "content"):
                break
            parent = parent._parent
        if not parent:
            raise InternalError("Failed to find parent node in which to "
                                "insert OpenMP parallel do directive")
        start_idx = parent.content.index(self._children[0]._ast)

        # Create the start directive
        text = ("!$omp parallel do default(shared), private({0}), "
                "schedule({1})".format(",".join(self._get_private_list()),
                                       self._omp_schedule))
        startdir = Comment(FortranStringReader(text,
                                               ignore_comments=False))

        # Create the end directive and insert it after the node in
        # the AST representing our last child
        enddir = Comment(FortranStringReader("!$omp end parallel do",
                                             ignore_comments=False))
        if start_idx == len(parent.content) - 1:
            parent.content.append(enddir)
        else:
            parent.content.insert(start_idx+1, enddir)

        # Insert the start directive (do this second so we don't have
        # to correct the location)
        self._ast = startdir
        parent.content.insert(start_idx, self._ast)


class GlobalSum(Node):
    '''
    Generic Global Sum class which can be added to and manipulated
    in, a schedule.

    :param scalar: the scalar that the global sum is stored into
    :type scalar: :py:class:`psyclone.dynamo0p3.DynKernelArgument`
    :param parent: optional parent (default None) of this object
    :type parent: :py:class:`psyclone.psyGen.node`

    '''
    def __init__(self, scalar, parent=None):
        Node.__init__(self, children=[], parent=parent)
        import copy
        self._scalar = copy.copy(scalar)
        if scalar:
            # Update scalar values appropriately
            # Here "readwrite" denotes how the class GlobalSum
            # accesses/updates a scalar
            self._scalar.access = MAPPING_ACCESSES["readwrite"]
            self._scalar.call = self

    @property
    def scalar(self):
        ''' Return the scalar field that this global sum acts on '''
        return self._scalar

    @property
    def dag_name(self):
        ''' Return the name to use in a dag for this node'''
        return "globalsum({0})_".format(self._scalar.name) + str(self.position)

    @property
    def args(self):
        ''' Return the list of arguments associated with this node. Override
        the base method and simply return our argument.'''
        return [self._scalar]

    def view(self, indent):
        '''
        Print text describing this object to stdout and then
        call the view() method of any children.

        :param indent: Depth of indent for output text
        :type indent: integer
        '''
        print(self.indent(indent) + (
            "{0}[scalar='{1}']".format(self.coloured_text, self._scalar.name)))

    @property
    def coloured_text(self):
        '''
        Return a string containing the (coloured) name of this node
        type

        :returns: A string containing the name of this node, possibly with
                  control codes for colour
        :rtype: string
        '''
        return colored("GlobalSum", SCHEDULE_COLOUR_MAP["GlobalSum"])


class HaloExchange(Node):
    '''
    Generic Halo Exchange class which can be added to and
    manipulated in, a schedule.

    :param field: the field that this halo exchange will act on
    :type field: :py:class:`psyclone.dynamo0p3.DynKernelArgument`
    :param check_dirty: optional argument default True indicating
    whether this halo exchange should be subject to a run-time check
    for clean/dirty halos.
    :type check_dirty: bool
    :param vector_index: optional vector index (default None) to
    identify which index of a vector field this halo exchange is
    responsible for
    :type vector_index: int
    :param parent: optional parent (default None) of this object
    :type parent: :py:class:`psyclone.psyGen.node`

    '''
    def __init__(self, field, check_dirty=True,
                 vector_index=None, parent=None):
        Node.__init__(self, children=[], parent=parent)
        import copy
        self._field = copy.copy(field)
        if field:
            # Update fields values appropriately
            # Here "readwrite" denotes how the class HaloExchange
            # accesses a field rather than the field's continuity
            self._field.access = MAPPING_ACCESSES["readwrite"]
            self._field.call = self
        self._halo_type = None
        self._halo_depth = None
        self._check_dirty = check_dirty
        self._vector_index = vector_index
        self._text_name = "HaloExchange"
        self._colour_map_name = "HaloExchange"
        self._dag_name = "haloexchange"

    @property
    def vector_index(self):
        '''If the field is a vector then return the vector index associated
        with this halo exchange. Otherwise return None'''
        return self._vector_index

    @property
    def halo_depth(self):
        ''' Return the depth of the halo exchange '''
        return self._halo_depth

    @halo_depth.setter
    def halo_depth(self, value):
        ''' Set the depth of the halo exchange '''
        self._halo_depth = value

    @property
    def field(self):
        ''' Return the field that the halo exchange acts on '''
        return self._field

    @property
    def dag_name(self):
        ''' Return the name to use in a dag for this node'''
        name = ("{0}({1})_{2}".format(self._dag_name, self._field.name,
                                      self.position))
        if self._check_dirty:
            name = "check" + name
        return name

    @property
    def args(self):
        '''Return the list of arguments associated with this node. Overide the
        base method and simply return our argument. '''
        return [self._field]

    def check_vector_halos_differ(self, node):
        '''helper method which checks that two halo exchange nodes (one being
        self and the other being passed by argument) operating on the
        same field, both have vector fields of the same size and use
        different vector indices. If this is the case then the halo
        exchange nodes do not depend on each other. If this is not the
        case then an internal error will have occured and we raise an
        appropriate exception.

        :param node: a halo exchange which should exchange the same
        field as self
        :type node: :py:class:`psyclone.psyGen.HaloExchange`
        :raises GenerationError: if the argument passed is not a halo exchange
        :raises GenerationError: if the field name in the halo
        exchange passed in has a different name to the field in this
        halo exchange
        :raises GenerationError: if the field in this halo exchange is
        not a vector field
        :raises GenerationError: if the vector size of the field in
        this halo exchange is different to vector size of the field in
        the halo exchange passed by argument.
        :raises GenerationError: if the vector index of the field in
        this halo exchange is the same as the vector index of the
        field in the halo exchange passed by argument.

        '''

        if not isinstance(node, HaloExchange):
            raise GenerationError(
                "Internal error, the argument passed to "
                "HaloExchange.check_vector_halos_differ() is not "
                "a halo exchange object")

        if self.field.name != node.field.name:
            raise GenerationError(
                "Internal error, the halo exchange object passed to "
                "HaloExchange.check_vector_halos_differ() has a different "
                "field name '{0}' to self "
                "'{1}'".format(node.field.name, self.field.name))

        if self.field.vector_size <= 1:
            raise GenerationError(
                "Internal error, HaloExchange.check_vector_halos_differ() "
                "a halo exchange depends on another halo "
                "exchange but the vector size of field '{0}' is 1".
                format(self.field.name))

        if self.field.vector_size != node.field.vector_size:
            raise GenerationError(
                "Internal error, HaloExchange.check_vector_halos_differ() "
                "a halo exchange depends on another halo "
                "exchange but the vector sizes for field '{0}' differ".
                format(self.field.name))

        if self.vector_index == \
           node.vector_index:
            raise GenerationError(
                "Internal error, HaloExchange.check_vector_halos_differ() "
                "a halo exchange depends on another halo "
                "exchange but both vector id's ('{0}') of field '{1}' are "
                "the same".format(self.vector_index, self.field.name))

    def view(self, indent=0):
        '''
        Write out a textual summary of the OpenMP Parallel Do Directive
        and then call the view() method of any children.

        :param indent: Depth of indent for output text
        :type indent: integer
        '''
        print(self.indent(indent) + (
            "{0}[field='{1}', type='{2}', depth={3}, "
            "check_dirty={4}]".format(self.coloured_text, self._field.name,
                                      self._halo_type,
                                      self._halo_depth, self._check_dirty)))

    @property
    def coloured_text(self):
        '''
        Return a string containing the (coloured) name of this node type

        :returns: Name of this node type, possibly with colour control codes
        :rtype: string
        '''
        return colored(
            self._text_name, SCHEDULE_COLOUR_MAP[self._colour_map_name])


class Loop(Node):

    @property
    def dag_name(self):
        ''' Return the name to use in a dag for this node

        :returns: Return the dag name for this loop
        :rtype: string

        '''
        if self.loop_type:
            name = "loop_[{0}]_".format(self.loop_type) + \
                   str(self.abs_position)
        else:
            name = "loop_" + str(self.abs_position)
        return name

    @property
    def loop_type(self):
        return self._loop_type

    @loop_type.setter
    def loop_type(self, value):
        '''
        Set the type of this Loop.

        :param str value: the type of this loop.
        :raises GenerationError: if the specified value is not a recognised \
                                 loop type.
        '''
        if value not in self._valid_loop_types:
            raise GenerationError(
                "Error, loop_type value ({0}) is invalid. Must be one of "
                "{1}.".format(value, self._valid_loop_types))
        self._loop_type = value

    def __init__(self, parent=None,
                 variable_name="",
                 topology_name="topology",
                 valid_loop_types=[]):

        # we need to determine whether this is a built-in or kernel
        # call so our schedule can do the right thing.

        self._valid_loop_types = valid_loop_types
        self._loop_type = None        # inner, outer, colour, colours, ...
        self._field = None
        self._field_name = None       # name of the field
        self._field_space = None      # v0, v1, ...,     cu, cv, ...
        self._iteration_space = None  # cells, ...,      cu, cv, ...
        self._kern = None             # Kernel associated with this loop

        # TODO replace iterates_over with iteration_space
        self._iterates_over = "unknown"

        Node.__init__(self, parent=parent)

        self._variable_name = variable_name

        self._start = ""
        self._stop = ""
        self._step = ""
        self._id = ""

        # visual properties
        self._width = 30
        self._height = 30
        self._shape = None
        self._text = None
        self._canvas = None

    def view(self, indent=0):
        '''
        Write out a textual summary of this Loop node to stdout
        and then call the view() method of any children.

        :param indent: Depth of indent for output text
        :type indent: integer
        '''
        print(self.indent(indent) + self.coloured_text +
              "[type='{0}',field_space='{1}',it_space='{2}']".
              format(self._loop_type, self._field_space, self.iteration_space))
        for entity in self._children:
            entity.view(indent=indent + 1)

    @property
    def coloured_text(self):
        '''
        Returns a string containing the name of this node along with
        control characters for colouring in terminals that support it.

        :returns: The name of this node, possibly with control codes for
                 colouring
        :rtype: string
        '''
        return colored("Loop", SCHEDULE_COLOUR_MAP["Loop"])

    @property
    def height(self):
        calls_height = 0
        for child in self.children:
            calls_height += child.height
        return self._height+calls_height

    def tkinter_delete(self):
        if self._shape is not None:
            assert self._canvas is not None, "Error"
            self._canvas.delete(self._shape)
        if self._text is not None:
            assert self._canvas is not None, "Error"
            self._canvas.delete(self._text)
        for child in self.children:
            child.tkinter_delete()

    def tkinter_display(self, canvas, x, y):
        self.tkinter_delete()
        self._canvas = canvas
        from Tkinter import ROUND
        name = "Loop"
        min_call_width = 100
        max_calls_width = min_call_width
        calls_height = 0
        for child in self.children:
            calls_height += child.height
            max_calls_width = max(max_calls_width, child.width)

        self._shape = canvas.create_polygon(
            x, y, x+self._width+max_calls_width, y,
            x+self._width+max_calls_width, y+self._height,
            x+self._width, y+self._height,
            x+self._width, y+self._height+calls_height,
            x, y+self._height+calls_height,
            outline="red", fill="green", width=2,
            activeoutline="blue", joinstyle=ROUND)
        self._text = canvas.create_text(x+(self._width+max_calls_width)/2,
                                        y+self._height/2, text=name)

        call_height = 0
        for child in self.children:
            child.tkinter_display(canvas, x+self._width,
                                  y+self._height+call_height)
            call_height += child.height

    @property
    def field_space(self):
        return self._field_space

    @field_space.setter
    def field_space(self, my_field_space):
        self._field_space = my_field_space

    @property
    def field_name(self):
        return self._field_name

    @property
    def field(self):
        return self._field

    @field_name.setter
    def field_name(self, my_field_name):
        self._field_name = my_field_name

    @property
    def iteration_space(self):
        return self._iteration_space

    @iteration_space.setter
    def iteration_space(self, it_space):
        self._iteration_space = it_space

    @property
    def kernel(self):
        '''
        :returns: the kernel object associated with this Loop (if any).
        :rtype: :py:class:`psyclone.psyGen.Kern`
        '''
        return self._kern

    @kernel.setter
    def kernel(self, kern):
        '''
        Setter for kernel object associated with this loop.

        :param kern: a kernel object.
        :type kern: :py:class:`psyclone.psyGen.Kern`
        '''
        self._kern = kern

    def __str__(self):
        result = "Loop[" + self._id + "]: " + self._variable_name + "=" + \
            self._id + " lower=" + self._start + "," + self._stop + "," + \
            self._step + "\n"
        for entity in self._children:
            result += str(entity) + "\n"
        result += "EndLoop"
        return result

    def has_inc_arg(self, mapping={}):
        ''' Returns True if any of the Kernels called within this
        loop have an argument with INC access. Returns False otherwise '''
        assert mapping != {}, "psyGen:Loop:has_inc_arg: Error - a mapping "\
            "must be provided"
        for kern_call in self.kern_calls():
            for arg in kern_call.arguments.args:
                if arg.access.lower() == mapping["inc"]:
                    return True
        return False

    def unique_modified_args(self, mapping, arg_type):
        '''Return all unique arguments of type arg_type from Kernels in this
        loop that are modified'''
        arg_names = []
        args = []
        for call in self.calls():
            for arg in call.arguments.args:
                if arg.type.lower() == arg_type:
                    if arg.access.lower() != mapping["read"]:
                        if arg.name not in arg_names:
                            arg_names.append(arg.name)
                            args.append(arg)
        return args

    def args_filter(self, arg_types=None, arg_accesses=None, unique=False):
        '''Return all arguments of type arg_types and arg_accesses. If these
        are not set then return all arguments. If unique is set to
        True then only return uniquely named arguments'''
        all_args = []
        all_arg_names = []
        for call in self.calls():
            call_args = args_filter(call.arguments.args, arg_types,
                                    arg_accesses)
            if unique:
                for arg in call_args:
                    if arg.name not in all_arg_names:
                        all_args.append(arg)
                        all_arg_names.append(arg.name)
            else:
                all_args.extend(call_args)
        return all_args

    def gen_code(self, parent):
        '''
        Generate the Fortran Loop and any associated code.

        :param parent: the node in the f2pygen AST to which to add content.
        :type parent: :py:class:`psyclone.f2pygen.SubroutineGen`

        '''
        if not self.is_openmp_parallel():
            calls = self.reductions()
            zero_reduction_variables(calls, parent)

        if self.root.opencl or (self._start == "1" and self._stop == "1"):
            # no need for a loop
            for child in self.children:
                child.gen_code(parent)
        else:
            from psyclone.f2pygen import DoGen, DeclGen
            do = DoGen(parent, self._variable_name, self._start, self._stop)
            # need to add do loop before children as children may want to add
            # info outside of do loop
            parent.add(do)
            for child in self.children:
                child.gen_code(do)
            my_decl = DeclGen(parent, datatype="integer",
                              entity_decls=[self._variable_name])
            parent.add(my_decl)


class Call(Node):
    '''
    Represents a call to a sub-program unit from within the PSy layer.

    :param parent: parent of this node in the PSyIR.
    :type parent: sub-class of :py:class:`psyclone.psyGen.Node`
    :param call: information on the call itself, as obtained by parsing \
                 the Algorithm layer code.
    :type call: :py:class:`psyclone.parse.KernelCall`
    :param str name: the name of the routine being called.
    :param arguments: object holding information on the kernel arguments, \
                      as extracted from kernel meta-data.
    :type arguments: :py:class:`psyclone.psyGen.Arguments`

    :raises GenerationError: if any of the arguments to the call are \
                             duplicated.
    '''
    def __init__(self, parent, call, name, arguments):
        Node.__init__(self, children=[], parent=parent)
        self._arguments = arguments
        self._name = name
        self._iterates_over = call.ktype.iterates_over

        # check algorithm arguments are unique for a kernel or
        # built-in call
        arg_names = []
        for arg in self._arguments.args:
            if arg.text:
                text = arg.text.lower().replace(" ", "")
                if text in arg_names:
                    raise GenerationError(
                        "Argument '{0}' is passed into kernel '{1}' code more "
                        "than once from the algorithm layer. This is not "
                        "allowed.".format(arg.text, self._name))
                else:
                    arg_names.append(text)

        # visual properties
        self._width = 250
        self._height = 30
        self._shape = None
        self._text = None
        self._canvas = None
        self._arg_descriptors = None

        # initialise any reduction information
        args = args_filter(arguments.args,
                           arg_types=MAPPING_SCALARS.values(),
                           arg_accesses=MAPPING_REDUCTIONS.values())
        if args:
            self._reduction = True
            if len(args) != 1:
                raise GenerationError(
                    "PSyclone currently only supports a single reduction "
                    "in a kernel or builtin")
            self._reduction_arg = args[0]
        else:
            self._reduction = False
            self._reduction_arg = None

    @property
    def args(self):
        '''Return the list of arguments associated with this node. Overide the
        base method and simply return our arguments. '''
        return self.arguments.args

    def view(self, indent=0):
        '''
        Write out a textual summary of this Call node to stdout
        and then call the view() method of any children.

        :param indent: Depth of indent for output text
        :type indent: integer
        '''
        print(self.indent(indent) + self.coloured_text,
              self.name + "(" + self.arguments.names + ")")
        for entity in self._children:
            entity.view(indent=indent + 1)

    @property
    def coloured_text(self):
        ''' Return a string containing the (coloured) name of this node
        type '''
        return colored("Call", SCHEDULE_COLOUR_MAP["Call"])

    @property
    def width(self):
        return self._width

    @property
    def height(self):
        return self._height

    def tkinter_delete(self):
        if self._shape is not None:
            assert self._canvas is not None, "Error"
            self._canvas.delete(self._shape)
        if self._text is not None:
            assert self._canvas is not None, "Error"
            self._canvas.delete(self._text)

    def tkinter_display(self, canvas, x, y):
        self.tkinter_delete()
        self._canvas = canvas
        self._x = x
        self._y = y
        self._shape = self._canvas.create_rectangle(
            self._x, self._y, self._x+self._width, self._y+self._height,
            outline="red", fill="yellow", activeoutline="blue", width=2)
        self._text = self._canvas.create_text(self._x+self._width/2,
                                              self._y+self._height/2,
                                              text=self._name)

    @property
    def is_reduction(self):
        '''if this kernel/builtin contains a reduction variable then return
        True, otherwise return False'''
        return self._reduction

    @property
    def reduction_arg(self):
        ''' if this kernel/builtin contains a reduction variable then return
        the variable, otherwise return None'''
        return self._reduction_arg

    @property
    def reprod_reduction(self):
        '''Determine whether this kernel/builtin is enclosed within an OpenMP
        do loop. If so report whether it has the reproducible flag
        set. Note, this also catches OMPParallelDo Directives but they
        have reprod set to False so it is OK.'''
        ancestor = self.ancestor(OMPDoDirective)
        if ancestor:
            return ancestor.reprod
        else:
            return False

    @property
    def local_reduction_name(self):
        '''Generate a local variable name that is unique for the current
        reduction argument name. This is used for thread-local
        reductions with reproducible reductions '''
        var_name = self._reduction_arg.name
        return self._name_space_manager.\
            create_name(root_name="l_"+var_name,
                        context="PSyVars",
                        label=var_name)

    def zero_reduction_variable(self, parent, position=None):
        '''
        Generate code to zero the reduction variable and to zero the local
        reduction variable if one exists. The latter is used for reproducible
        reductions, if specified.

        :param parent: the Node in the AST to which to add new code.
        :type parent: :py:class:`psyclone.psyGen.Node`
        :param str position: where to position the new code in the AST.
        :raises GenerationError: if the variable to zero is not of type \
                                 gh_real or gh_integer.
        :raises GenerationError: if the reprod_pad_size (read from the \
                                 configuration file) is less than 1.

        '''
        from psyclone.f2pygen import AssignGen, DeclGen, AllocateGen
        if not position:
            position = ["auto"]
        var_name = self._reduction_arg.name
        local_var_name = self.local_reduction_name
        var_type = self._reduction_arg.type
        if var_type == "gh_real":
            zero = "0.0_r_def"
            kind_type = "r_def"
            data_type = "real"
        elif var_type == "gh_integer":
            zero = "0"
            kind_type = None
            data_type = "integer"
        else:
            raise GenerationError(
                "zero_reduction variable should be one of ['gh_real', "
                "'gh_integer'] but found '{0}'".format(var_type))

        parent.add(AssignGen(parent, lhs=var_name, rhs=zero),
                   position=position)
        if self.reprod_reduction:
            parent.add(DeclGen(parent, datatype=data_type,
                               entity_decls=[local_var_name],
                               allocatable=True, kind=kind_type,
                               dimension=":,:"))
            nthreads = self._name_space_manager.create_name(
                root_name="nthreads", context="PSyVars", label="nthreads")
            if Config.get().reprod_pad_size < 1:
                raise GenerationError(
                    "REPROD_PAD_SIZE in {0} should be a positive "
                    "integer, but it is set to '{1}'.".format(
                        Config.get().filename, Config.get().reprod_pad_size))
            pad_size = str(Config.get().reprod_pad_size)
            parent.add(AllocateGen(parent, local_var_name + "(" + pad_size +
                                   "," + nthreads + ")"), position=position)
            parent.add(AssignGen(parent, lhs=local_var_name,
                                 rhs=zero), position=position)

    def reduction_sum_loop(self, parent):
        '''generate the appropriate code to place after the end parallel
        region'''
        from psyclone.f2pygen import DoGen, AssignGen, DeallocateGen
        # TODO we should initialise self._name_space_manager in the
        # constructor!
        self._name_space_manager = NameSpaceFactory().create()
        thread_idx = self._name_space_manager.create_name(
            root_name="th_idx", context="PSyVars", label="thread_index")
        nthreads = self._name_space_manager.create_name(
            root_name="nthreads", context="PSyVars", label="nthreads")
        var_name = self._reduction_arg.name
        local_var_name = self.local_reduction_name
        local_var_ref = self._reduction_ref(var_name)
        reduction_access = self._reduction_arg.access
        try:
            reduction_operator = REDUCTION_OPERATOR_MAPPING[reduction_access]
        except KeyError:
            raise GenerationError(
                "unsupported reduction access '{0}' found in DynBuiltin:"
                "reduction_sum_loop(). Expected one of '{1}'".
                format(reduction_access,
                       list(REDUCTION_OPERATOR_MAPPING.keys())))
        do_loop = DoGen(parent, thread_idx, "1", nthreads)
        do_loop.add(AssignGen(do_loop, lhs=var_name, rhs=var_name +
                              reduction_operator + local_var_ref))
        parent.add(do_loop)
        parent.add(DeallocateGen(parent, local_var_name))

    def _reduction_ref(self, name):
        '''Return the name unchanged if OpenMP is set to be unreproducible, as
        we will be using the OpenMP reduction clause. Otherwise we
        will be computing the reduction ourselves and therefore need
        to store values into a (padded) array separately for each
        thread.'''
        if self.reprod_reduction:
            idx_name = self._name_space_manager.create_name(
                root_name="th_idx",
                context="PSyVars",
                label="thread_index")
            local_name = self._name_space_manager.create_name(
                root_name="l_"+name,
                context="PSyVars",
                label=name)
            return local_name + "(1," + idx_name + ")"
        else:
            return name

    @property
    def arg_descriptors(self):
        return self._arg_descriptors

    @arg_descriptors.setter
    def arg_descriptors(self, obj):
        self._arg_descriptors = obj

    @property
    def arguments(self):
        return self._arguments

    @property
    def name(self):
        '''
        :returns: the name of the kernel associated with this call.
        :rtype: str
        '''
        return self._name

    @name.setter
    def name(self, value):
        '''
        Set the name of the kernel that this call is for.

        :param str value: The name of the kernel.
        '''
        self._name = value

    @property
    def iterates_over(self):
        return self._iterates_over

    def local_vars(self):
        raise NotImplementedError("Call.local_vars should be implemented")

    def __str__(self):
        raise NotImplementedError("Call.__str__ should be implemented")

    def gen_code(self, parent):
        raise NotImplementedError("Call.gen_code should be implemented")


class Kern(Call):
    '''
    Class representing a Kernel call within the Schedule (AST) of an Invoke.

    :param type KernelArguments: the API-specific sub-class of \
                                 :py:class:`psyclone.psyGen.Arguments` to \
                                 create.
    :param call: Details of the call to this kernel in the Algorithm layer.
    :type call: :py:class:`psyclone.parse.KernelCall`.
    :param parent: the parent of this Node (kernel call) in the Schedule.
    :type parent: sub-class of :py:class:`psyclone.psyGen.Node`.
    :param bool check: Whether or not to check that the number of arguments \
                       specified in the kernel meta-data matches the number \
                       provided by the call in the Algorithm layer.
    :raises GenerationError: if(check) and the number of arguments in the \
                             call does not match that in the meta-data.
    '''
    def __init__(self, KernelArguments, call, parent=None, check=True):
        Call.__init__(self, parent, call, call.ktype.procedure.name,
                      KernelArguments(call, self))
        self._module_name = call.module_name
        self._module_code = call.ktype._ast
        self._kernel_code = call.ktype.procedure
        self._fp2_ast = None  # The fparser2 AST for the kernel
        # Whether or not this kernel has been transformed
        self._modified = False
        # Whether or not to in-line this kernel into the module containing
        # the PSy layer
        self._module_inline = False
        if check and len(call.ktype.arg_descriptors) != len(call.args):
            raise GenerationError(
                "error: In kernel '{0}' the number of arguments specified "
                "in the kernel metadata '{1}', must equal the number of "
                "arguments in the algorithm layer. However, I found '{2}'".
                format(call.ktype.procedure.name,
                       len(call.ktype.arg_descriptors),
                       len(call.args)))
        self.arg_descriptors = call.ktype.arg_descriptors

    def __str__(self):
        return "kern call: "+self._name

    @property
    def module_name(self):
        '''
        :returns: The name of the Fortran module that contains this kernel
        :rtype: string
        '''
        return self._module_name

    @property
    def dag_name(self):
        ''' Return the name to use in a dag for this node'''
        return "kernel_{0}_{1}".format(self.name, str(self.abs_position))

    @property
    def module_inline(self):
        return self._module_inline

    @module_inline.setter
    def module_inline(self, value):
        '''
        Setter for whether or not to module-inline this kernel.

        :param bool value: Whether or not to module-inline this kernel.
        :raises NotImplementedError: if module-inlining is enabled and the \
                                     kernel has been transformed.
        '''
        # check all kernels in the same invoke as this one and set any
        # with the same name to the same value as this one. This is
        # required as inlining (or not) affects all calls to the same
        # kernel within an invoke. Note, this will set this kernel as
        # well so there is no need to set it locally.
        if value and self._fp2_ast:
            # TODO #229. We take the existence of an fparser2 AST for
            # this kernel to mean that it has been transformed. Since
            # kernel in-lining is currently implemented via
            # manipulation of the fparser1 AST, there is at present no
            # way to inline such a kernel.
            raise NotImplementedError(
                "Cannot module-inline a transformed kernel ({0}).".
                format(self.name))
        my_schedule = self.ancestor(Schedule)
        for kernel in self.walk(my_schedule.children, Kern):
            if kernel.name == self.name:
                kernel._module_inline = value

    def view(self, indent=0):
        '''
        Write out a textual summary of this Kernel-call node to stdout
        and then call the view() method of any children.

        :param indent: Depth of indent for output text
        :type indent: integer
        '''
        print(self.indent(indent) + self.coloured_text,
              self.name + "(" + self.arguments.names + ")",
              "[module_inline=" + str(self._module_inline) + "]")
        for entity in self._children:
            entity.view(indent=indent + 1)

    @property
    def coloured_text(self):
        '''
        Return text containing the (coloured) name of this node type

        :returns: the name of this node type, possibly with control codes
                 for colour
        :rtype: string
        '''
        return colored("KernCall", SCHEDULE_COLOUR_MAP["KernCall"])

    def gen_code(self, parent):
        '''
        Generates the f2pygen AST of the Fortran for this kernel call and
        writes the kernel itself to file if it has been transformed.

        :param parent: The parent of this kernel call in the f2pygen AST.
        :type parent: :py:calls:`psyclone.f2pygen.LoopGen`
        '''
        from psyclone.f2pygen import CallGen, UseGen

        # If the kernel has been transformed then we rename it. If it
        # is *not* being module inlined then we also write it to file.
        self.rename_and_write()

        parent.add(CallGen(parent, self._name,
                           self.arguments.raw_arg_list(parent)))

        if not self.module_inline:
            parent.add(UseGen(parent, name=self._module_name, only=True,
                              funcnames=[self._name]))

    def gen_arg_setter_code(self, parent):
        '''
        Creates a Fortran routine to set the arguments of the OpenCL
        version of this kernel.

        :param parent: Parent node of the set-kernel-arguments routine.
        :type parent: :py:class:`psyclone.f2pygen.ModuleGen`
        '''
        raise NotImplementedError("gen_arg_setter_code must be implemented "
                                  "by sub-class.")

    def incremented_arg(self, mapping={}):
        ''' Returns the argument that has INC access. Raises a
        FieldNotFoundError if none is found.

        :param mapping: dictionary of access types (here INC) associated \
                        with arguments with their metadata strings as keys
        :type mapping: dict
<<<<<<< HEAD
        :returns: a Fortran argument name
        :rtype: string
=======
        :return: a Fortran argument name.
        :rtype: str
>>>>>>> 8f995274
        :raises FieldNotFoundError: if none is found.

        '''
        assert mapping != {}, "psyGen:Kern:incremented_arg: Error - a "\
            "mapping must be provided"
        for arg in self.arguments.args:
            if arg.access.lower() == mapping["inc"]:
                return arg
        raise FieldNotFoundError("Kernel {0} does not have an argument with "
                                 "{1} access".
                                 format(self.name, mapping["inc"]))

    def written_arg(self, mapping={}):
        '''
        Returns an argument that has WRITE or READWRITE access. Raises a
        FieldNotFoundError if none is found.

        :param mapping: dictionary of access types (here WRITE or
                        READWRITE) associated with arguments with their
                        metadata strings as keys
        :type mapping: dict
        :returns: a Fortran argument name
        :rtype: string
        :raises FieldNotFoundError: if none is found.

        '''
        assert mapping != {}, "psyGen:Kern:written_arg: Error - a "\
            "mapping must be provided"
        for access in ["write", "readwrite"]:
            for arg in self.arguments.args:
                if arg.access.lower() == mapping[access]:
                    return arg
        raise FieldNotFoundError("Kernel {0} does not have an argument with "
                                 "{1} or {2} access".
                                 format(self.name, mapping["write"],
                                        mapping["readwrite"]))

    def is_coloured(self):
        ''' Returns true if this kernel is being called from within a
        coloured loop '''
        return self.parent.loop_type == "colour"

    @property
    def ast(self):
        '''
        Generate and return the fparser2 AST of the kernel source.

        :returns: fparser2 AST of the Fortran file containing this kernel.
        :rtype: :py:class:`fparser.two.Fortran2003.Program`
        '''
        from fparser.common.readfortran import FortranStringReader
        from fparser.two import parser
        # If we've already got the AST then just return it
        if self._fp2_ast:
            return self._fp2_ast
        # Use the fparser1 AST to generate Fortran source
        fortran = self._module_code.tofortran()
        # Create an fparser2 Fortran2003 parser
        my_parser = parser.ParserFactory().create()
        # Parse that Fortran using our parser
        reader = FortranStringReader(fortran)
        self._fp2_ast = my_parser(reader)
        return self._fp2_ast

    @staticmethod
    def _new_name(original, tag, suffix):
        '''
        Construct a new name given the original, a tag and a suffix (which
        may or may not terminate the original name). If suffix is present
        in the original name then the `tag` is inserted before it.

        :param str original: The original name
        :param str tag: Tag to insert into new name
        :param str suffix: Suffix with which to end new name.
        :returns: New name made of original + tag + suffix
        :rtype: str
        '''
        if original.endswith(suffix):
            return original[:-len(suffix)] + tag + suffix
        return original + tag + suffix

    def rename_and_write(self):
        '''
        Writes the (transformed) AST of this kernel to file and resets the
        'modified' flag to False. By default (config.kernel_naming ==
        "multiple"), the kernel is re-named so as to be unique within
        the kernel output directory stored within the configuration
        object. Alternatively, if config.kernel_naming is "single"
        then no re-naming and output is performed if there is already
        a transformed copy of the kernel in the output dir. (In this
        case a check is performed that the transformed kernel already
        present is identical to the one that we would otherwise write
        to file. If this is not the case then we raise a GenerationError.)

        :raises GenerationError: if config.kernel_naming == "single" and a \
                                 different, transformed version of this \
                                 kernel is already in the output directory.
        :raises NotImplementedError: if the kernel has been transformed but \
                                     is also flagged for module-inlining.

        '''
        import os
        from psyclone.line_length import FortLineLength

        # If this kernel has not been transformed we do nothing
        if not self.modified:
            return

        # Remove any "_mod" if the file follows the PSyclone naming convention
        orig_mod_name = self.module_name[:]
        if orig_mod_name.endswith("_mod"):
            old_base_name = orig_mod_name[:-4]
        else:
            old_base_name = orig_mod_name[:]

        # We could create a hash of a string built from the name of the
        # Algorithm (module), the name/position of the Invoke and the
        # index of this kernel within that Invoke. However, that creates
        # a very long name so we simply ensure that kernel names are unique
        # within the user-supplied kernel-output directory.
        name_idx = -1
        fdesc = None
        while not fdesc:
            name_idx += 1
            new_suffix = "_{0}".format(name_idx)
            new_name = old_base_name + new_suffix + "_mod.f90"
            try:
                # Atomically attempt to open the new kernel file (in case
                # this is part of a parallel build)
                fdesc = os.open(
                    os.path.join(Config.get().kernel_output_dir, new_name),
                    os.O_CREAT | os.O_WRONLY | os.O_EXCL)
            except (OSError, IOError):
                # The os.O_CREATE and os.O_EXCL flags in combination mean
                # that open() raises an error if the file exists
                if Config.get().kernel_naming == "single":
                    # If the kernel-renaming scheme is such that we only ever
                    # create one copy of a transformed kernel then we're done
                    break
                continue

        # Use the suffix we have determined to rename all relevant quantities
        # within the AST of the kernel code
        self._rename_ast(new_suffix)

        # Kernel is now self-consistent so unset the modified flag
        self.modified = False

        # If this kernel is being module in-lined then we do not need to
        # write it to file.
        if self.module_inline:
            # TODO #229. We cannot currently inline transformed kernels
            # (because that requires an fparser1 AST and we only have an
            # fparser2 AST of the modified kernel) so raise an error.
            raise NotImplementedError("Cannot module-inline a transformed "
                                      "kernel ({0})".format(self.name))

        # Generate the Fortran for this transformed kernel, ensuring that
        # we limit the line lengths
        fll = FortLineLength()
        new_kern_code = fll.process(str(self.ast))

        if not fdesc:
            # If we've not got a file descriptor at this point then that's
            # because the file already exists and the kernel-naming scheme
            # ("single") means we're not creating a new one.
            # Check that what we've got is the same as what's in the file
            with open(os.path.join(Config.get().kernel_output_dir,
                                   new_name), "r") as ffile:
                kern_code = ffile.read()
                if kern_code != new_kern_code:
                    raise GenerationError(
                        "A transformed version of this Kernel '{0}' already "
                        "exists in the kernel-output directory ({1}) but is "
                        "not the same as the current, transformed kernel and "
                        "the kernel-renaming scheme is set to '{2}'. (If you "
                        "wish to generate a new, unique kernel for every "
                        "kernel that is transformed then use "
                        "'--kernel-renaming multiple'.)".
                        format(self._module_name+".f90",
                               Config.get().kernel_output_dir,
                               Config.get().kernel_naming))
        else:
            # Write the modified AST out to file
            os.write(fdesc, new_kern_code.encode())
            # Close the new kernel file
            os.close(fdesc)

    def _rename_ast(self, suffix):
        '''
        Renames all quantities (module, kernel routine, kernel derived type)
        in the kernel AST by inserting the supplied suffix. The resulting
        names follow the PSyclone naming convention (modules end with "_mod",
        types with "_type" and kernels with "_code").

        :param str suffix: the string to insert into the quantity names.
        '''
        from fparser.two.utils import walk_ast
        from fparser.two import Fortran2003

        # Use the suffix we have determined to create a new kernel name.
        # This will conform to the PSyclone convention of ending in "_code"
        orig_mod_name = self.module_name[:]
        orig_kern_name = self.name[:]

        new_kern_name = self._new_name(orig_kern_name, suffix, "_code")
        new_mod_name = self._new_name(orig_mod_name, suffix, "_mod")

        # Query the fparser2 AST to determine the name of the type that
        # contains the kernel subroutine as a type-bound procedure
        orig_type_name = ""
        new_type_name = ""
        dtypes = walk_ast(self.ast.content, [Fortran2003.Derived_Type_Def])
        for dtype in dtypes:
            tbound_proc = walk_ast(dtype.content,
                                   [Fortran2003.Type_Bound_Procedure_Part])
            names = walk_ast(tbound_proc[0].content, [Fortran2003.Name])
            if str(names[-1]) == self.name:
                # This is the derived type for this kernel. Now we need
                # its name...
                tnames = walk_ast(dtype.content, [Fortran2003.Type_Name])
                orig_type_name = str(tnames[0])

                # The new name for the type containing kernel metadata will
                # conform to the PSyclone convention of ending in "_type"
                new_type_name = self._new_name(orig_type_name, suffix, "_type")
                # Rename the derived type. We do this here rather than
                # search for Type_Name in the AST again below. We loop over
                # the list of type names so as to ensure we rename the type
                # in the end-type statement too.
                for name in tnames:
                    if str(name) == orig_type_name:
                        name.string = new_type_name

        # Change the name of this kernel and the associated module
        self.name = new_kern_name[:]
        self._module_name = new_mod_name[:]

        # Construct a dictionary for mapping from old kernel/type/module
        # names to the corresponding new ones
        rename_map = {orig_mod_name: new_mod_name,
                      orig_kern_name: new_kern_name,
                      orig_type_name: new_type_name}

        # Re-write the values in the AST
        names = walk_ast(self.ast.content, [Fortran2003.Name])
        for name in names:
            try:
                new_value = rename_map[str(name)]
                name.string = new_value[:]
            except KeyError:
                # This is not one of the names we are looking for
                continue

    @property
    def modified(self):
        '''
        :returns: Whether or not this kernel has been modified (transformed).
        :rtype: bool
        '''
        return self._modified

    @modified.setter
    def modified(self, value):
        '''
        Setter for whether or not this kernel has been modified.

        :param bool value: True if kernel modified, False otherwise.
        '''
        self._modified = value


class BuiltIn(Call):
    ''' Parent class for all built-ins (field operations for which the user
    does not have to provide a kernel). '''
    def __init__(self):
        # We cannot call Call.__init__ as don't have necessary information
        # here. Instead we provide a load() method that can be called once
        # that information is available.
        self._arg_descriptors = None
        self._func_descriptors = None
        self._fs_descriptors = None
        self._reduction = None

    @property
    def dag_name(self):
        ''' Return the name to use in a dag for this node'''
        return "builtin_{0}_".format(self.name) + str(self.abs_position)

    def load(self, call, arguments, parent=None):
        ''' Set-up the state of this BuiltIn call '''
        name = call.ktype.name
        Call.__init__(self, parent, call, name, arguments)

    def local_vars(self):
        '''Variables that are local to this built-in and therefore need to be
        made private when parallelising using OpenMP or similar. By default
        builtin's do not have any local variables so set to nothing'''
        return []


class Arguments(object):
    '''
    Arguments abstract base class.

    :param parent_call: the call with which the arguments are associated.
    :type parent_call: sub-class of :py:class:`psyclone.psyGen.Call`
    '''
    def __init__(self, parent_call):
        self._parent_call = parent_call
        # The container object holding information on all arguments
        # (derived from both kernel meta-data and the kernel call
        # in the Algorithm layer).
        self._args = []
        # The actual list of arguments that must be supplied to a
        # subroutine call.
        self._raw_arg_list = []

    def raw_arg_list(self, parent=None):
        '''
        Abstract method to construct the class-specific argument list for a
        kernel call. Must be overridden in API-specific sub-class.

        :param parent: the parent (in the PSyIR) of the kernel call with \
                       which this argument list is associated.
        :type parent: sub-class of :py:class:`psyclone.psyGen.Call`
        :raises NotImplementedError: abstract method.
        '''
        raise NotImplementedError("Arguments.raw_arg_list must be "
                                  "implemented in sub-class")

    @property
    def names(self):
        '''
        :returns: the Algorithm-visible kernel arguments in a \
                  comma-delimited string.
        :rtype: str
        '''
        return ",".join([arg.name for arg in self.args])

    @property
    def args(self):
        return self._args

    def iteration_space_arg(self, mapping={}):
        '''
        Returns an argument that can be iterated over, i.e. modified
        (has WRITE, READWRITE or INC access).

        :param mapping: dictionary of access types associated with arguments
                        with their metadata strings as keys
        :type mapping: dict
        :returns: a Fortran argument name
        :rtype: string
        :raises GenerationError: if none such argument is found.

        '''
        assert mapping != {}, "psyGen:Arguments:iteration_space_arg: Error "
        "a mapping needs to be provided"
        for arg in self._args:
            if arg.access.lower() == mapping["write"] or \
               arg.access.lower() == mapping["readwrite"] or \
               arg.access.lower() == mapping["inc"]:
                return arg
        raise GenerationError("psyGen:Arguments:iteration_space_arg Error, "
                              "we assume there is at least one writer, "
                              "reader/writer, or increment as an argument")

    @property
    def acc_args(self):
        '''
        :returns: the list of quantities that must be available on an \
                  OpenACC device before the associated kernel can be launched
        :rtype: list of str
        '''
        raise NotImplementedError(
            "Arguments.acc_args must be implemented in sub-class")

    @property
    def scalars(self):
        '''
        :returns: the list of scalar quantities belonging to this object
        :rtype: list of str
        '''
        raise NotImplementedError(
            "Arguments.scalars must be implemented in sub-class")


class DataAccess(object):
    '''A helper class to simplify the determination of dependencies due to
    overlapping accesses to data associated with instances of the
    Argument class.

    '''

    def __init__(self, arg):
        '''Store the argument associated with the instance of this class and
        the Call, HaloExchange or GlobalSum (or a subclass thereof)
        instance with which the argument is associated.

        :param arg: the argument that we are concerned with. An \
        argument can be found in a `Call` a `HaloExchange` or a \
        `GlobalSum` (or a subclass thereof)
        :type arg: :py:class:`psyclone.psyGen.Argument`

        '''
        # the `psyclone.psyGen.Argument` we are concerned with
        self._arg = arg
        # the call (Call, HaloExchange, or GlobalSum (or subclass)
        # instance to which the argument is associated
        self._call = arg.call
        # initialise _covered and _vector_index_access to keep pylint
        # happy
        self._covered = None
        self._vector_index_access = None
        # Now actually set them to the required initial values
        self.reset_coverage()

    def overlaps(self, arg):
        '''Determine whether the accesses to the provided argument overlap
        with the accesses of the source argument. Overlap means that
        the accesses share at least one memory location. For example,
        the arguments both access the 1st index of the same field.

        We do not currently deal with accesses to a subset of an
        argument (unless it is a vector). This distinction will need
        to be added once loop splitting is supported.

        :param arg: the argument to compare with our internal argument
        :type arg: :py:class:`psyclone.psyGen.Argument`
        :return bool: True if there are overlapping accesses between \
                      arguments (i.e. accesses share at least one memory \
                      location) and False if not.

        '''
        if self._arg.name != arg.name:
            # the arguments are different args so do not overlap
            return False

        if isinstance(self._call, HaloExchange) and \
           isinstance(arg.call, HaloExchange) and \
           (self._arg.vector_size > 1 or arg.vector_size > 1):
            # This is a vector field and both accesses come from halo
            # exchanges. As halo exchanges only access a particular
            # vector, the accesses do not overlap if the vector indices
            # being accessed differ.

            # sanity check
            if self._arg.vector_size != arg.vector_size:
                raise InternalError(
                    "DataAccess.overlaps(): vector sizes differ for field "
                    "'{0}' in two halo exchange calls. Found '{1}' and "
                    "'{2}'".format(arg.name, self._arg.vector_size,
                                   arg.vector_size))
            if self._call.vector_index != arg.call.vector_index:
                # accesses are to different vector indices so do not overlap
                return False
        # accesses do overlap
        return True

    def reset_coverage(self):
        '''Reset internal state to allow re-use of the object for a different
        situation.

        '''
        # False unless all data accessed by our local argument has
        # also been accessed by other arguments.
        self._covered = False
        # Used to store individual vector component accesses when
        # checking that all vector components have been accessed.
        self._vector_index_access = []

    def update_coverage(self, arg):
        '''Record any overlap between accesses to the supplied argument and
        the internal argument. Overlap means that the accesses to the
        two arguments share at least one memory location. If the
        overlap results in all of the accesses to the internal
        argument being covered (either directly or as a combination
        with previous arguments) then ensure that the covered() method
        returns True. Covered means that all memory accesses by the
        internal argument have at least one corresponding access by
        the supplied arguments.

        :param arg: the argument used to compare with our internal \
                    argument in order to update coverage information
        :type arg: :py:class:`psyclone.psyGen.Argument`

        '''

        if not self.overlaps(arg):
            # There is no overlap so there is nothing to update.
            return

        if isinstance(arg.call, HaloExchange) and \
           self._arg.vector_size > 1:
            # The supplied argument is a vector field coming from a
            # halo exchange and therefore only accesses one of the
            # vectors

            if isinstance(self._call, HaloExchange):
                # I am also a halo exchange so only access one of the
                # vectors. At this point the vector indices of the two
                # halo exchange fields must be the same, which should
                # never happen due to checks in the `overlaps()`
                # method earlier
                raise InternalError(
                    "DataAccess:update_coverage() The halo exchange vector "
                    "indices for '{0}' are the same. This should never "
                    "happen".format(self._arg.name))
            else:
                # I am not a halo exchange so access all components of
                # the vector. However, the supplied argument is a halo
                # exchange so only accesses one of the
                # components. This results in partial coverage
                # (i.e. the overlap in accesses is partial). Therefore
                # record the index that is accessed and check whether
                # all indices are now covered (which would mean `full`
                # coverage).
                if arg.call.vector_index in self._vector_index_access:
                    raise InternalError(
                        "DataAccess:update_coverage() Found more than one "
                        "dependent halo exchange with the same vector index")
                self._vector_index_access.append(arg.call.vector_index)
                if len(self._vector_index_access) != self._arg.vector_size:
                    return
        # This argument is covered i.e. all accesses by the
        # internal argument have a corresponding access in one of the
        # supplied arguments.
        self._covered = True

    @property
    def covered(self):
        '''Returns true if all of the data associated with this argument has
        been covered by the arguments provided in update_coverage

        :return bool: True if all of an argument is covered by \
        previous accesses and False if not.

        '''
        return self._covered


class Argument(object):
    ''' Argument base class '''

    def __init__(self, call, arg_info, access):
        '''
        :param call: the call that this argument is associated with
        :type call: :py:class:`psyclone.psyGen.Call`
        :param arg_info: Information about this argument collected by
        the parser
        :type arg_info: :py:class:`psyclone.parse.Arg`
        :param access: the way in which this argument is accessed in
        the 'Call'. Valid values are specified in 'MAPPING_ACCESSES'
        (and may be modified by the particular API).
        :type access: str

        '''
        self._call = call
        self._text = arg_info.text
        self._orig_name = arg_info.varName
        self._form = arg_info.form
        self._is_literal = arg_info.is_literal()
        self._access = access
        self._name_space_manager = NameSpaceFactory().create()

        if self._orig_name is None:
            # this is an infrastructure call literal argument. Therefore
            # we do not want an argument (_text=None) but we do want to
            # keep the value (_name)
            self._name = arg_info.text
            self._text = None
        else:
            # Use our namespace manager to create a unique name unless
            # the context and label match in which case return the
            # previous name.
            self._name = self._name_space_manager.create_name(
                root_name=self._orig_name, context="AlgArgs", label=self._text)
        # _writers and _readers need to be instances of this class,
        # rather than static variables, as the mapping that is used
        # depends on the API and this is only known when a subclass of
        # Argument is created (as the local MAPPING_ACCESSES will be
        # used). For example, a dynamo0p3 api instantiation of a
        # DynArgument (subclass of Argument) will use the
        # MAPPING_ACCESSES specified in the dynamo0p3 file which
        # overide the default ones in this file.
        self._write_access_types = [MAPPING_ACCESSES["write"],
                                    MAPPING_ACCESSES["readwrite"],
                                    MAPPING_ACCESSES["inc"],
                                    MAPPING_REDUCTIONS["sum"]]
        self._read_access_types = [MAPPING_ACCESSES["read"],
                                   MAPPING_ACCESSES["readwrite"],
                                   MAPPING_ACCESSES["inc"]]
        self._vector_size = 1

    def __str__(self):
        return self._name

    @property
    def name(self):
        return self._name

    @property
    def text(self):
        return self._text

    @property
    def form(self):
        return self._form

    @property
    def is_literal(self):
        return self._is_literal

    @property
    def access(self):
        return self._access

    @access.setter
    def access(self, value):
        ''' set the access type for this argument '''
        self._access = value

    @property
    def type(self):
        '''Return the type of the argument. API's that do not have this
        concept (such as gocean0.1 and dynamo0.1) can use this
        baseclass version which just returns "field" in all
        cases. API's with this concept can override this method '''
        return "field"

    @property
    def call(self):
        ''' Return the call that this argument is associated with '''
        return self._call

    @call.setter
    def call(self, value):
        ''' set the node that this argument is associated with '''
        self._call = value

    def set_kernel_arg(self, parent, index, kname):
        '''
        Generate the code to set this argument for an OpenCL kernel.

        :param parent: the node in the Schedule to which to add the code.
        :type parent: :py:class:`psyclone.f2pygen.SubroutineGen`
        :param int index: the (zero-based) index of this argument in the \
                          list of kernel arguments.
        :param str kname: the name of the OpenCL kernel.
        '''
        from psyclone.f2pygen import AssignGen, CallGen
        # Look up variable names from name-space manager
        err_name = self._name_space_manager.create_name(
            root_name="ierr", context="PSyVars", label="ierr")
        kobj = self._name_space_manager.create_name(
            root_name="kernel_obj", context="ArgSetter", label="kernel_obj")
        parent.add(AssignGen(
            parent, lhs=err_name,
            rhs="clSetKernelArg({0}, {1}, C_SIZEOF({2}), C_LOC({2}))".
            format(kobj, index, self.name)))
        parent.add(CallGen(
            parent, "check_status",
            ["'clSetKernelArg: arg {0} of {1}'".format(index, kname),
             err_name]))

    def backward_dependence(self):
        '''Returns the preceding argument that this argument has a direct
        dependence with, or None if there is not one. The argument may
        exist in a call, a haloexchange, or a globalsum.

        :returns: the first preceding argument this argument has a
        dependence with
        :rtype: :py:class:`psyclone.psyGen.Argument`

        '''
        nodes = self._call.preceding(reverse=True)
        return self._find_argument(nodes)

    def backward_write_dependencies(self, ignore_halos=False):
        '''Returns a list of previous write arguments that this argument has
        dependencies with. The arguments may exist in a call, a
        haloexchange (unless `ignore_halos` is `True`), or a globalsum. If
        none are found then return an empty list. If self is not a
        reader then return an empty list.

        :param: ignore_halos: An optional, default `False`, boolean flag
        :type: ignore_halos: bool
        :returns: a list of arguments that this argument has a dependence with
        :rtype: :func:`list` of :py:class:`psyclone.psyGen.Argument`

        '''
        nodes = self._call.preceding(reverse=True)
        results = self._find_write_arguments(nodes, ignore_halos=ignore_halos)
        return results

    def forward_dependence(self):
        '''Returns the following argument that this argument has a direct
        dependence with, or `None` if there is not one. The argument may
        exist in a call, a haloexchange, or a globalsum.

        :returns: the first following argument this argument has a
        dependence with
        :rtype: :py:class:`psyclone.psyGen.Argument`

        '''
        nodes = self._call.following()
        return self._find_argument(nodes)

    def forward_read_dependencies(self):
        '''Returns a list of following read arguments that this argument has
        dependencies with. The arguments may exist in a call, a
        haloexchange, or a globalsum. If none are found then
        return an empty list. If self is not a writer then return an
        empty list.

        :returns: a list of arguments that this argument has a dependence with
        :rtype: :func:`list` of :py:class:`psyclone.psyGen.Argument`

        '''
        nodes = self._call.following()
        return self._find_read_arguments(nodes)

    def _find_argument(self, nodes):
        '''Return the first argument in the list of nodes that has a
        dependency with self. If one is not found return None

        :param: the list of nodes that this method examines
        :type: :func:`list` of :py:class:`psyclone.psyGen.Node`
        :returns: An argument object or None
        :rtype: :py:class:`psyclone.psyGen.Argument`

        '''
        nodes_with_args = [x for x in nodes if
                           isinstance(x, (Call, HaloExchange, GlobalSum))]
        for node in nodes_with_args:
            for argument in node.args:
                if self._depends_on(argument):
                    return argument
        return None

    def _find_read_arguments(self, nodes):
        '''Return a list of arguments from the list of nodes that have a read
        dependency with self. If none are found then return an empty
        list. If self is not a writer then return an empty list.

        :param: the list of nodes that this method examines
        :type: :func:`list` of :py:class:`psyclone.psyGen.Node`
        :returns: a list of arguments that this argument has a dependence with
        :rtype: :func:`list` of :py:class:`psyclone.psyGen.Argument`

        '''
        if self.access not in self._write_access_types:
            # I am not a writer so there will be no read dependencies
            return []

        # We only need consider nodes that have arguments
        nodes_with_args = [x for x in nodes if
                           isinstance(x, (Call, HaloExchange, GlobalSum))]
        access = DataAccess(self)
        arguments = []
        for node in nodes_with_args:
            for argument in node.args:
                # look at all arguments in our nodes
                if argument.access in self._read_access_types and \
                   access.overlaps(argument):
                    arguments.append(argument)
                if argument.access in self._write_access_types:
                    access.update_coverage(argument)
                    if access.covered:
                        # We have now found all arguments upon which
                        # this argument depends so return the list.
                        return arguments

        # we did not find a terminating write dependence in the list
        # of nodes so we return any read dependencies that were found
        return arguments

    def _find_write_arguments(self, nodes, ignore_halos=False):
        '''Return a list of arguments from the list of nodes that have a write
        dependency with self. If none are found then return an empty
        list. If self is not a reader then return an empty list.

        :param: the list of nodes that this method examines
        :type: :func:`list` of :py:class:`psyclone.psyGen.Node`
        :param: ignore_halos: An optional, default `False`, boolean flag
        :type: ignore_halos: bool
        :returns: a list of arguments that this argument has a dependence with
        :rtype: :func:`list` of :py:class:`psyclone.psyGen.Argument`

        '''
        if self.access not in self._read_access_types:
            # I am not a reader so there will be no write dependencies
            return []

        # We only need consider nodes that have arguments
        nodes_with_args = [x for x in nodes if
                           isinstance(x, (Call, GlobalSum)) or
                           (isinstance(x, HaloExchange) and not ignore_halos)]
        access = DataAccess(self)
        arguments = []
        for node in nodes_with_args:
            for argument in node.args:
                # look at all arguments in our nodes
                if argument.access not in self._write_access_types:
                    # no dependence if not a writer
                    continue
                if not access.overlaps(argument):
                    # Accesses are independent of each other
                    continue
                arguments.append(argument)
                access.update_coverage(argument)
                if access.covered:
                    # sanity check
                    if not isinstance(node, HaloExchange) and \
                       len(arguments) > 1:
                        raise InternalError(
                            "Found a writer dependence but there are already "
                            "dependencies. This should not happen.")
                    # We have now found all arguments upon which this
                    # argument depends so return the list.
                    return arguments
        if arguments:
            raise InternalError(
                "Argument()._field_write_arguments() There are no more nodes "
                "but there are already dependencies. This should not happen.")
        # no dependencies have been found
        return []

    def _depends_on(self, argument):
        '''If there is a dependency between the argument and self then return
        True, otherwise return False. We consider there to be a
        dependency between two arguments if the names are the same and
        if one reads and one writes, or if both write. Dependencies
        are often defined as being read-after-write (RAW),
        write-after-read (WAR) and write after write (WAW). These
        dependencies can be considered to be forward dependencies, in
        the sense that RAW means that the read is after the write in
        the schedule. Similarly for WAR and WAW. We capture these
        dependencies in this method. However we also capture
        dependencies in the opposite direction (backward
        dependencies). These are the same dependencies as forward
        dependencies but are reversed. One could consider these to be
        read-before-write, write-before-read, and
        write-before-write. The terminology of forward and backward to
        indicate whether the argument we depend on is after or before
        us in the schedule is borrowed from loop dependence analysis
        where a forward dependence indicates a dependence in a future
        loop iteration and a backward dependence indicates a
        dependence on a previous loop iteration. Note, we currently
        assume that any read or write to an argument results in a
        dependence i.e. we do not consider the internal structure of
        the argument (e.g. it may be an array). However, this
        assumption is OK as all elements of an array are typically
        accessed. However, we may need to revisit this when we change
        the iteration spaces of loops e.g. for overlapping
        communication and computation.

        :param argument: the argument we will check to see whether
        there is a dependence with this argument instance (self)
        :type argument: :py:class:`psyclone.psyGen.Argument`
        :returns: True if there is a dependence and False if not
        :rtype: bool

        '''
        if argument.name == self._name:
            if self.access in self._write_access_types and \
               argument.access in self._read_access_types:
                return True
            if self.access in self._read_access_types and \
               argument.access in self._write_access_types:
                return True
            if self.access in self._write_access_types and \
               argument.access in self._write_access_types:
                return True
        return False


class KernelArgument(Argument):
    def __init__(self, arg, arg_info, call):
        self._arg = arg
        Argument.__init__(self, call, arg_info, arg.access)

    @property
    def space(self):
        return self._arg.function_space

    @property
    def stencil(self):
        return self._arg.stencil


class TransInfo(object):
    '''
    This class provides information about, and access, to the available
    transformations in this implementation of PSyclone. New transformations
    will be picked up automatically as long as they subclass the abstract
    Transformation class.

    For example:

    >>> from psyclone.psyGen import TransInfo
    >>> t = TransInfo()
    >>> print(t.list)
    There is 1 transformation available:
      1: SwapTrans, A test transformation
    >>> # accessing a transformation by index
    >>> trans = t.get_trans_num(1)
    >>> # accessing a transformation by name
    >>> trans = t.get_trans_name("SwapTrans")

    '''

    def __init__(self, module=None, base_class=None):
        ''' if module and/or baseclass are provided then use these else use
            the default module "Transformations" and the default base_class
            "Transformation"'''

        if False:
            self._0_to_n = DummyTransformation()  # only here for pyreverse!

        if module is None:
            # default to the transformation module
            from psyclone import transformations
            module = transformations
        if base_class is None:
            from psyclone import psyGen
            base_class = psyGen.Transformation
        # find our transformations
        self._classes = self._find_subclasses(module, base_class)

        # create our transformations
        self._objects = []
        self._obj_map = {}
        for my_class in self._classes:
            my_object = my_class()
            self._objects.append(my_object)
            self._obj_map[my_object.name] = my_object

    @property
    def list(self):
        ''' return a string with a human readable list of the available
            transformations '''
        import os
        if len(self._objects) == 1:
            result = "There is 1 transformation available:"
        else:
            result = "There are {0} transformations available:".format(
                len(self._objects))
        result += os.linesep
        for idx, my_object in enumerate(self._objects):
            result += "  " + str(idx+1) + ": " + my_object.name + ": " + \
                      str(my_object) + os.linesep
        return result

    @property
    def num_trans(self):
        ''' return the number of transformations available '''
        return len(self._objects)

    def get_trans_num(self, number):
        ''' return the transformation with this number (use list() first to
            see available transformations) '''
        if number < 1 or number > len(self._objects):
            raise GenerationError("Invalid transformation number supplied")
        return self._objects[number-1]

    def get_trans_name(self, name):
        ''' return the transformation with this name (use list() first to see
            available transformations) '''
        try:
            return self._obj_map[name]
        except KeyError:
            raise GenerationError("Invalid transformation name: got {0} "
                                  "but expected one of {1}".
                                  format(name, self._obj_map.keys()))

    def _find_subclasses(self, module, base_class):
        ''' return a list of classes defined within the specified module that
            are a subclass of the specified baseclass. '''
        import inspect
        return [cls for name, cls in inspect.getmembers(module)
                if inspect.isclass(cls) and not inspect.isabstract(cls) and
                issubclass(cls, base_class) and cls is not base_class]


@six.add_metaclass(abc.ABCMeta)
class Transformation(object):
    '''Abstract baseclass for a transformation. Uses the abc module so it
        can not be instantiated. '''

    @abc.abstractproperty
    def name(self):
        '''Returns the name of the transformation.'''
        return

    @abc.abstractmethod
    def apply(self, *args):
        '''Abstract method that applies the transformation. This function
        must be implemented by each transform.

        :param args: Arguments for the transformation - specific to\
                    the actual transform used.
        :type args: Type depends on actual transformation.
        :returns: A tuple of the new schedule, and a momento.
        :rtype: Tuple.
        '''
        # pylint: disable=no-self-use
        schedule = None
        momento = None
        return schedule, momento

    def _validate(self, *args):
        '''Method that validates that the input data is correct.
        It will raise exceptions if the input data is incorrect. This function
        needs to be implemented by each transformation.

        :param args: Arguments for the applying the transformation - specific\
                    to the actual transform used.
        :type args: Type depends on actual transformation.
        '''
        # pylint: disable=no-self-use, unused-argument
        return


class DummyTransformation(Transformation):
    '''Dummy transformation use elsewhere to keep pyreverse happy.'''
    def name(self):
        return

    def apply(self):
        return None, None


class IfBlock(Node):
    '''
    Class representing an if-block within the PSyIRe.

    :param parent: the parent of this node within the PSyIRe tree.
    :type parent: :py:class:`psyclone.psyGen.Node`
    '''
    def __init__(self, parent=None):
        super(IfBlock, self).__init__(parent=parent)
        self._condition = ""

    def __str__(self):
        return "If-block: "+self._condition

    @property
    def coloured_text(self):
        '''
        Return text containing the (coloured) name of this node type.

        :returns: the name of this node type, possibly with control codes \
                  for colour.
        :rtype: str
        '''
        return colored("If", SCHEDULE_COLOUR_MAP["If"])

    def view(self, indent=0):
        '''
        Print representation of this node to stdout.

        :param int indent: the level to which to indent the output.
        '''
        print(self.indent(indent) + self.coloured_text + "[" +
              self._condition + "]")
        for entity in self._children:
            entity.view(indent=indent + 1)


class IfClause(IfBlock):
    '''
    Represents a sub-clause of an If block - e.g. an "else if()".

    :param parent: the parent of this node in the PSyIRe tree.
    :type parent: :py:class:`psyclone.psyGen.Node`.

    '''
    def __init__(self, parent=None):
        super(IfClause, self).__init__(parent=parent)
        self._clause_type = ""  # Whether this is an else, else-if etc.

    @property
    def coloured_text(self):
        '''
        Return text containing the (coloured) name of this node type.

        :returns: the name of this node type, possibly with control codes \
                  for colour.
        :rtype: str
        '''
        return colored(self._clause_type, SCHEDULE_COLOUR_MAP["If"])


class Fparser2ASTProcessor(object):
    '''
    Class to encapsulate the functionality for processing the fparser2 AST and
    convert the nodes to PSyIRe.
    '''

    def __init__(self):
        from fparser.two import Fortran2003, utils
        # Map of fparser2 node types to handlers (which are class methods)
        self.handlers = {
            Fortran2003.Assignment_Stmt: self._assignment_handler,
            Fortran2003.Name: self._name_handler,
            Fortran2003.Parenthesis: self._parenthesis_handler,
            Fortran2003.Part_Ref: self._part_ref_handler,
            Fortran2003.If_Stmt: self._if_stmt_handler,
            utils.NumberBase: self._number_handler,
            utils.BinaryOpBase: self._binary_op_handler,
            Fortran2003.End_Do_Stmt: self._ignore_handler,
            Fortran2003.End_Subroutine_Stmt: self._ignore_handler,
            # TODO: Issue #256, to cover all nemolite2D kernels we need:
            # Fortran2003.If_Construct: self._if_construct_handler,
            # Fortran2003.Return_Stmt: self._return_handler,
            # Fortran2003.UnaryOpBase: self._unaryOp_handler,
            # ... (some already partially implemented in nemo.py)
        }

    @staticmethod
    def nodes_to_code_block(parent, statements):
        '''
        Create a CodeBlock for the supplied list of statements
        and then wipe the list of statements. A CodeBlock is a node
        in the PSyIRe (Schedule) that represents a sequence of one or more
        Fortran statements which PSyclone does not attempt to handle.

        :param parent: Node in the PSyclone AST to which to add this code \
                       block.
        :type parent: :py:class:`psyclone.psyGen.Node`
        :param list statements: List of fparser2 AST nodes consituting the \
                                code block.
        :rtype: :py:class:`psyclone.CodeBlock`
        '''
        if not statements:
            return None

        code_block = CodeBlock(statements, parent=parent)
        parent.addchild(code_block)
        del statements[:]
        return code_block

    # TODO remove nodes_parent argument once fparser2 AST contains
    # parent information (fparser/#102).
    def process_nodes(self, parent, nodes, nodes_parent):
        '''
        Create the PSyIRe of the supplied list of nodes in the
        fparser2 AST. Currently also inserts parent information back
        into the fparser2 AST. This is a workaround until fparser2
        itself generates and stores this information.

        :param parent: Parent node in the PSyIRe we are constructing.
        :type parent: :py:class:`psyclone.psyGen.Node`
        :param nodes: List of sibling nodes in fparser2 AST.
        :type nodes: list of :py:class:`fparser.two.utils.Base`
        :param nodes_parent: the parent of the supplied list of nodes in \
                             the fparser2 AST.
        :type nodes_parent: :py:class:`fparser.two.utils.Base`
        '''
        code_block_nodes = []
        for child in nodes:
            # TODO remove this line once fparser2 contains parent
            # information (fparser/#102)
            child._parent = nodes_parent  # Retro-fit parent info

            try:
                psy_child = self._create_child(child, parent)
            except NotImplementedError:
                # If child type implementation not found, add them on the
                # ongoing code_block node list.
                code_block_nodes.append(child)
            else:
                if psy_child:
                    self.nodes_to_code_block(parent, code_block_nodes)
                    parent.addchild(psy_child)
                # If psy_child is not initialized but it didn't produce a
                # NotImplementedError, it means it is safe to ignore it.

        # Complete any unfinished code-block
        self.nodes_to_code_block(parent, code_block_nodes)

    def _create_child(self, child, parent=None):
        '''
        Create a PSyIRe node representing the supplied fparser 2 node.

        :param child: node in fparser2 AST.
        :type child:  :py:class:`fparser.two.utils.Base`
        :param parent: Parent node of the PSyIRe node we are constructing.
        :type parent: :py:class:`psyclone.psyGen.Node`
        :raises NotImplementedError: There isn't a handler for the provided \
                child type.
        :returns: Returns the PSyIRe representation of child, which can be a
                  single node, a tree of nodes or None if the child can be
                  ignored.
        :rtype: :py:class:`psyclone.psyGen.Node` or NoneType
        '''
        handler = self.handlers.get(type(child))
        if handler is None:
            # If the handler is not found then check with the first
            # level parent class. This is done to simplify the
            # handlers map when multiple fparser2 types can be
            # processed with the same handler. (e.g. Subclasses of
            # BinaryOpBase: Mult_Operand, Add_Operand, Level_2_Expr,
            # ... can use the same handler.)
            generic_type = type(child).__bases__[0]
            handler = self.handlers.get(generic_type)
            if not handler:
                raise NotImplementedError()
        return handler(child, parent)

    def _ignore_handler(self, node, parent):  # pylint: disable=unused-argument
        '''
        This handler returns None indicating that the associated
        fparser2 node can be ignored.

        :param child: node in fparser2 AST.
        :type child:  :py:class:`fparser.two.utils.Base`
        :param parent: Parent node of the PSyIRe node we are constructing.
        :type parent: :py:class:`psyclone.psyGen.Node`
        :returns: None
        :rtype: NoneType
        '''
        return None

    def _if_stmt_handler(self, node, parent):
        '''
        Transforms an fparser2 If_Stmt to the PSyIRe representation.

        :param child: node in fparser2 AST.
        :type child:  :py:class:`fparser.two.Fortran2003.If_Stmt`
        :param parent: Parent node of the PSyIRe node we are constructing.
        :type parent: :py:class:`psyclone.psyGen.Node`
        :returns: PSyIRe representation of node
        :rtype: :py:class:`psyclone.psyGen.IfBlock`
        '''
        ifblock = IfBlock(parent=parent)
        self.process_nodes(parent=ifblock, nodes=[node.items[0]],
                           nodes_parent=node)
        self.process_nodes(parent=ifblock, nodes=[node.items[1]],
                           nodes_parent=node)
        return ifblock

    def _assignment_handler(self, node, parent):
        '''
        Transforms an fparser2 Assignment_Stmt to the PSyIRe representation.

        :param child: node in fparser2 AST.
        :type child:  :py:class:`fparser.two.Fortran2003.Assignment_Stmt`
        :param parent: Parent node of the PSyIRe node we are constructing.
        :type parent: :py:class:`psyclone.psyGen.Node`
        :returns: PSyIRe representation of node
        :rtype: :py:class:`psyclone.psyGen.Assignment`
        '''
        assignment = Assignment(parent=parent)
        self.process_nodes(parent=assignment, nodes=[node.items[0]],
                           nodes_parent=node)
        self.process_nodes(parent=assignment, nodes=[node.items[2]],
                           nodes_parent=node)

        return assignment

    def _binary_op_handler(self, node, parent):
        '''
        Transforms an fparser2 BinaryOp to the PSyIRe representation.

        :param child: node in fparser2 AST.
        :type child:  :py:class:`fparser.two.utils.BinaryOpBase`
        :param parent: Parent node of the PSyIRe node we are constructing.
        :type parent: :py:class:`psyclone.psyGen.Node`
        :returns: PSyIRe representation of node
        :rtype: :py:class:`psyclone.psyGen.BinaryOperation`
        '''
        # Get the operator
        operator = node.items[1]

        binary_op = BinaryOperation(operator, parent=parent)
        self.process_nodes(parent=binary_op, nodes=[node.items[0]],
                           nodes_parent=node)
        self.process_nodes(parent=binary_op, nodes=[node.items[2]],
                           nodes_parent=node)

        return binary_op

    def _name_handler(self, node, parent):
        '''
        Transforms an fparser2 Name to the PSyIRe representation.

        :param child: node in fparser2 AST.
        :type child:  :py:class:`fparser.two.Fortran2003.Name`
        :param parent: Parent node of the PSyIRe node we are constructing.
        :type parent: :py:class:`psyclone.psyGen.Node`
        :returns: PSyIRe representation of node
        :rtype: :py:class:`psyclone.psyGen.Reference`
        '''
        return Reference(node.string, parent)

    def _parenthesis_handler(self, node, parent):
        '''
        Transforms an fparser2 Parenthesis to the PSyIRe representation.
        This means ignoring the parentheis and process the fparser2 children
        inside.

        :param child: node in fparser2 AST.
        :type child:  :py:class:`fparser.two.Fortran2003.Parenthesis`
        :param parent: Parent node of the PSyIRe node we are constructing.
        :type parent: :py:class:`psyclone.psyGen.Node`
        :returns: PSyIRe representation of node
        :rtype: :py:class:`psyclone.psyGen.Node`
        '''
        # Use the items[1] content of the node as it contains the required
        # information (items[0] and items[2] just contain the left and right
        # brackets as strings so can be disregarded.
        return self._create_child(node.items[1], parent)

    def _part_ref_handler(self, node, parent):
        '''
        Transforms an fparser2 Part_Ref to the PSyIRe representation.

        :param child: node in fparser2 AST.
        :type child:  :py:class:`fparser.two.Fortran2003.Part_Ref`
        :param parent: Parent node of the PSyIRe node we are constructing.
        :type parent: :py:class:`psyclone.psyGen.Node`
        :returns: PSyIRe representation of node
        :rtype: :py:class:`psyclone.psyGen.Array`
        '''
        from fparser.two import Fortran2003

        reference_name = node.items[0].string
        array = Array(reference_name, parent)

        if isinstance(node.items[1], Fortran2003.Section_Subscript_List):
            subscript_list = node.items[1].items

            self.process_nodes(parent=array, nodes=subscript_list,
                               nodes_parent=node.items[1])
        else:
            # When there is only one dimension fparser does not have
            # a Subscript_List
            self.process_nodes(parent=array, nodes=[node.items[1]],
                               nodes_parent=node)

        return array

    def _number_handler(self, node, parent):
        '''
        Transforms an fparser2 NumberBase to the PSyIRe representation.

        :param child: node in fparser2 AST.
        :type child:  :py:class:`fparser.two.utils.NumberBase`
        :param parent: Parent node of the PSyIRe node we are constructing.
        :type parent: :py:class:`psyclone.psyGen.Node`
        :returns: PSyIRe representation of node
        :rtype: :py:class:`psyclone.psyGen.Literal`
        '''
        return Literal(node.items[0], parent=parent)


class CodeBlock(Node):
    '''
    Node representing some generic Fortran code that PSyclone does not attempt
    to manipulate. As such it is a leaf in the PSyIRe and therefore has no
    children.

    :param statements: list of fparser2 AST nodes representing the Fortran \
                       code constituting the code block.
    :type statements: list of :py:class:`fparser.two.utils.Base`
    :param parent: the parent node of this code block in the PSyIRe.
    :type parent: :py:class:`psyclone.psyGen.Node`
    '''
    def __init__(self, statements, parent=None):
        super(CodeBlock, self).__init__(parent=parent)
        # Store a list of the parser objects holding the code associated
        # with this block. We make a copy of the contents of the list because
        # the list itself is a temporary product of the process of converting
        # from the fparser2 AST to the PSyIRe.
        self._statements = statements[:]

    @property
    def coloured_text(self):
        '''
        Return the name of this node type with control codes for
        terminal colouring.

        :returns: Name of node + control chars for colour.
        :rtype: str
        '''
        return colored("CodeBlock", SCHEDULE_COLOUR_MAP["CodeBlock"])

    def view(self, indent=0):
        '''
        Print a representation of this node in the schedule to stdout.

        :param int indent: level to which to indent output.
        '''
        print(self.indent(indent) + self.coloured_text + "[" +
              str(list(map(type, self._statements))) + "]")

    def __str__(self):
        return "CodeBlock[{0} statements]".format(len(self._statements))


class Assignment(Node):
    '''
    Node representing an Assignment statement. As such it has a LHS and RHS
    as children 0 and 1 respectively.

    :param ast: node in the fparser2 AST representing the assignment.
    :type ast: :py:class:`fparser.two.Fortran2003.Assignment_Stmt.
    :param parent: the parent node of this Assignment in the PSyIRe.
    :type parent: :py:class:`psyclone.psyGen.Node`
    '''
    def __init__(self, parent=None):
        super(Assignment, self).__init__(parent=parent)

    @property
    def coloured_text(self):
        '''
        Return the name of this node type with control codes for
        terminal colouring.

        :returns: Name of node + control chars for colour.
        :rtype: str
        '''
        return colored("Assignment", SCHEDULE_COLOUR_MAP["Assignment"])

    def view(self, indent=0):
        '''
        Print a representation of this node in the schedule to stdout.

        :param int indent: level to which to indent output.
        '''
        print(self.indent(indent) + self.coloured_text + "[]")
        for entity in self._children:
            entity.view(indent=indent + 1)

    def __str__(self):
        result = "Assignment[]\n"
        for entity in self._children:
            result += str(entity)
        return result


class Reference(Node):
    '''
    Node representing a Reference Expression.

    :param ast: node in the fparser2 AST representing the reference.
    :type ast: :py:class:`fparser.two.Fortran2003.Name.
    :param parent: the parent node of this Reference in the PSyIRe.
    :type parent: :py:class:`psyclone.psyGen.Node`
    '''
    def __init__(self, reference_name, parent=None):
        super(Reference, self).__init__(parent=parent)
        self._reference = reference_name

    @property
    def coloured_text(self):
        '''
        Return the name of this node type with control codes for
        terminal colouring.

        :returns: Name of node + control chars for colour.
        :rtype: str
        '''
        return colored("Reference", SCHEDULE_COLOUR_MAP["Reference"])

    def view(self, indent=0):
        '''
        Print a representation of this node in the schedule to stdout.

        :param int indent: level to which to indent output.
        '''
        print(self.indent(indent) + self.coloured_text + "[name:'"
              + self._reference + "']")

    def __str__(self):
        return "Reference[name:'" + self._reference + "']\n"


class BinaryOperation(Node):
    '''
    Node representing a BinaryOperator expression. As such it has two operands
    as children 0 and 1, and a attribute with the operator type.

    :param ast: node in the fparser2 AST representing the binary operator.
    :type ast: :py:class:`fparser.two.Fortran2003.BinaryOpBase.
    :param parent: the parent node of this BinaryOperator in the PSyIRe.
    :type parent: :py:class:`psyclone.psyGen.Node`
    '''
    def __init__(self, operator, parent=None):
        super(BinaryOperation, self).__init__(parent=parent)
        self._operator = operator

    @property
    def coloured_text(self):
        '''
        Return the name of this node type with control codes for
        terminal colouring.

        :returns: Name of node + control chars for colour.
        :rtype: str
        '''
        return colored("BinaryOperation",
                       SCHEDULE_COLOUR_MAP["BinaryOperation"])

    def view(self, indent=0):
        '''
        Print a representation of this node in the schedule to stdout.

        :param int indent: level to which to indent output.
        '''
        print(self.indent(indent) + self.coloured_text + "[operator:'" +
              self._operator + "']")
        for entity in self._children:
            entity.view(indent=indent + 1)

    def __str__(self):
        result = "BinaryOperation[operator:'" + self._operator + "']\n"
        for entity in self._children:
            result += str(entity)
        return result


class Array(Reference):
    '''
    Node representing an Array reference. As such it has a reference and a
    subscript list as children 0 and 1, respectively.

    :param ast: node in the fparser2 AST representing array.
    :type ast: :py:class:`fparser.two.Fortran2003.Part_Ref.
    :param parent: the parent node of this Array in the PSyIRe.
    :type parent: :py:class:`psyclone.psyGen.Node`
    '''
    def __init__(self, reference_name, parent=None):
        super(Array, self).__init__(reference_name, parent=parent)

    @property
    def coloured_text(self):
        '''
        Return the name of this node type with control codes for
        terminal colouring.

        :returns: Name of node + control chars for colour.
        :rtype: str
        '''
        return colored("ArrayReference", SCHEDULE_COLOUR_MAP["Reference"])

    def view(self, indent=0):
        '''
        Print a representation of this node in the schedule to stdout.

        :param int indent: level to which to indent output.
        '''
        super(Array, self).view(indent)
        for entity in self._children:
            entity.view(indent=indent + 1)

    def __str__(self):
        result = "Array" + super(Array, self).__str__()
        for entity in self._children:
            result += str(entity)
        return result


class Literal(Node):
    '''
    Node representing a Literal

    :param ast: node in the fparser2 AST representing the literal.
    :type ast: :py:class:`fparser.two.Fortran2003.NumberBase.
    :param parent: the parent node of this Literal in the PSyIRe.
    :type parent: :py:class:`psyclone.psyGen.Node`
    '''
    def __init__(self, value, parent=None):
        super(Literal, self).__init__(parent=parent)
        self._value = value

    @property
    def coloured_text(self):
        '''
        Return the name of this node type with control codes for
        terminal colouring.

        :returns: Name of node + control chars for colour.
        :rtype: str
        '''
        return colored("Literal", SCHEDULE_COLOUR_MAP["Literal"])

    def view(self, indent=0):
        '''
        Print a representation of this node in the schedule to stdout.

        :param int indent: level to which to indent output.
        '''
        print(self.indent(indent) + self.coloured_text + "["
              + "value:'"+self._value + "']")

    def __str__(self):
        return "Literal[value:'" + self._value + "']\n"<|MERGE_RESOLUTION|>--- conflicted
+++ resolved
@@ -1619,7 +1619,7 @@
     @property
     def opencl(self):
         '''
-        :return: Whether or not we are generating OpenCL for this Schedule.
+        :returns: Whether or not we are generating OpenCL for this Schedule.
         :rtype: bool
         '''
         return self._opencl
@@ -3402,13 +3402,8 @@
         :param mapping: dictionary of access types (here INC) associated \
                         with arguments with their metadata strings as keys
         :type mapping: dict
-<<<<<<< HEAD
-        :returns: a Fortran argument name
-        :rtype: string
-=======
-        :return: a Fortran argument name.
+        :returns: a Fortran argument name.
         :rtype: str
->>>>>>> 8f995274
         :raises FieldNotFoundError: if none is found.
 
         '''
