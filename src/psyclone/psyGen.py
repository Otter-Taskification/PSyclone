# -----------------------------------------------------------------------------
# BSD 3-Clause License
#
# Copyright (c) 2017-2020, Science and Technology Facilities Council.
# All rights reserved.
#
# Redistribution and use in source and binary forms, with or without
# modification, are permitted provided that the following conditions are met:
#
# * Redistributions of source code must retain the above copyright notice, this
#   list of conditions and the following disclaimer.
#
# * Redistributions in binary form must reproduce the above copyright notice,
#   this list of conditions and the following disclaimer in the documentation
#   and/or other materials provided with the distribution.
#
# * Neither the name of the copyright holder nor the names of its
#   contributors may be used to endorse or promote products derived from
#   this software without specific prior written permission.
#
# THIS SOFTWARE IS PROVIDED BY THE COPYRIGHT HOLDERS AND CONTRIBUTORS
# "AS IS" AND ANY EXPRESS OR IMPLIED WARRANTIES, INCLUDING, BUT NOT
# LIMITED TO, THE IMPLIED WARRANTIES OF MERCHANTABILITY AND FITNESS
# FOR A PARTICULAR PURPOSE ARE DISCLAIMED. IN NO EVENT SHALL THE
# COPYRIGHT HOLDER OR CONTRIBUTORS BE LIABLE FOR ANY DIRECT, INDIRECT,
# INCIDENTAL, SPECIAL, EXEMPLARY, OR CONSEQUENTIAL DAMAGES (INCLUDING,
# BUT NOT LIMITED TO, PROCUREMENT OF SUBSTITUTE GOODS OR SERVICES;
# LOSS OF USE, DATA, OR PROFITS; OR BUSINESS INTERRUPTION) HOWEVER
# CAUSED AND ON ANY THEORY OF LIABILITY, WHETHER IN CONTRACT, STRICT
# LIABILITY, OR TORT (INCLUDING NEGLIGENCE OR OTHERWISE) ARISING IN
# ANY WAY OUT OF THE USE OF THIS SOFTWARE, EVEN IF ADVISED OF THE
# POSSIBILITY OF SUCH DAMAGE.
# -----------------------------------------------------------------------------
# Authors R. W. Ford, A. R. Porter and S. Siso, STFC Daresbury Lab
# Modified I. Kavcic,    Met Office
#          C.M. Maynard, Met Office / University of Reading
# -----------------------------------------------------------------------------

''' This module provides generic support for PSyclone's PSy code optimisation
    and generation. The classes in this method need to be specialised for a
    particular API and implementation. '''

from __future__ import print_function, absolute_import
from collections import OrderedDict
import abc
import six
from fparser.two import Fortran2003
from psyclone.configuration import Config
from psyclone.f2pygen import DirectiveGen, CommentGen
from psyclone.core.access_info import VariablesAccessInfo, AccessType
from psyclone.psyir.symbols import DataSymbol, ArrayType, RoutineSymbol, \
    Symbol, INTEGER_TYPE, BOOLEAN_TYPE
<<<<<<< HEAD
from psyclone.psyir.nodes import Node, Schedule, Loop, Statement, Container, \
    Routine
=======
from psyclone.psyir.nodes import Node, Schedule, Loop, Statement, PSyDataNode
>>>>>>> 5eade850
from psyclone.errors import GenerationError, InternalError, FieldNotFoundError
from psyclone.parse.algorithm import BuiltInCall


# The types of 'intent' that an argument to a Fortran subroutine
# may have
FORTRAN_INTENT_NAMES = ["inout", "out", "in"]

# OMP_OPERATOR_MAPPING is used to determine the operator to use in the
# reduction clause of an OpenMP directive. All code for OpenMP
# directives exists in psyGen.py so this mapping should not be
# overidden.
OMP_OPERATOR_MAPPING = {AccessType.SUM: "+"}

# Names of internal scalar argument types. Can be overridden in
# domain-specific modules.
VALID_SCALAR_NAMES = ["rscalar", "iscalar"]

# Valid types of argument to a kernel call
VALID_ARG_TYPE_NAMES = []

# Mapping of access type to operator.
REDUCTION_OPERATOR_MAPPING = {AccessType.SUM: "+"}


def object_index(alist, item):
    '''
    A version of the `list.index()` method that checks object identity
    rather that the content of the object.

    TODO this is a workaround for the fact that fparser2 overrides the
    comparison operator for all nodes in the parse tree. See fparser
    issue 174.

    :param alist: single object or list of objects to search.
    :type alist: list or :py:class:`fparser.two.utils.Base`
    :param obj item: object to search for in the list.
    :returns: index of the item in the list.
    :rtype: int
    :raises ValueError: if object is not in the list.
    '''
    if item is None:
        raise InternalError("Cannot search for None item in list.")
    for idx, entry in enumerate(alist):
        if entry is item:
            return idx
    raise ValueError(
        "Item '{0}' not found in list: {1}".format(str(item), alist))


def get_api(api):
    ''' If no API is specified then return the default. Otherwise, check that
    the supplied API is valid.
    :param str api: The PSyclone API to check or an empty string.
    :returns: The API that is in use.
    :rtype: str
    :raises GenerationError: if the specified API is not supported.

    '''
    if api == "":
        api = Config.get().default_api
    else:
        if api not in Config.get().supported_apis:
            raise GenerationError("get_api: Unsupported API '{0}' "
                                  "specified. Supported types are "
                                  "{1}.".format(api,
                                                Config.get().supported_apis))
    return api


def zero_reduction_variables(red_call_list, parent):
    '''zero all reduction variables associated with the calls in the call
    list'''
    if red_call_list:
        parent.add(CommentGen(parent, ""))
        parent.add(CommentGen(parent, " Zero summation variables"))
        parent.add(CommentGen(parent, ""))
        for call in red_call_list:
            call.zero_reduction_variable(parent)
        parent.add(CommentGen(parent, ""))


def args_filter(arg_list, arg_types=None, arg_accesses=None, arg_meshes=None,
                is_literal=True):
    '''
    Return all arguments in the supplied list that are of type
    arg_types and with access in arg_accesses. If these are not set
    then return all arguments.

    :param arg_list: list of kernel arguments to filter.
    :type arg_list: list of :py:class:`psyclone.parse.kernel.Descriptor`
    :param arg_types: list of argument types (e.g. "GH_FIELD").
    :type arg_types: list of str
    :param arg_accesses: list of access types that arguments must have.
    :type arg_accesses: list of \
        :py:class:`psyclone.core.access_type.AccessType`
    :param arg_meshes: list of meshes that arguments must be on.
    :type arg_meshes: list of str
    :param bool is_literal: whether or not to include literal arguments in \
                            the returned list.

    :returns: list of kernel arguments matching the requirements.
    :rtype: list of :py:class:`psyclone.parse.kernel.Descriptor`

    '''
    arguments = []
    for argument in arg_list:
        if arg_types:
            if argument.argument_type.lower() not in arg_types:
                continue
        if arg_accesses:
            if argument.access not in arg_accesses:
                continue
        if arg_meshes:
            if argument.mesh not in arg_meshes:
                continue
        if not is_literal:
            # We're not including literal arguments so skip this argument
            # if it is literal.
            if argument.is_literal:
                continue
        arguments.append(argument)
    return arguments


class PSyFactory(object):
    '''
    Creates a specific version of the PSy. If a particular api is not
    provided then the default api, as specified in the psyclone.cfg
    file, is chosen.
    '''
    def __init__(self, api="", distributed_memory=None):
        '''Initialises a factory which can create API specific PSY objects.
        :param str api: Name of the API to use.
        :param bool distributed_memory: True if distributed memory should be \
                                        supported.
        '''
        if distributed_memory is None:
            _distributed_memory = Config.get().distributed_memory
        else:
            _distributed_memory = distributed_memory

        if _distributed_memory not in [True, False]:
            raise GenerationError(
                "The distributed_memory flag in PSyFactory must be set to"
                " 'True' or 'False'")
        Config.get().distributed_memory = _distributed_memory
        self._type = get_api(api)

    def create(self, invoke_info):
        '''
        Create the API-specific PSy instance.

        :param invoke_info: information on the invoke()s found by parsing
                            the Algorithm layer.
        :type invoke_info: :py:class:`psyclone.parse.algorithm.FileInfo`

        :returns: an instance of the API-specifc sub-class of PSy.
        :rtype: subclass of :py:class:`psyclone.psyGen.PSy`
        '''
        if self._type == "dynamo0.1":
            from psyclone.dynamo0p1 import DynamoPSy as PSyClass
        elif self._type == "dynamo0.3":
            from psyclone.dynamo0p3 import DynamoPSy as PSyClass
        elif self._type == "gocean0.1":
            from psyclone.gocean0p1 import GOPSy as PSyClass
        elif self._type == "gocean1.0":
            from psyclone.gocean1p0 import GOPSy as PSyClass
        elif self._type == "nemo":
            from psyclone.nemo import NemoPSy as PSyClass
            # For this API, the 'invoke_info' is actually the fparser2 AST
            # of the Fortran file being processed
        else:
            raise GenerationError("PSyFactory: Internal Error: Unsupported "
                                  "api type '{0}' found. Should not be "
                                  "possible.".format(self._type))
        return PSyClass(invoke_info)


class PSy(object):
    '''
    Base class to help manage and generate PSy code for a single
    algorithm file. Takes the invocation information output from the
    function :func:`parse.algorithm.parse` as its input and stores this in a
    way suitable for optimisation and code generation.

    :param FileInfo invoke_info: An object containing the required \
                                 invocation information for code \
                                 optimisation and generation. Produced \
                                 by the function :func:`parse.algorithm.parse`.
    :type invoke_info: :py:class:`psyclone.parse.algorithm.FileInfo`

    For example:

    >>> from psyclone.parse.algorithm import parse
    >>> ast, info = parse("argspec.F90")
    >>> from psyclone.psyGen import PSyFactory
    >>> api = "..."
    >>> psy = PSyFactory(api).create(info)
    >>> print(psy.gen)

    '''
    def __init__(self, invoke_info):
        self._name = invoke_info.name
        self._invokes = None
        # create an empty PSy layer container
        self._psy_container = Container(self.name)

    @property
    def psy_container(self):
        return self._psy_container

    def __str__(self):
        return "PSy"

    @property
    def invokes(self):
        ''':returns: the list of invokes.
        :rtype: :py:class:`psyclone.psyGen.Invokes` or derived class
        '''
        return self._invokes

    @property
    def name(self):
        ''':returns: the name of the PSy object.
        :rtype: str
        '''
        return "psy_"+self._name

    @property
    @abc.abstractmethod
    def gen(self):
        '''Abstract base class for code generation function.

        :returns: root node of generated Fortran AST.
        :rtype: :py:class:`psyclone.psyir.nodes.Node`
        '''


class Invokes(object):
    '''Manage the invoke calls.

    :param alg_calls: a list of invoke metadata extracted by the \
        parser.
    :type alg_calls: list of \
    :py:class:`psyclone.parse.algorithm.InvokeCall`
    :param invoke_cls: an api-specific Invoke class.
    :type invoke_cls: subclass of :py:class:`psyclone.psyGen.Invoke`
    :param psy: the PSy instance containing this Invokes instance.
    :type psy: subclass of :py:class`psyclone.psyGen.PSy`

    '''
    def __init__(self, alg_calls, invoke_cls, psy):
        self._psy = psy
        self.invoke_map = {}
        self.invoke_list = []
        for idx, alg_invocation in enumerate(alg_calls):
            my_invoke = invoke_cls(alg_invocation, idx, self)
            self.invoke_map[my_invoke.name] = my_invoke
            self.invoke_list.append(my_invoke)

    def __str__(self):
        return "Invokes object containing "+str(self.names)

    @property
    def psy(self):
        '''
        :returns: the PSy instance that contains this instance.
        :rtype: subclass of :py:class:`psyclone.psyGen.PSy`

        '''
        return self._psy

    @property
    def names(self):
        return self.invoke_map.keys()

    def get(self, invoke_name):
        # add a try here for keyerror
        try:
            return self.invoke_map[invoke_name]
        except KeyError:
            raise RuntimeError("Cannot find an invoke named '{0}' in {1}".
                               format(invoke_name,
                                      str(self.names)))

    def gen_code(self, parent):
        '''
        Create the f2pygen AST for each Invoke in the PSy layer.

        :param parent: the parent node in the AST to which to add content.
        :type parent: `psyclone.f2pygen.ModuleGen`
        '''
        opencl_kernels = []
        opencl_num_queues = 1
        generate_ocl_init = False
        for invoke in self.invoke_list:
            # If we are generating OpenCL for an Invoke then we need to
            # create routine(s) to set the arguments of the Kernel(s) it
            # calls. We do it here as this enables us to prevent
            # duplication.
            if invoke.schedule.opencl:
                generate_ocl_init = True
                for kern in invoke.schedule.coded_kernels():
                    if kern.name not in opencl_kernels:
                        # Compute the maximum number of command queues that
                        # will be needed.
                        opencl_num_queues = max(
                            opencl_num_queues,
                            kern.opencl_options['queue_number'])
                        opencl_kernels.append(kern.name)
                        kern.gen_arg_setter_code(parent)
            invoke.gen_code(parent)
        if generate_ocl_init:
            self.gen_ocl_init(parent, opencl_kernels, opencl_num_queues)

    @staticmethod
    def gen_ocl_init(parent, kernels, num_queues):
        '''
        Generates a subroutine to initialise the OpenCL environment and
        construct the list of OpenCL kernel objects used by this PSy layer.

        :param parent: the node in the f2pygen AST representing the module \
                       that will contain the generated subroutine.
        :type parent: :py:class:`psyclone.f2pygen.ModuleGen`
        :param kernels: List of kernel names called by the PSy layer.
        :type kernels: list of str
        :param int num_queues: total number of queues needed for the OpenCL \
                               implementation.
        '''
        from psyclone.f2pygen import SubroutineGen, DeclGen, AssignGen, \
            CallGen, UseGen, CharDeclGen, IfThenGen

        sub = SubroutineGen(parent, "psy_init")
        parent.add(sub)
        sub.add(UseGen(sub, name="fortcl", only=True,
                       funcnames=["ocl_env_init", "add_kernels"]))
        # Add a logical variable used to ensure that this routine is only
        # executed once.
        sub.add(DeclGen(sub, datatype="logical", save=True,
                        entity_decls=["initialised"],
                        initial_values=[".False."]))
        # Check whether or not this is our first time in the routine
        sub.add(CommentGen(sub, " Check to make sure we only execute this "
                           "routine once"))
        ifthen = IfThenGen(sub, ".not. initialised")
        sub.add(ifthen)
        ifthen.add(AssignGen(ifthen, lhs="initialised", rhs=".True."))

        # Initialise the OpenCL environment
        ifthen.add(CommentGen(ifthen,
                              " Initialise the OpenCL environment/device"))
        ifthen.add(CallGen(ifthen, "ocl_env_init", [num_queues]))

        # Create a list of our kernels
        ifthen.add(CommentGen(ifthen,
                              " The kernels this PSy layer module requires"))
        nkernstr = str(len(kernels))

        # Declare array of character strings
        ifthen.add(CharDeclGen(
            ifthen, length="30",
            entity_decls=["kernel_names({0})".format(nkernstr)]))
        for idx, kern in enumerate(kernels):
            ifthen.add(AssignGen(ifthen, lhs="kernel_names({0})".format(idx+1),
                                 rhs='"{0}"'.format(kern)))
        ifthen.add(CommentGen(ifthen,
                              " Create the OpenCL kernel objects. Expects "
                              "to find all of the compiled"))
        ifthen.add(CommentGen(ifthen, " kernels in PSYCLONE_KERNELS_FILE."))
        ifthen.add(CallGen(ifthen, "add_kernels", [nkernstr, "kernel_names"]))


class Invoke(object):
    '''Manage an individual invoke call.

    :param alg_invocation: metadata from the parsed code capturing \
        information for this Invoke instance.
    :type alg_invocation: :py:class`psyclone.parse.algorithm.InvokeCall`
    :param int idx: position/index of this invoke call in the subroutine.
        If not None, this number is added to the name ("invoke_").
    :param schedule_class: the schedule class to create for this invoke.
    :type schedule_class: :py:class:`psyclone.psyGen.InvokeSchedule`
    :param invokes: the Invokes instance that contains this Invoke \
        instance.
    :type invokes: :py:class:`psyclone.psyGen.invokes`
    :param reserved_names: optional argument: list of reserved names,
        i.e. names that should not be used e.g. as a PSyclone-created
        variable name.
    :type reserved_names: list of str

    '''
    def __init__(self, alg_invocation, idx, schedule_class, invokes,
                 reserved_names=None):
        '''Construct an invoke object.'''

        self._invokes = invokes
        self._name = "invoke"
        self._alg_unique_args = []

        if alg_invocation is None and idx is None:
            return

        # create a name for the call if one does not already exist
        if alg_invocation.name is not None:
            self._name = alg_invocation.name
        elif len(alg_invocation.kcalls) == 1 and \
                alg_invocation.kcalls[0].type == "kernelCall":
            # use the name of the kernel call with the position appended.
            # Appended position is needed in case we have two separate invokes
            # in the same algorithm code containing the same (single) kernel
            self._name = "invoke_" + str(idx) + "_" + \
                alg_invocation.kcalls[0].ktype.name
        else:
            # use the position of the invoke
            self._name = "invoke_"+str(idx)

        if not reserved_names:
            reserved_names = []

        # create the schedule
        self._schedule = schedule_class(self._name, alg_invocation.kcalls,
                                        reserved_names)
        if self.invokes:
            self.invokes.psy.psy_container.addchild(self._schedule)

        # let the schedule have access to me
        self._schedule.invoke = self

        # extract the argument list for the algorithm call and psy
        # layer subroutine.
        self._alg_unique_args = []
        self._psy_unique_vars = []
        tmp_arg_names = []
        for call in self.schedule.kernels():
            for arg in call.arguments.args:
                if arg.text is not None:
                    if arg.text not in self._alg_unique_args:
                        self._alg_unique_args.append(arg.text)
                    if arg.name not in tmp_arg_names:
                        tmp_arg_names.append(arg.name)
                        self._psy_unique_vars.append(arg)
                else:
                    # literals have no name
                    pass

        # work out the unique dofs required in this subroutine
        self._dofs = {}
        for kern_call in self._schedule.coded_kernels():
            dofs = kern_call.arguments.dofs
            for dof in dofs:
                if dof not in self._dofs:
                    # Only keep the first occurence for the moment. We will
                    # need to change this logic at some point as we need to
                    # cope with writes determining the dofs that are used.
                    self._dofs[dof] = [kern_call, dofs[dof][0]]

    def __str__(self):
        return self._name+"("+", ".join([str(arg) for arg in
                                         self._alg_unique_args])+")"

    @property
    def invokes(self):
        '''
        :returns: the Invokes instance that contains this instance.
        :rtype: :py:class`psyclone.psyGen.Invokes`

        '''
        return self._invokes

    @property
    def name(self):
        return self._name

    @property
    def alg_unique_args(self):
        return self._alg_unique_args

    @property
    def psy_unique_vars(self):
        return self._psy_unique_vars

    @property
    def psy_unique_var_names(self):
        names = []
        for var in self._psy_unique_vars:
            names.append(var.name)
        return names

    @property
    def schedule(self):
        return self._schedule

    @schedule.setter
    def schedule(self, obj):
        self._schedule = obj

    def unique_declarations(self, argument_types, access=None):
        '''
        Returns a list of all required declarations for the specified
        API argument types. If access is supplied (e.g. "write") then
        only declarations with that access are returned.

        :param argument_types: the types of the kernel argument for the \
                               particular API.
        :type argument_types: list of str
        :param access: optional AccessType that the declaration should have.
        :type access: :py:class:`psyclone.core.access_type.AccessType`

        :returns: a list of all declared kernel arguments.
        :rtype: list of :py:class:`psyclone.psyGen.KernelArgument`

        :raises InternalError: if at least one kernel argument type is \
                               not valid for the particular API.
        :raises InternalError: if an invalid access is specified.

        '''
        # First check for invalid argument types and invalid access
        if any(argtype not in VALID_ARG_TYPE_NAMES for
               argtype in argument_types):
            raise InternalError(
                "Invoke.unique_declarations() called with at least one "
                "invalid argument type. Expected one of {0} but found {1}.".
                format(str(VALID_ARG_TYPE_NAMES), str(argument_types)))

        if access and not isinstance(access, AccessType):
            raise InternalError(
                "Invoke.unique_declarations() called with an invalid access "
                "type. Type is '{0}' instead of AccessType.".
                format(str(access)))

        # Initialise dictionary of kernel arguments to get the
        # argument list from
        declarations = OrderedDict()
        # Find unique kernel arguments using their declaration names
        for call in self.schedule.kernels():
            for arg in call.arguments.args:
                if not access or arg.access == access:
                    if arg.text is not None:
                        if arg.argument_type in argument_types:
                            test_name = arg.declaration_name
                            if test_name not in declarations:
                                declarations[test_name] = arg
        return list(declarations.values())

    def first_access(self, arg_name):
        ''' Returns the first argument with the specified name passed to
        a kernel in our schedule '''
        for call in self.schedule.kernels():
            for arg in call.arguments.args:
                if arg.text is not None:
                    if arg.declaration_name == arg_name:
                        return arg
        raise GenerationError("Failed to find any kernel argument with name "
                              "'{0}'".format(arg_name))

    def unique_declns_by_intent(self, argument_types):
        '''
        Returns a dictionary listing all required declarations for each
        type of intent ('inout', 'out' and 'in').

        :param argument_types: the types of the kernel argument for the \
                               particular API for which the intent is required.
        :type argument_types: list of str

        :returns: dictionary containing 'intent' keys holding the kernel \
                  arguments as values for each type of intent.
        :rtype: dict of :py:class:`psyclone.psyGen.KernelArgument`

        :raises InternalError: if at least one kernel argument type is \
                               not valid for the particular API.

        '''
        # First check for invalid argument types
        if any(argtype not in VALID_ARG_TYPE_NAMES for
               argtype in argument_types):
            raise InternalError(
                "Invoke.unique_declns_by_intent() called with at least one "
                "invalid argument type. Expected one of {0} but found {1}.".
                format(str(VALID_ARG_TYPE_NAMES), str(argument_types)))

        # We will return a dictionary containing as many lists
        # as there are types of intent
        declns = {}
        for intent in FORTRAN_INTENT_NAMES:
            declns[intent] = []

        for arg in self.unique_declarations(argument_types):
            first_arg = self.first_access(arg.declaration_name)
            if first_arg.access in [AccessType.WRITE, AccessType.SUM]:
                # If the first access is a write then the intent is
                # out irrespective of any other accesses. Note,
                # sum_args behave as if they are write_args from the
                # PSy-layer's perspective.
                declns["out"].append(arg)
                continue
            # if all accesses are read, then the intent is in,
            # otherwise the intent is inout (as we have already
            # dealt with intent out).
            read_only = True
            for call in self.schedule.kernels():
                for tmp_arg in call.arguments.args:
                    if tmp_arg.text is not None and \
                       tmp_arg.declaration_name == arg.declaration_name:
                        if tmp_arg.access != AccessType.READ:
                            # readwrite_args behave in the
                            # same way as inc_args from the
                            # perspective of intents
                            read_only = False
                            break
                if not read_only:
                    break
            if read_only:
                declns["in"].append(arg)
            else:
                declns["inout"].append(arg)
        return declns

    def gen(self):
        from psyclone.f2pygen import ModuleGen
        module = ModuleGen("container")
        self.gen_code(module)
        return module.root

    def gen_code(self, parent):
        from psyclone.f2pygen import SubroutineGen, TypeDeclGen, DeclGen, \
            SelectionGen, AssignGen
        # create the subroutine
        invoke_sub = SubroutineGen(parent, name=self.name,
                                   args=self.psy_unique_vars)
        # add the subroutine argument declarations
        my_typedecl = TypeDeclGen(invoke_sub, datatype="field_type",
                                  entity_decls=self.psy_unique_vars,
                                  intent="inout")
        invoke_sub.add(my_typedecl)
        # declare field-type, column topology and function-space types
        column_topology_name = "topology"
        my_typedecl = TypeDeclGen(invoke_sub, datatype="ColumnTopology",
                                  entity_decls=[column_topology_name],
                                  pointer=True)
        invoke_sub.add(my_typedecl)
        # declare any basic types required
        my_decl = DeclGen(invoke_sub, datatype="integer",
                          entity_decls=["nlayers"])
        invoke_sub.add(my_decl)

        for (idx, dof) in enumerate(self._dofs):
            call = self._dofs[dof][0]
            arg = self._dofs[dof][1]
            # declare a type select clause which is used to map from a base
            # class to FunctionSpace_type
            type_select = SelectionGen(invoke_sub,
                                       expr=arg.name + "_space=>" + arg.name +
                                       "%function_space", typeselect=True)
            invoke_sub.add(type_select)

            my_typedecl = TypeDeclGen(invoke_sub,
                                      datatype="FunctionSpace_type",
                                      entity_decls=[arg.name+"_space"],
                                      pointer=True)
            invoke_sub.add(my_typedecl)

            content = []
            if idx == 0:
                # use the first model to provide nlayers
                # *** assumption that all fields operate over the same number
                # of layers
                assign_1 = AssignGen(type_select, lhs="topology",
                                     rhs=arg.name+"_space%topology",
                                     pointer=True)
                assign_2 = AssignGen(type_select, lhs="nlayers",
                                     rhs="topology%layer_count()")
                content.append(assign_1)
                content.append(assign_2)
            iterates_over = call.iterates_over
            stencil = arg.stencil
            assign_3 = AssignGen(type_select, lhs=dof+"dofmap",
                                 rhs=arg.name +
                                 "_space%dof_map(" + iterates_over + ", " +
                                 stencil + ")",
                                 pointer=True)
            content.append(assign_3)
            type_select.addcase(["FunctionSpace_type"], content=content)
            # declare our dofmap
            my_decl = DeclGen(invoke_sub, datatype="integer",
                              entity_decls=[dof+"dofmap(:,:)"], pointer=True)
            invoke_sub.add(my_decl)

        # create the subroutine kernel call content
        self.schedule.gen_code(invoke_sub)
        parent.add(invoke_sub)


class InvokeSchedule(Routine):
    '''
    Stores schedule information for an invocation call. Schedules can be
    optimised using transformations.

    >>> from psyclone.parse.algorithm import parse
    >>> ast, info = parse("algorithm.f90")
    >>> from psyclone.psyGen import PSyFactory
    >>> api = "..."
    >>> psy = PSyFactory(api).create(info)
    >>> invokes = psy.invokes
    >>> invokes.names
    >>> invoke = invokes.get("name")
    >>> schedule = invoke.schedule
    >>> schedule.view()

    :param type KernFactory: class instance of the factory to use when \
     creating Kernels. e.g. :py:class:`psyclone.dynamo0p3.DynKernCallFactory`.
    :param type BuiltInFactory: class instance of the factory to use when \
     creating built-ins. e.g. \
     :py:class:`psyclone.dynamo0p3_builtins.DynBuiltInCallFactory`.
    :param alg_calls: list of Kernel calls in the schedule.
    :type alg_calls: list of :py:class:`psyclone.parse.algorithm.KernelCall`

    '''
    # Textual description of the node.
    _text_name = "InvokeSchedule"

    def __init__(self, name, KernFactory, BuiltInFactory, alg_calls=None,
                 reserved_names=None):
        super(InvokeSchedule, self).__init__(name)

        self._invoke = None
        self._opencl = False  # Whether or not to generate OpenCL

        # InvokeSchedule opencl_options default values
        self._opencl_options = {"end_barrier": True}

        # Populate the Schedule Symbol Table with the reserved names.
        if reserved_names:
            for name in reserved_names:
                self.symbol_table.add(Symbol(name))

        # We need to separate calls into loops (an iteration space really)
        # and calls so that we can perform optimisations separately on the
        # two entities.
        if alg_calls is None:
            alg_calls = []
        for call in alg_calls:
            if isinstance(call, BuiltInCall):
                self.addchild(BuiltInFactory.create(call, parent=self))
            else:
                self.addchild(KernFactory.create(call, parent=self))

    @property
    def symbol_table(self):
        '''
        :returns: Table containing symbol information for the schedule.
        :rtype: :py:class:`psyclone.psyir.symbols.SymbolTable`
        '''
        return self._symbol_table

    def set_opencl_options(self, options):
        '''
        Validate and store a set of options associated with the InvokeSchedule
        to tune the OpenCL code generation.

        :param options: a set of options to tune the OpenCL code.
        :type options: dictionary of <string>:<value>

        '''
        valid_opencl_options = ['end_barrier']

        # Validate that the options given are supported and store them
        for key, value in options.items():
            if key in valid_opencl_options:
                if key == "end_barrier":
                    if not isinstance(value, bool):
                        raise TypeError(
                            "InvokeSchedule opencl_option 'end_barrier' "
                            "should be a boolean.")
            else:
                raise AttributeError(
                    "InvokeSchedule does not support the opencl_option '{0}'. "
                    "The supported options are: {1}."
                    "".format(key, valid_opencl_options))

            self._opencl_options[key] = value

    @property
    def invoke(self):
        return self._invoke

    @invoke.setter
    def invoke(self, my_invoke):
        self._invoke = my_invoke

    def node_str(self, colour=True):
        '''
        Returns the name of this node with appropriate control codes
        to generate coloured output in a terminal that supports it.

        :param bool colour: whether or not to include colour control codes.

        :returns: description of this node, possibly coloured.
        :rtype: str
        '''
        return "{0}[invoke='{1}']".format(
            self.coloured_name(colour), self.invoke.name)

    def __str__(self):
        result = self.coloured_name(False) + ":\n"
        for entity in self._children:
            result += str(entity) + "\n"
        result += "End " + self.coloured_name(False) + "\n"
        return result

    def gen_code(self, parent):
        '''
        Generate the Nodes in the f2pygen AST for this schedule.

        :param parent: the parent Node (i.e. the enclosing subroutine) to \
                       which to add content.
        :type parent: :py:class:`psyclone.f2pygen.SubroutineGen`
        '''
        from psyclone.f2pygen import UseGen, DeclGen, AssignGen, IfThenGen, \
            CallGen

        # The gen_code methods may generate new Symbol names, however, we want
        # subsequent calls to invoke.gen_code() to produce the exact same code,
        # including symbol names, and therefore new symbols should not be kept
        # permanently outside the hierarchic gen_code call-chain.
        # To make this possible we create here a duplicate of the symbol table.
        # This duplicate will be used by all recursive gen_code() methods
        # called below this one and thus maintaining a consistent Symbol Table
        # during the whole gen_code() chain, but at the end of this method the
        # original symbol table is restored.
        symbol_table_before_gen = self.symbol_table
        self._symbol_table = self.symbol_table.shallow_copy()

        # Global symbols promoted from Kernel Globals are in the SymbolTable
        # First aggregate all globals variables from the same module in a map
        module_map = {}
        for globalvar in self.symbol_table.global_symbols:
            module_name = globalvar.interface.container_symbol.name
            if module_name in module_map:
                module_map[module_name].append(globalvar.name)
            else:
                module_map[module_name] = [globalvar.name]

        # Then we can produce the UseGen statements without repeating modules
        for module_name, var_list in module_map.items():
            parent.add(UseGen(parent, name=module_name, only=True,
                              funcnames=var_list))

        if self._opencl:
            parent.add(UseGen(parent, name="iso_c_binding"))
            parent.add(UseGen(parent, name="clfortran"))
            parent.add(UseGen(parent, name="fortcl", only=True,
                              funcnames=["get_num_cmd_queues",
                                         "get_cmd_queues",
                                         "get_kernel_by_name"]))

            # Declare variables needed on a OpenCL PSy-layer invoke
            nqueues = self.symbol_table.new_symbol_name("num_cmd_queues")
            self.symbol_table.add(DataSymbol(nqueues, INTEGER_TYPE),
                                  tag="opencl_num_cmd_queues")
            qlist = self.symbol_table.new_symbol_name("cmd_queues")
            self.symbol_table.add(
                DataSymbol(qlist,
                           ArrayType(INTEGER_TYPE,
                                     [ArrayType.Extent.ATTRIBUTE])),
                tag="opencl_cmd_queues")
            first = self.symbol_table.new_symbol_name("first_time")
            self.symbol_table.add(
                DataSymbol(first, BOOLEAN_TYPE), tag="first_time")
            flag = self.symbol_table.new_symbol_name("ierr")
            self.symbol_table.add(
                DataSymbol(flag, INTEGER_TYPE), tag="opencl_error")
            nbytes = self.root.symbol_table.new_symbol_name(
                "size_in_bytes")
            self.symbol_table.add(
                DataSymbol(nbytes, INTEGER_TYPE), tag="opencl_bytes")
            wevent = self.root.symbol_table.new_symbol_name("write_event")
            self.symbol_table.add(
                DataSymbol(wevent, INTEGER_TYPE), tag="opencl_wevent")

            parent.add(DeclGen(parent, datatype="integer", save=True,
                               entity_decls=[nqueues]))
            parent.add(DeclGen(parent, datatype="integer", save=True,
                               pointer=True, kind="c_intptr_t",
                               entity_decls=[qlist + "(:)"]))
            parent.add(DeclGen(parent, datatype="integer",
                               entity_decls=[flag]))
            parent.add(DeclGen(parent, datatype="logical", save=True,
                               entity_decls=[first],
                               initial_values=[".true."]))
            if_first = IfThenGen(parent, first)
            parent.add(if_first)
            if_first.add(AssignGen(if_first, lhs=first, rhs=".false."))
            if_first.add(CommentGen(if_first,
                                    " Ensure OpenCL run-time is initialised "
                                    "for this PSy-layer module"))
            if_first.add(CallGen(if_first, "psy_init"))
            if_first.add(AssignGen(if_first, lhs=nqueues,
                                   rhs="get_num_cmd_queues()"))
            if_first.add(AssignGen(if_first, lhs=qlist, pointer=True,
                                   rhs="get_cmd_queues()"))
            # Kernel pointers
            kernels = self.walk(Kern)
            for kern in kernels:
                base = "kernel_" + kern.name
                kernel = self.root.symbol_table.new_symbol_name(base)
                self.symbol_table.add(Symbol(kernel), tag=kernel)
                parent.add(
                    DeclGen(parent, datatype="integer", kind="c_intptr_t",
                            save=True, target=True, entity_decls=[kernel]))
                if_first.add(
                    AssignGen(
                        if_first, lhs=kernel,
                        rhs='get_kernel_by_name("{0}")'.format(kern.name)))

        for entity in self._children:
            entity.gen_code(parent)

        if self.opencl and self._opencl_options['end_barrier']:

            parent.add(CommentGen(parent,
                                  " Block until all kernels have finished"))

            # We need a clFinish for all the queues in the implementation
            opencl_num_queues = 1
            for kern in self.coded_kernels():
                opencl_num_queues = max(
                    opencl_num_queues,
                    kern.opencl_options['queue_number'])
            for queue_number in range(1, opencl_num_queues + 1):
                parent.add(
                    AssignGen(parent, lhs=flag,
                              rhs="clFinish({0}({1}))".format(qlist,
                                                              queue_number)))

        # Restore symbol table
        self._symbol_table = symbol_table_before_gen

    @property
    def opencl(self):
        '''
        :returns: Whether or not we are generating OpenCL for this \
            InvokeSchedule.
        :rtype: bool
        '''
        return self._opencl

    @opencl.setter
    def opencl(self, value):
        '''
        Setter for whether or not to generate the OpenCL version of this
        schedule.

        :param bool value: whether or not to generate OpenCL.
        '''
        if not isinstance(value, bool):
            raise ValueError(
                "InvokeSchedule.opencl must be a bool but got {0}".
                format(type(value)))
        self._opencl = value


class Directive(Statement):
    '''
    Base class for all Directive statements.

    All classes that generate Directive statements (e.g. OpenMP,
    OpenACC, compiler-specific) inherit from this class.

    :param ast: the entry in the fparser2 parse tree representing the code \
                contained within this directive or None.
    :type ast: :py:class:`fparser.two.Fortran2003.Base` or NoneType
    :param children: list of PSyIR nodes that will be children of this \
                     Directive node or None.
    :type children: list of :py:class:`psyclone.psyir.nodes.Node` or NoneType
    :param parent: PSyIR node that is the parent of this Directive or None.
    :type parent: :py:class:`psyclone.psyir.nodes.Node` or NoneType

    '''
    # The prefix to use when constructing this directive in Fortran
    # (e.g. "OMP"). Must be set by sub-class.
    _PREFIX = ""
    # Textual description of the node.
    _children_valid_format = "Schedule"
    _text_name = "Directive"
    _colour_key = "Directive"

    def __init__(self, ast=None, children=None, parent=None):
        # A Directive always contains a Schedule
        sched = self._insert_schedule(children, ast)
        super(Directive, self).__init__(ast, children=[sched], parent=parent)

    @staticmethod
    def _validate_child(position, child):
        '''
        :param int position: the position to be validated.
        :param child: a child to be validated.
        :type child: :py:class:`psyclone.psyir.nodes.Node`

        :return: whether the given child and position are valid for this node.
        :rtype: bool

        '''
        return position == 0 and isinstance(child, Schedule)

    @property
    def dir_body(self):
        '''
        :returns: the Schedule associated with this directive.
        :rtype: :py:class:`psyclone.psyir.nodes.Schedule`

        :raises InternalError: if this node does not have a single Schedule as\
                               its child.
        '''
        if len(self.children) != 1 or not \
           isinstance(self.children[0], Schedule):
            raise InternalError(
                "Directive malformed or incomplete. It should have a single "
                "Schedule as a child but found: {0}".format(
                    [type(child).__name__ for child in self.children]))
        return self.children[0]

    @property
    def dag_name(self):
        ''' return the base dag name for this node '''
        return "directive_" + str(self.abs_position)

    def _add_region(self, start_text, end_text=None, data_movement=None):
        '''
        Modifies the underlying fparser2 parse tree to include a subset
        of nodes within a region. (e.g. a 'kernels' or 'data' region.)

        :param str start_text: the directive body to insert at the \
                               beginning of the region. "!$"+self._PREFIX+" " \
                               is prepended to the supplied text.
        :param str end_text: the directive body to insert at the end of \
                             the region (or None). "!$"+self._PREFIX+" " is \
                             prepended to the supplied text.
        :param str data_movement: whether to include data-movement clauses and\
                               if so, whether to determine them by analysing \
                               the code within the region ("analyse") or to \
                               specify 'default(present)' ("present").

        :raises InternalError: if either start_text or end_text already
                               begin with '!'.
        :raises InternalError: if data_movement is not None and not one of \
                               "present" or "analyse".
        :raises InternalError: if data_movement=="analyse" and this is an \
                               OpenMP directive.
        '''
        from fparser.common.readfortran import FortranStringReader
        from fparser.two.Fortran2003 import Comment
        from psyclone.psyir.frontend.fparser2 import Fparser2Reader
        valid_data_movement = ["present", "analyse"]

        # Ensure the fparser2 AST is up-to-date for all of our children
        Node.update(self)

        # Check that we haven't already been called
        if self.ast:
            return

        # Sanity check the supplied begin/end text
        if start_text.lstrip()[0] == "!":
            raise InternalError(
                "_add_region: start_text must be a plain label without "
                "directive or comment characters but got: '{0}'".
                format(start_text))
        if end_text and end_text.lstrip()[0] == "!":
            raise InternalError(
                "_add_region: end_text must be a plain label without directive"
                " or comment characters but got: '{0}'".format(end_text))
        # We only deal with data movement if this is an OpenACC directive
        if data_movement and data_movement == "analyse" and \
           not isinstance(self, ACCDirective):
            raise InternalError(
                "_add_region: the data_movement='analyse' option is only valid"
                " for an OpenACC directive.")

        # Find a reference to the fparser2 parse tree that belongs to
        # the contents of this region. Then go back up one level in the
        # parse tree to find the node to which we will add directives as
        # children. (We do this because our parent PSyIR node may be a
        # directive which has no associated entry in the fparser2 parse tree.)
        first_child = self.children[0][0]
        last_child = self.children[0][-1]
        content_ast = first_child.ast
        fp_parent = content_ast.parent

        try:
            # Find the location of the AST of our first child node in the
            # list of child nodes of our parent in the fparser parse tree.
            ast_start_index = object_index(fp_parent.content,
                                           content_ast)
            if end_text:
                if last_child.ast_end:
                    ast_end_index = object_index(fp_parent.content,
                                                 last_child.ast_end)
                else:
                    ast_end_index = object_index(fp_parent.content,
                                                 last_child.ast)

                text = "!$" + self._PREFIX + " " + end_text
                directive = Comment(FortranStringReader(text,
                                                        ignore_comments=False))
                directive.parent = fp_parent
                fp_parent.content.insert(ast_end_index+1, directive)
                # Ensure this end directive is included with the set of
                # statements belonging to this PSyIR node.
                self.ast_end = directive
                self.dir_body.ast_end = directive
        except (IndexError, ValueError):
            raise InternalError("Failed to find locations to insert "
                                "begin/end directives.")

        text = "!$" + self._PREFIX + " " + start_text

        if data_movement:
            if data_movement == "analyse":
                # Identify the inputs and outputs to the region (variables that
                # are read and written).
                processor = Fparser2Reader()
                readers, writers, readwrites = processor.get_inputs_outputs(
                    fp_parent.content[ast_start_index:ast_end_index+1])

                if readers:
                    text += " COPYIN({0})".format(",".join(readers))
                if writers:
                    text += " COPYOUT({0})".format(",".join(writers))
                if readwrites:
                    text += " COPY({0})".format(",".join(readwrites))

            elif data_movement == "present":
                text += " DEFAULT(PRESENT)"
            else:
                raise InternalError(
                    "_add_region: the optional data_movement argument must be "
                    "one of {0} but got '{1}'".format(valid_data_movement,
                                                      data_movement))
        directive = Comment(FortranStringReader(text,
                                                ignore_comments=False))
        directive.parent = fp_parent
        fp_parent.content.insert(ast_start_index, directive)

        self.ast = directive
        self.dir_body.ast = directive
        # If this is a directive applied to a Loop then update the ast_end
        # for this Node to point to the parse tree for the loop. We have to
        # do this because the loop is a sibling (rather than a child) of the
        # directive in the parse tree.
        if not end_text and isinstance(first_child, Loop):
            self.ast_end = fp_parent.content[ast_start_index+1]


class ACCDirective(Directive):
    ''' Base class for all OpenACC directive statements. '''
    _PREFIX = "ACC"

    @property
    def dag_name(self):
        ''' Return the name to use in a dag for this node.

        :returns: Name of corresponding node in DAG
        :rtype: str
        '''
        return "ACC_directive_" + str(self.abs_position)

    def _pre_gen_validate(self):
        '''
        Perform validation checks that can only be done at code-generation
        time.

        :raises GenerationError: if this ACCDirective encloses any form of \
            PSyData node since calls to PSyData routines within OpenACC \
            regions are not supported.

        '''
        data_nodes = self.walk(PSyDataNode)
        if data_nodes:
            raise GenerationError(
                "Cannot include calls to PSyData routines within OpenACC "
                "regions but found {0} within a region enclosed "
                "by an '{1}'".format(
                    [type(node).__name__ for node in data_nodes],
                    type(self).__name__))


@six.add_metaclass(abc.ABCMeta)
class ACCEnterDataDirective(ACCDirective):
    '''
    Abstract class representing a "!$ACC enter data" OpenACC directive in
    an InvokeSchedule. Must be sub-classed for a particular API because the way
    in which fields are marked as being on the remote device is API-
    -dependent.

    :param children: list of nodes which this directive should \
                     have as children.
    :type children: list of :py:class:`psyclone.psyir.nodes.Node`.
    :param parent: the node in the InvokeSchedule to which to add this \
                   directive as a child.
    :type parent: :py:class:`psyclone.psyir.nodes.Node`.
    '''
    def __init__(self, children=None, parent=None):
        super(ACCEnterDataDirective, self).__init__(children=children,
                                                    parent=parent)
        self._acc_dirs = None  # List of parallel directives

    def node_str(self, colour=True):
        '''
        Returns the name of this node with appropriate control codes
        to generate coloured output in a terminal that supports it.

        :param bool colour: whether or not to include colour control codes.

        :returns: description of this node, possibly coloured.
        :rtype: str
        '''
        return self.coloured_name(colour) + "[ACC enter data]"

    @property
    def dag_name(self):
        '''
        :returns: the name to use for this Node in a DAG
        :rtype: str
        '''
        return "ACC_data_" + str(self.abs_position)

    def gen_code(self, parent):
        '''Generate the elements of the f2pygen AST for this Node in the
        Schedule.

        :param parent: node in the f2pygen AST to which to add node(s).
        :type parent: :py:class:`psyclone.f2pygen.BaseGen`

        :raises GenerationError: if no data is found to copy in.

        '''
        self._pre_gen_validate()

        # We must generate a list of all of the fields accessed by
        # OpenACC kernels (calls within an OpenACC parallel or kernels
        # directive)
        # 1. Find all parallel and kernels directives. We store this list for
        #    later use in any sub-class.
        self._acc_dirs = self.root.walk((ACCParallelDirective,
                                         ACCKernelsDirective))
        # 2. For each directive, loop over each of the fields used by
        #    the kernels it contains (this list is given by var_list)
        #    and add it to our list if we don't already have it
        var_list = []
        # TODO grid properties are effectively duplicated in this list (but
        # the OpenACC deep-copy support should spot this).
        for pdir in self._acc_dirs:
            for var in pdir.ref_list:
                if var not in var_list:
                    var_list.append(var)
        # 3. Convert this list of objects into a comma-delimited string
        var_str = ",".join(var_list)
        # 4. Add the enter data directive.
        if var_str:
            copy_in_str = "copyin("+var_str+")"
        else:
            # There should be at least one variable to copyin.
            raise GenerationError(
                "ACCEnterData directive did not find any data to copyin. "
                "Perhaps there are no ACCParallel or ACCKernels directives "
                "within the region.")
        parent.add(DirectiveGen(parent, "acc", "begin", "enter data",
                                copy_in_str))
        # 5. Call an API-specific subclass of this class in case
        # additional declarations are required.
        self.data_on_device(parent)
        parent.add(CommentGen(parent, ""))

    @abc.abstractmethod
    def data_on_device(self, parent):
        '''
        Adds nodes into an InvokeSchedule to flag that the data required by the
        kernels in the data region is now on the device.

        :param parent: the node in the InvokeSchedule to which to add nodes
        :type parent: :py:class:`psyclone.psyir.nodes.Node`
        '''


class ACCParallelDirective(ACCDirective):
    '''
    Class representing the !$ACC PARALLEL directive of OpenACC
    in the PSyIR.

    '''
    def node_str(self, colour=True):
        '''
        Returns the name of this node with appropriate control codes
        to generate coloured output in a terminal that supports it.

        :param bool colour: whether or not to include colour control codes.

        :returns: description of this node, possibly coloured.
        :rtype: str
        '''
        return self.coloured_name(colour) + "[ACC Parallel]"

    @property
    def dag_name(self):
        '''
        :returns: the name to use for this Node in a DAG
        :rtype: str
        '''
        return "ACC_parallel_" + str(self.abs_position)

    def gen_code(self, parent):
        '''
        Generate the elements of the f2pygen AST for this Node in the Schedule.

        :param parent: node in the f2pygen AST to which to add node(s).
        :type parent: :py:class:`psyclone.f2pygen.BaseGen`

        '''
        self._pre_gen_validate()

        # Since we use "default(present)" the Schedule must contain an
        # 'enter data' directive. We don't mandate the order in which
        # transformations are applied so we have to check for that here.
        # We can't use Node.ancestor() because the data directive does
        # not have children. Instead, we go back up to the Schedule and
        # walk down from there.
        nodes = self.root.walk(ACCEnterDataDirective)
        if len(nodes) != 1:
            raise GenerationError(
                "A Schedule containing an ACC parallel region must also "
                "contain an ACC enter data directive but none was found for "
                "{0}".format(self.root.invoke.name))
        # Check that the enter-data directive comes before this parallel
        # directive
        if nodes[0].abs_position > self.abs_position:
            raise GenerationError(
                "An ACC parallel region must be preceeded by an ACC enter-"
                "data directive but in {0} this is not the case.".
                format(self.root.invoke.name))

        # "default(present)" means that the compiler is to assume that
        # all data required by the parallel region is already present
        # on the device. If we've made a mistake and it isn't present
        # then we'll get a run-time error.
        parent.add(DirectiveGen(parent, "acc", "begin", "parallel",
                                "default(present)"))

        for child in self.children:
            child.gen_code(parent)

        parent.add(DirectiveGen(parent, "acc", "end", "parallel", ""))

    @property
    def ref_list(self):
        '''
        Returns a list of the references (whether to arrays or objects)
        required by the Kernel call(s) that are children of this
        directive. This is the list of quantities that must be
        available on the remote device (probably a GPU) before
        the parallel region can be begun.

        :returns: list of variable names
        :rtype: list of str
        '''
        variables = []

        # Look-up the kernels that are children of this node
        for call in self.kernels():
            for arg in call.arguments.acc_args:
                if arg not in variables:
                    variables.append(arg)
        return variables

    @property
    def fields(self):
        '''
        Returns a list of the names of field objects required by the Kernel
        call(s) that are children of this directive.

        :returns: list of names of field arguments.
        :rtype: list of str
        '''
        # Look-up the kernels that are children of this node
        fld_list = []
        for call in self.kernels():
            for arg in call.arguments.fields:
                if arg not in fld_list:
                    fld_list.append(arg)
        return fld_list

    @property
    def scalars(self):
        '''
        Returns a list of the scalar quantities required by the Kernels in
        this region.

        :returns: list of names of scalar arguments.
        :rtype: list of str
        '''
        scalars = []
        for call in self.kernels():
            for arg in call.arguments.scalars:
                if arg not in scalars:
                    scalars.append(arg)
        return scalars

    def update(self):
        '''
        Update the underlying fparser2 parse tree with nodes for the start
        and end of this parallel region.
        '''
        self._pre_gen_validate()
        self._add_region(start_text="PARALLEL", end_text="END PARALLEL")


class ACCLoopDirective(ACCDirective):
    '''
    Class managing the creation of a '!$acc loop' OpenACC directive.

    :param children: list of nodes that will be children of this directive.
    :type children: list of :py:class:`psyclone.psyir.nodes.Node`.
    :param parent: the node in the Schedule to which to add this directive.
    :type parent: :py:class:`psyclone.psyir.nodes.Node`.
    :param int collapse: Number of nested loops to collapse into a single \
                         iteration space or None.
    :param bool independent: Whether or not to add the `independent` clause \
                             to the loop directive.
    '''
    def __init__(self, children=None, parent=None, collapse=None,
                 independent=True, sequential=False):
        self._collapse = collapse
        self._independent = independent
        self._sequential = sequential
        super(ACCLoopDirective, self).__init__(children=children,
                                               parent=parent)

    @property
    def dag_name(self):
        '''
        :returns: the name to use for this Node in a DAG
        :rtype: str
        '''
        return "ACC_loop_" + str(self.abs_position)

    def node_str(self, colour=True):
        '''
        Returns the name of this node with (optional) control codes
        to generate coloured output in a terminal that supports it.

        :param bool colour: whether or not to include colour control codes.

        :returns: description of this node, possibly coloured.
        :rtype: str
        '''
        text = self.coloured_name(colour) + "[ACC Loop"
        if self._sequential:
            text += ", seq"
        else:
            if self._collapse:
                text += ", collapse={0}".format(self._collapse)
            if self._independent:
                text += ", independent"
        text += "]"
        return text

    def _pre_gen_validate(self):
        '''
        Perform validation checks that can only be done at code-generation
        time.

        :raises GenerationError: if this ACCLoopDirective is not enclosed \
                            within some OpenACC parallel or kernels region.
        '''
        # It is only at the point of code generation that we can check for
        # correctness (given that we don't mandate the order that a user can
        # apply transformations to the code). As an orphaned loop directive,
        # we must have an ACCParallelDirective or an ACCKernelsDirective as
        # an ancestor somewhere back up the tree.
        if not self.ancestor((ACCParallelDirective, ACCKernelsDirective)):
            raise GenerationError(
                "ACCLoopDirective must have an ACCParallelDirective or "
                "ACCKernelsDirective as an ancestor in the Schedule")

        super(ACCLoopDirective, self)._pre_gen_validate()

    def gen_code(self, parent):
        '''
        Generate the f2pygen AST entries in the Schedule for this OpenACC
        loop directive.

        :param parent: the parent Node in the Schedule to which to add our
                       content.
        :type parent: sub-class of :py:class:`psyclone.f2pygen.BaseGen`
        :raises GenerationError: if this "!$acc loop" is not enclosed within \
                                 an ACC Parallel region.
        '''
        self._pre_gen_validate()

        # Add any clauses to the directive
        options = []
        if self._sequential:
            options.append("seq")
        else:
            if self._collapse:
                options.append("collapse({0})".format(self._collapse))
            if self._independent:
                options.append("independent")
        options_str = " ".join(options)

        parent.add(DirectiveGen(parent, "acc", "begin", "loop", options_str))

        for child in self.children:
            child.gen_code(parent)

    def update(self):
        '''
        Update the existing fparser2 parse tree with the code associated with
        this ACC LOOP directive.

        '''
        self._pre_gen_validate()

        text = "LOOP"
        if self._sequential:
            text += " SEQ"
        else:
            if self._independent:
                text += " INDEPENDENT"
            if self._collapse:
                text += " COLLAPSE({0})".format(self._collapse)
        self._add_region(start_text=text)


class OMPDirective(Directive):
    '''
    Base class for all OpenMP-related directives

    '''
    _PREFIX = "OMP"

    @property
    def dag_name(self):
        '''
        :returns: the name to use in a dag for this node
        :rtype: str
        '''
        return "OMP_directive_" + str(self.abs_position)

    def node_str(self, colour=True):
        '''
        Returns the name of this node with (optional) control codes
        to generate coloured output in a terminal that supports it.

        :param bool colour: whether or not to include colour control codes.

        :returns: description of this node, possibly coloured.
        :rtype: str
        '''
        return self.coloured_name(colour) + "[OMP]"

    def _get_reductions_list(self, reduction_type):
        '''
        Returns the names of all scalars within this region that require a
        reduction of type 'reduction_type'. Returned names will be unique.

        :param reduction_type: the reduction type (e.g. AccessType.SUM) to \
                               search for.
        :type reduction_type: :py:class:`psyclone.core.access_type.AccessType`

        :returns: names of scalar arguments with reduction access.
        :rtype: list of str

        '''
        result = []
        for call in self.kernels():
            for arg in call.arguments.args:
                if arg.argument_type in VALID_SCALAR_NAMES:
                    if arg.descriptor.access == reduction_type:
                        if arg.name not in result:
                            result.append(arg.name)
        return result


class OMPParallelDirective(OMPDirective):

    @property
    def dag_name(self):
        ''' Return the name to use in a dag for this node'''
        return "OMP_parallel_" + str(self.abs_position)

    def node_str(self, colour=True):
        '''
        Returns the name of this node with (optional) control codes
        to generate coloured output in a terminal that supports it.

        :param bool colour: whether or not to include colour control codes.

        :returns: description of this node, possibly coloured.
        :rtype: str
        '''
        return self.coloured_name(colour) + "[OMP parallel]"

    def gen_code(self, parent):
        '''Generate the fortran OMP Parallel Directive and any associated
        code'''
        from psyclone.f2pygen import AssignGen, UseGen, DeclGen

        private_list = self._get_private_list()

        reprod_red_call_list = self.reductions(reprod=True)
        if reprod_red_call_list:
            # we will use a private thread index variable
            thread_idx = \
                self.root.symbol_table.lookup_with_tag("omp_thread_index").name
            private_list.append(thread_idx)
            # declare the variable
            parent.add(DeclGen(parent, datatype="integer",
                               entity_decls=[thread_idx]))
        private_str = ",".join(private_list)

        # We're not doing nested parallelism so make sure that this
        # omp parallel region is not already within some parallel region
        self._not_within_omp_parallel_region()

        # Check that this OpenMP PARALLEL directive encloses other
        # OpenMP directives. Although it is valid OpenMP if it doesn't,
        # this almost certainly indicates a user error.
        self._encloses_omp_directive()

        calls = self.reductions()

        # first check whether we have more than one reduction with the same
        # name in this Schedule. If so, raise an error as this is not
        # supported for a parallel region.
        names = []
        for call in calls:
            name = call.reduction_arg.name
            if name in names:
                raise GenerationError(
                    "Reduction variables can only be used once in an invoke. "
                    "'{0}' is used multiple times, please use a different "
                    "reduction variable".format(name))
            else:
                names.append(name)

        zero_reduction_variables(calls, parent)

        parent.add(DirectiveGen(parent, "omp", "begin", "parallel",
                                "default(shared), private({0})".
                                format(private_str)))

        if reprod_red_call_list:
            # add in a local thread index
            parent.add(UseGen(parent, name="omp_lib", only=True,
                              funcnames=["omp_get_thread_num"]))
            parent.add(AssignGen(parent, lhs=thread_idx,
                                 rhs="omp_get_thread_num()+1"))

        first_type = type(self.dir_body[0])
        for child in self.dir_body.children:
            if first_type != type(child):
                raise NotImplementedError("Cannot correctly generate code"
                                          " for an OpenMP parallel region"
                                          " containing children of "
                                          "different types")
            child.gen_code(parent)

        parent.add(DirectiveGen(parent, "omp", "end", "parallel", ""))

        if reprod_red_call_list:
            parent.add(CommentGen(parent, ""))
            parent.add(CommentGen(parent, " sum the partial results "
                                  "sequentially"))
            parent.add(CommentGen(parent, ""))
            for call in reprod_red_call_list:
                call.reduction_sum_loop(parent)

    def begin_string(self):
        '''Returns the beginning statement of this directive, i.e.
        "omp parallel". The visitor is responsible for adding the
        correct directive beginning (e.g. "!$").

        :returns: the opening statement of this directive.
        :rtype: str

        '''
        result = "omp parallel"
        # TODO #514: not yet working with NEMO, so commented out for now
        # if not self._reprod:
        #     result += self._reduction_string()
        private_list = self._get_private_list()
        private_str = ",".join(private_list)

        if private_str:
            result = "{0} private({1})".format(result, private_str)
        return result

    def end_string(self):
        '''Returns the end (or closing) statement of this directive, i.e.
        "omp end parallel". The visitor is responsible for adding the
        correct directive beginning (e.g. "!$").

        :returns: the end statement for this directive.
        :rtype: str

        '''
        # pylint: disable=no-self-use
        return "omp end parallel"

    def _get_private_list(self):
        '''
        Returns the variable names used for any loops within a directive
        and any variables that have been declared private by a Kernel
        within the directive.

        :returns: list of variables to declare as thread private.
        :rtype: list of str

        :raises InternalError: if a Kernel has local variable(s) but they \
                               aren't named.
        '''
        result = set()
        # get variable names from all calls that are a child of this node
        for call in self.kernels():
            for variable_name in call.local_vars():
                if variable_name == "":
                    raise InternalError(
                        "call '{0}' has a local variable but its "
                        "name is not set.".format(call.name))
                result.add(variable_name.lower())

        # Now determine scalar variables that must be private:
        var_accesses = VariablesAccessInfo()
        self.reference_accesses(var_accesses)
        for var_name in var_accesses.all_vars:
            accesses = var_accesses[var_name].all_accesses
            # Ignore variables that have indices, we only look at scalar
            if accesses[0].indices is not None:
                continue

            # If a variable is only accessed once, it is either an error
            # or a shared variable - anyway it is not private
            if len(accesses) == 1:
                continue

            # We have at least two accesses. If the first one is a write,
            # assume the variable should be private:
            if accesses[0].access_type == AccessType.WRITE:
                # Check if the write access is inside the parallel loop. If
                # the write is outside of a loop, it is an assignment to
                # a shared variable. Example where jpk is likely used
                # outside of the parallel section later, so it must be
                # declared as shared in order to have its value in other loops:
                # !$omp parallel
                # jpk = 100
                # !omp do
                # do ji = 1, jpk

                # TODO #598: improve the handling of scalar variables.

                # Go up the tree till we either find the InvokeSchedule,
                # which is at the top, or a Loop statement (or no parent,
                # which means we have reached the end of a called kernel).
                parent = accesses[0].node.ancestor((Loop, InvokeSchedule),
                                                   include_self=True)

                if parent and isinstance(parent, Loop):
                    # The assignment to the variable is inside a loop, so
                    # declare it to be private
                    result.add(var_name.lower())

        # Convert the set into a list and sort it, so that we get
        # reproducible results
        list_result = list(result)
        list_result.sort()
        return list_result

    def _not_within_omp_parallel_region(self):
        ''' Check that this Directive is not within any other
            parallel region '''
        if self.ancestor(OMPParallelDirective) is not None:
            raise GenerationError("Cannot nest OpenMP parallel regions.")

    def _encloses_omp_directive(self):
        ''' Check that this Parallel region contains other OpenMP
            directives. While it doesn't have to (in order to be valid
            OpenMP), it is likely that an absence of directives
            is an error on the part of the user. '''
        # We need to recurse down through all our children and check
        # whether any of them are an OMPDirective.
        node_list = self.walk(OMPDirective)
        if not node_list:
            # TODO raise a warning here so that the user can decide
            # whether or not this is OK.
            pass
            # raise GenerationError("OpenMP parallel region does not enclose "
            #                       "any OpenMP directives. This is probably "
            #                       "not what you want.")

    def update(self):
        '''
        Updates the fparser2 AST by inserting nodes for this OpenMP
        parallel region.

        '''
        # TODO #435: Remove this function once this is fixed
        self._add_region(
            start_text="parallel default(shared), private({0})".format(
                ",".join(self._get_private_list())),
            end_text="end parallel")


class OMPDoDirective(OMPDirective):
    '''
    Class representing an OpenMP DO directive in the PSyclone AST.

    :param list children: list of Nodes that are children of this Node.
    :param parent: the Node in the AST that has this directive as a child.
    :type parent: :py:class:`psyclone.psyir.nodes.Node`
    :param str omp_schedule: the OpenMP schedule to use.
    :param bool reprod: whether or not to generate code for run-reproducible \
                        OpenMP reductions.

    '''
    def __init__(self, children=None, parent=None, omp_schedule="static",
                 reprod=None):

        if children is None:
            children = []

        if reprod is None:
            self._reprod = Config.get().reproducible_reductions
        else:
            self._reprod = reprod

        self._omp_schedule = omp_schedule

        # Call the init method of the base class once we've stored
        # the OpenMP schedule
        super(OMPDoDirective, self).__init__(children=children,
                                             parent=parent)

    @property
    def dag_name(self):
        ''' Return the name to use in a dag for this node'''
        return "OMP_do_" + str(self.abs_position)

    def node_str(self, colour=True):
        '''
        Returns the name of this node with (optional) control codes
        to generate coloured output in a terminal that supports it.

        :param bool colour: whether or not to include colour control codes.

        :returns: description of this node, possibly coloured.
        :rtype: str
        '''
        if self.reductions():
            reprod = "[reprod={0}]".format(self._reprod)
        else:
            reprod = ""
        return "{0}[OMP do]{1}".format(self.coloured_name(colour), reprod)

    def _reduction_string(self):
        ''' Return the OMP reduction information as a string '''
        reduction_str = ""
        for reduction_type in AccessType.get_valid_reduction_modes():
            reductions = self._get_reductions_list(reduction_type)
            for reduction in reductions:
                reduction_str += ", reduction({0}:{1})".format(
                    OMP_OPERATOR_MAPPING[reduction_type], reduction)
        return reduction_str

    @property
    def reprod(self):
        ''' returns whether reprod has been set for this object or not '''
        return self._reprod

    def _pre_gen_validate(self):
        '''
        Perform validation checks that can only be done at code-generation
        time.

        :raises GenerationError: if this OMPDoDirective is not enclosed \
                            within some OpenMP parallel region.
        '''
        # It is only at the point of code generation that we can check for
        # correctness (given that we don't mandate the order that a user
        # can apply transformations to the code). As an orphaned loop
        # directive, we must have an OMPParallelDirective as an ancestor
        # somewhere back up the tree.
        if not self.ancestor(OMPParallelDirective,
                             excluding=OMPParallelDoDirective):
            raise GenerationError(
                "OMPDoDirective must be inside an OMP parallel region but "
                "could not find an ancestor OMPParallelDirective node")

    def gen_code(self, parent):
        '''
        Generate the f2pygen AST entries in the Schedule for this OpenMP do
        directive.

        :param parent: the parent Node in the Schedule to which to add our \
                       content.
        :type parent: sub-class of :py:class:`psyclone.f2pygen.BaseGen`
        :raises GenerationError: if this "!$omp do" is not enclosed within \
                                 an OMP Parallel region.

        '''
        self._pre_gen_validate()

        if self._reprod:
            local_reduction_string = ""
        else:
            local_reduction_string = self._reduction_string()

        # As we're an orphaned loop we don't specify the scope
        # of any variables so we don't have to generate the
        # list of private variables
        options = "schedule({0})".format(self._omp_schedule) + \
                  local_reduction_string
        parent.add(DirectiveGen(parent, "omp", "begin", "do", options))

        for child in self.children:
            child.gen_code(parent)

        # make sure the directive occurs straight after the loop body
        position = parent.previous_loop()
        parent.add(DirectiveGen(parent, "omp", "end", "do", ""),
                   position=["after", position])

    def begin_string(self):
        '''Returns the beginning statement of this directive, i.e.
        "omp do ...". The visitor is responsible for adding the
        correct directive beginning (e.g. "!$").

        :returns: the beginning statement for this directive.
        :rtype: str

        '''
        return "omp do schedule({0})".format(self._omp_schedule)

    def end_string(self):
        '''Returns the end (or closing) statement of this directive, i.e.
        "omp end do". The visitor is responsible for adding the
        correct directive beginning (e.g. "!$").

        :returns: the end statement for this directive.
        :rtype: str

        '''
        return "omp end do"

    def update(self):
        '''
        Updates the fparser2 AST by inserting nodes for this OpenMP do.

        :raises GenerationError: if the existing AST doesn't have the \
                                 correct structure to permit the insertion \
                                 of the OpenMP parallel do.
        '''
        self._pre_gen_validate()

        # Since this is an OpenMP do, it can only be applied
        # to a single loop.
        if len(self.dir_body.children) != 1:
            raise GenerationError(
                "An OpenMP DO can only be applied to a single loop "
                "but this Node has {0} children: {1}".
                format(len(self.dir_body.children), self.dir_body.children))

        self._add_region(start_text="do schedule({0})".format(
            self._omp_schedule), end_text="end do")


class OMPParallelDoDirective(OMPParallelDirective, OMPDoDirective):
    ''' Class for the !$OMP PARALLEL DO directive. This inherits from
        both OMPParallelDirective (because it creates a new OpenMP
        thread-parallel region) and OMPDoDirective (because it
        causes a loop to be parallelised). '''

    def __init__(self, children=[], parent=None, omp_schedule="static"):
        OMPDoDirective.__init__(self,
                                children=children,
                                parent=parent,
                                omp_schedule=omp_schedule)

    @property
    def dag_name(self):
        ''' Return the name to use in a dag for this node'''
        return "OMP_parallel_do_" + str(self.abs_position)

    def node_str(self, colour=True):
        '''
        Returns the name of this node with (optional) control codes
        to generate coloured output in a terminal that supports it.

        :param bool colour: whether or not to include colour control codes.

        :returns: description of this node, possibly coloured.
        :rtype: str
        '''
        return self.coloured_name(colour) + "[OMP parallel do]"

    def gen_code(self, parent):

        # We're not doing nested parallelism so make sure that this
        # omp parallel do is not already within some parallel region
        self._not_within_omp_parallel_region()

        calls = self.reductions()
        zero_reduction_variables(calls, parent)
        private_str = ",".join(self._get_private_list())
        parent.add(DirectiveGen(parent, "omp", "begin", "parallel do",
                                "default(shared), private({0}), "
                                "schedule({1})".
                                format(private_str, self._omp_schedule) +
                                self._reduction_string()))
        for child in self.children:
            child.gen_code(parent)

        # make sure the directive occurs straight after the loop body
        position = parent.previous_loop()
        parent.add(DirectiveGen(parent, "omp", "end", "parallel do", ""),
                   position=["after", position])

    def update(self):
        '''
        Updates the fparser2 AST by inserting nodes for this OpenMP
        parallel do.

        :raises GenerationError: if the existing AST doesn't have the \
                                 correct structure to permit the insertion \
                                 of the OpenMP parallel do.
        '''
        # Since this is an OpenMP (parallel) do, it can only be applied
        # to a single loop.
        if len(self.dir_body.children) != 1:
            raise GenerationError(
                "An OpenMP PARALLEL DO can only be applied to a single loop "
                "but this Node has {0} children: {1}".
                format(len(self.dir_body.children), self.dir_body.children))

        self._add_region(
            start_text="parallel do default(shared), private({0}), "
            "schedule({1})".format(",".join(self._get_private_list()),
                                   self._omp_schedule),
            end_text="end parallel do")


class GlobalSum(Statement):
    '''
    Generic Global Sum class which can be added to and manipulated
    in, a schedule.

    :param scalar: the scalar that the global sum is stored into
    :type scalar: :py:class:`psyclone.dynamo0p3.DynKernelArgument`
    :param parent: optional parent (default None) of this object
    :type parent: :py:class:`psyclone.psyGen.node`

    '''
    # Textual description of the node.
    _children_valid_format = "<LeafNode>"
    _text_name = "GlobalSum"
    _colour_key = "GlobalSum"

    def __init__(self, scalar, parent=None):
        Node.__init__(self, children=[], parent=parent)
        import copy
        self._scalar = copy.copy(scalar)
        if scalar:
            # Update scalar values appropriately
            # Here "readwrite" denotes how the class GlobalSum
            # accesses/updates a scalar
            self._scalar.access = AccessType.READWRITE
            self._scalar.call = self

    @property
    def scalar(self):
        ''' Return the scalar field that this global sum acts on '''
        return self._scalar

    @property
    def dag_name(self):
        ''' Return the name to use in a dag for this node'''
        return "globalsum({0})_".format(self._scalar.name) + str(self.position)

    @property
    def args(self):
        ''' Return the list of arguments associated with this node. Override
        the base method and simply return our argument.'''
        return [self._scalar]

    def node_str(self, colour=True):
        '''
        Returns a text description of this node with (optional) control codes
        to generate coloured output in a terminal that supports it.

        :param bool colour: whether or not to include colour control codes.

        :returns: description of this node, possibly coloured.
        :rtype: str
        '''
        return "{0}[scalar='{1}']".format(self.coloured_name(colour),
                                          self._scalar.name)

    def __str__(self):
        return self.node_str(False)


class HaloExchange(Statement):
    '''
    Generic Halo Exchange class which can be added to and
    manipulated in, a schedule.

    :param field: the field that this halo exchange will act on
    :type field: :py:class:`psyclone.dynamo0p3.DynKernelArgument`
    :param check_dirty: optional argument default True indicating
    whether this halo exchange should be subject to a run-time check
    for clean/dirty halos.
    :type check_dirty: bool
    :param vector_index: optional vector index (default None) to
    identify which index of a vector field this halo exchange is
    responsible for
    :type vector_index: int
    :param parent: optional parent (default None) of this object
    :type parent: :py:class:`psyclone.psyGen.node`

    '''
    # Textual description of the node.
    _children_valid_format = "<LeafNode>"
    _text_name = "HaloExchange"
    _colour_key = "HaloExchange"

    def __init__(self, field, check_dirty=True,
                 vector_index=None, parent=None):
        Node.__init__(self, children=[], parent=parent)
        import copy
        self._field = copy.copy(field)
        if field:
            # Update fields values appropriately
            # Here "readwrite" denotes how the class HaloExchange
            # accesses a field rather than the field's continuity
            self._field.access = AccessType.READWRITE
            self._field.call = self
        self._halo_type = None
        self._halo_depth = None
        self._check_dirty = check_dirty
        self._vector_index = vector_index

    @property
    def vector_index(self):
        '''If the field is a vector then return the vector index associated
        with this halo exchange. Otherwise return None'''
        return self._vector_index

    @property
    def halo_depth(self):
        ''' Return the depth of the halo exchange '''
        return self._halo_depth

    @halo_depth.setter
    def halo_depth(self, value):
        ''' Set the depth of the halo exchange '''
        self._halo_depth = value

    @property
    def field(self):
        ''' Return the field that the halo exchange acts on '''
        return self._field

    @property
    def dag_name(self):
        '''
        :returns: the name to use in a dag for this node.
        :rtype: str
        '''
        name = ("{0}({1})_{2}".format(self._text_name, self._field.name,
                                      self.position))
        if self._check_dirty:
            name = "check" + name
        return name

    @property
    def args(self):
        '''Return the list of arguments associated with this node. Overide the
        base method and simply return our argument. '''
        return [self._field]

    def check_vector_halos_differ(self, node):
        '''helper method which checks that two halo exchange nodes (one being
        self and the other being passed by argument) operating on the
        same field, both have vector fields of the same size and use
        different vector indices. If this is the case then the halo
        exchange nodes do not depend on each other. If this is not the
        case then an internal error will have occured and we raise an
        appropriate exception.

        :param node: a halo exchange which should exchange the same
        field as self
        :type node: :py:class:`psyclone.psyGen.HaloExchange`
        :raises GenerationError: if the argument passed is not a halo exchange
        :raises GenerationError: if the field name in the halo
        exchange passed in has a different name to the field in this
        halo exchange
        :raises GenerationError: if the field in this halo exchange is
        not a vector field
        :raises GenerationError: if the vector size of the field in
        this halo exchange is different to vector size of the field in
        the halo exchange passed by argument.
        :raises GenerationError: if the vector index of the field in
        this halo exchange is the same as the vector index of the
        field in the halo exchange passed by argument.

        '''

        if not isinstance(node, HaloExchange):
            raise GenerationError(
                "Internal error, the argument passed to "
                "HaloExchange.check_vector_halos_differ() is not "
                "a halo exchange object")

        if self.field.name != node.field.name:
            raise GenerationError(
                "Internal error, the halo exchange object passed to "
                "HaloExchange.check_vector_halos_differ() has a different "
                "field name '{0}' to self "
                "'{1}'".format(node.field.name, self.field.name))

        if self.field.vector_size <= 1:
            raise GenerationError(
                "Internal error, HaloExchange.check_vector_halos_differ() "
                "a halo exchange depends on another halo "
                "exchange but the vector size of field '{0}' is 1".
                format(self.field.name))

        if self.field.vector_size != node.field.vector_size:
            raise GenerationError(
                "Internal error, HaloExchange.check_vector_halos_differ() "
                "a halo exchange depends on another halo "
                "exchange but the vector sizes for field '{0}' differ".
                format(self.field.name))

        if self.vector_index == \
           node.vector_index:
            raise GenerationError(
                "Internal error, HaloExchange.check_vector_halos_differ() "
                "a halo exchange depends on another halo "
                "exchange but both vector id's ('{0}') of field '{1}' are "
                "the same".format(self.vector_index, self.field.name))

    def node_str(self, colour=True):
        '''
        Returns the name of this node with (optional) control codes
        to generate coloured output in a terminal that supports it.

        :param bool colour: whether or not to include colour control codes.

        :returns: description of this node, possibly coloured.
        :rtype: str
        '''
        return ("{0}[field='{1}', type='{2}', depth={3}, "
                "check_dirty={4}]".format(
                    self.coloured_name(colour), self._field.name,
                    self._halo_type, self._halo_depth,
                    self._check_dirty))

    def __str__(self):
        return self.node_str(False)


class Kern(Statement):
    '''
    Base class representing a call to a sub-program unit from within the
    PSy layer. It is possible for this unit to be in-lined within the
    PSy layer.

    :param parent: parent of this node in the PSyIR.
    :type parent: sub-class of :py:class:`psyclone.psyir.nodes.Node`
    :param call: information on the call itself, as obtained by parsing \
                 the Algorithm layer code.
    :type call: :py:class:`psyclone.parse.algorithm.KernelCall`
    :param str name: the name of the routine being called.
    :param arguments: object holding information on the kernel arguments, \
                      as extracted from kernel meta-data.
    :type arguments: :py:class:`psyclone.psyGen.Arguments`

    :raises GenerationError: if any of the arguments to the call are \
                             duplicated.
    '''
    # Textual representation of the valid children for this node.
    _children_valid_format = "<LeafNode>"

    def __init__(self, parent, call, name, arguments):
        super(Kern, self).__init__(self, parent=parent)
        self._arguments = arguments
        self._name = name
        self._iterates_over = call.ktype.iterates_over

        # check algorithm arguments are unique for a kernel or
        # built-in call
        arg_names = []
        for arg in self._arguments.args:
            if arg.text:
                text = arg.text.lower().replace(" ", "")
                if text in arg_names:
                    raise GenerationError(
                        "Argument '{0}' is passed into kernel '{1}' code more "
                        "than once from the algorithm layer. This is not "
                        "allowed.".format(arg.text, self._name))
                arg_names.append(text)

        self._arg_descriptors = None

        # Initialise any reduction information
        reduction_modes = AccessType.get_valid_reduction_modes()
        args = args_filter(arguments.args,
                           arg_types=VALID_SCALAR_NAMES,
                           arg_accesses=reduction_modes)
        if args:
            self._reduction = True
            if len(args) != 1:
                raise GenerationError(
                    "PSyclone currently only supports a single reduction "
                    "in a kernel or builtin")
            self._reduction_arg = args[0]
        else:
            self._reduction = False
            self._reduction_arg = None

    @property
    def args(self):
        '''Return the list of arguments associated with this node. Overide the
        base method and simply return our arguments. '''
        return self.arguments.args

    def node_str(self, colour=True):
        ''' Returns the name of this node with (optional) control codes
        to generate coloured output in a terminal that supports it.

        :param bool colour: whether or not to include colour control codes.

        :returns: description of this node, possibly coloured.
        :rtype: str
        '''
        return (self.coloured_name(colour) + " " + self.name +
                "(" + self.arguments.names + ")")

    def reference_accesses(self, var_accesses):
        '''Get all variable access information. The API specific classes
        add the accesses to the arguments. So the code here only calls
        the baseclass, and increases the location.

        :param var_accesses: VariablesAccessInfo instance that stores the \
            information about variable accesses.
        :type var_accesses: \
            :py:class:`psyclone.core.access_info.VariablesAccessInfo`
        '''
        super(Kern, self).reference_accesses(var_accesses)
        var_accesses.next_location()

    @property
    def is_reduction(self):
        '''if this kernel/builtin contains a reduction variable then return
        True, otherwise return False'''
        return self._reduction

    @property
    def reduction_arg(self):
        ''' if this kernel/builtin contains a reduction variable then return
        the variable, otherwise return None'''
        return self._reduction_arg

    @property
    def reprod_reduction(self):
        '''Determine whether this kernel/builtin is enclosed within an OpenMP
        do loop. If so report whether it has the reproducible flag
        set. Note, this also catches OMPParallelDo Directives but they
        have reprod set to False so it is OK.'''
        ancestor = self.ancestor(OMPDoDirective)
        if ancestor:
            return ancestor.reprod
        else:
            return False

    @property
    def local_reduction_name(self):
        '''Generate a local variable name that is unique for the current
        reduction argument name. This is used for thread-local
        reductions with reproducible reductions '''
        tag = self._reduction_arg.name
        # TODO #720: Deprecate name_from_tag method
        name = self.root.symbol_table.name_from_tag(tag, "l_" + tag)
        return name

    def zero_reduction_variable(self, parent, position=None):
        '''
        Generate code to zero the reduction variable and to zero the local
        reduction variable if one exists. The latter is used for reproducible
        reductions, if specified. Note: this method is currently only supported
        for LFRic API.

        :param parent: the Node in the AST to which to add new code.
        :type parent: :py:class:`psyclone.psyir.nodes.Node`
        :param str position: where to position the new code in the AST.

        :raises GenerationError: if the variable to zero is not a scalar.
        :raises GenerationError: if the reprod_pad_size (read from the \
                                 configuration file) is less than 1.

        '''
        from psyclone.f2pygen import AssignGen, DeclGen, AllocateGen
        if not position:
            position = ["auto"]
        var_name = self._reduction_arg.name
        local_var_name = self.local_reduction_name
        var_arg = self._reduction_arg
        # Check for a non-scalar argument
        if not var_arg.is_scalar:
            raise GenerationError(
                "Kern.zero_reduction_variable() should be a scalar but "
                "found '{0}'.".format(var_arg.argument_type))
        # Generate the reduction variable
        var_data_type = var_arg.intrinsic_type
        if var_data_type == "real":
            data_value = "0.0"
        if var_data_type == "integer":
            data_value = "0"
        kind_type = \
            Config.get().api_conf("dynamo0.3").default_kind[var_data_type]
        zero = "_".join([data_value, kind_type])
        parent.add(AssignGen(parent, lhs=var_name, rhs=zero),
                   position=position)
        if self.reprod_reduction:
            parent.add(DeclGen(parent, datatype=var_data_type,
                               entity_decls=[local_var_name],
                               allocatable=True, kind=kind_type,
                               dimension=":,:"))
            nthreads = \
                self.root.symbol_table.lookup_with_tag("omp_num_threads").name
            if Config.get().reprod_pad_size < 1:
                raise GenerationError(
                    "REPROD_PAD_SIZE in {0} should be a positive "
                    "integer, but it is set to '{1}'.".format(
                        Config.get().filename, Config.get().reprod_pad_size))
            pad_size = str(Config.get().reprod_pad_size)
            parent.add(AllocateGen(parent, local_var_name + "(" + pad_size +
                                   "," + nthreads + ")"), position=position)
            parent.add(AssignGen(parent, lhs=local_var_name,
                                 rhs=zero), position=position)

    def reduction_sum_loop(self, parent):
        '''generate the appropriate code to place after the end parallel
        region'''
        from psyclone.f2pygen import DoGen, AssignGen, DeallocateGen
        var_name = self._reduction_arg.name
        local_var_name = self.local_reduction_name
        local_var_ref = self._reduction_ref(var_name)
        reduction_access = self._reduction_arg.access
        try:
            reduction_operator = REDUCTION_OPERATOR_MAPPING[reduction_access]
        except KeyError:
            api_strings = [access.api_specific_name()
                           for access in REDUCTION_OPERATOR_MAPPING]
            raise GenerationError(
                "unsupported reduction access '{0}' found in DynBuiltin:"
                "reduction_sum_loop(). Expected one of '{1}'".
                format(reduction_access.api_specific_name(), api_strings))
        symtab = self.root.symbol_table
        thread_idx = symtab.lookup_with_tag("omp_thread_index").name
        nthreads = symtab.lookup_with_tag("omp_num_threads").name
        do_loop = DoGen(parent, thread_idx, "1", nthreads)
        do_loop.add(AssignGen(do_loop, lhs=var_name, rhs=var_name +
                              reduction_operator + local_var_ref))
        parent.add(do_loop)
        parent.add(DeallocateGen(parent, local_var_name))

    def _reduction_ref(self, name):
        '''Return the name unchanged if OpenMP is set to be unreproducible, as
        we will be using the OpenMP reduction clause. Otherwise we
        will be computing the reduction ourselves and therefore need
        to store values into a (padded) array separately for each
        thread.'''
        if self.reprod_reduction:
            idx_name = \
                self.root.symbol_table.lookup_with_tag("omp_thread_index").name
            # TODO #720: Deprecate name_from_tag method
            local_name = \
                self.root.symbol_table.name_from_tag(name, "l_" + name)
            return local_name + "(1," + idx_name + ")"
        return name

    @property
    def arg_descriptors(self):
        return self._arg_descriptors

    @arg_descriptors.setter
    def arg_descriptors(self, obj):
        self._arg_descriptors = obj

    @property
    def arguments(self):
        return self._arguments

    @property
    def name(self):
        '''
        :returns: the name of the kernel.
        :rtype: str
        '''
        return self._name

    @name.setter
    def name(self, value):
        '''
        Set the name of the kernel.

        :param str value: The name of the kernel.
        '''
        self._name = value

    def is_coloured(self):
        '''
        :returns: True if this kernel is being called from within a \
                  coloured loop.
        :rtype: bool
        '''
        return self.parent.parent.loop_type == "colour"

    def clear_cached_data(self):
        '''This function is called to remove all cached data (which
        then forces all functions to recompute their results). At this
        stage it supports gen_code by enforcing all arguments to
        be recomputed.
        '''
        self.arguments.clear_cached_data()

    @property
    def iterates_over(self):
        return self._iterates_over

    def local_vars(self):
        raise NotImplementedError("Kern.local_vars should be implemented")

    def __str__(self):
        raise NotImplementedError("Kern.__str__ should be implemented")

    def gen_code(self, parent):
        raise NotImplementedError("Kern.gen_code should be implemented")


class CodedKern(Kern):
    '''
    Class representing a call to a PSyclone Kernel with a user-provided
    implementation. The kernel may or may not be in-lined.

    :param type KernelArguments: the API-specific sub-class of \
                                 :py:class:`psyclone.psyGen.Arguments` to \
                                 create.
    :param call: Details of the call to this kernel in the Algorithm layer.
    :type call: :py:class:`psyclone.parse.algorithm.KernelCall`.
    :param parent: the parent of this Node (kernel call) in the Schedule.
    :type parent: sub-class of :py:class:`psyclone.psyir.nodes.Node`.
    :param bool check: Whether or not to check that the number of arguments \
                       specified in the kernel meta-data matches the number \
                       provided by the call in the Algorithm layer.

    :raises GenerationError: if(check) and the number of arguments in the \
                             call does not match that in the meta-data.

    '''
    # Textual description of the node.
    _text_name = "CodedKern"
    _colour_key = "CodedKern"

    def __init__(self, KernelArguments, call, parent=None, check=True):
        self._parent = parent
        super(CodedKern, self).__init__(parent, call,
                                        call.ktype.procedure.name,
                                        KernelArguments(call, self))
        self._module_name = call.module_name
        self._module_code = call.ktype._ast
        self._kernel_code = call.ktype.procedure
        self._fp2_ast = None  # The fparser2 AST for the kernel
        self._kern_schedule = None  # PSyIR schedule for the kernel
        # Whether or not this kernel has been transformed
        self._modified = False
        # Whether or not to in-line this kernel into the module containing
        # the PSy layer
        self._module_inline = False
        self._opencl_options = {'local_size': 64, 'queue_number': 1}
        if check and len(call.ktype.arg_descriptors) != len(call.args):
            raise GenerationError(
                "error: In kernel '{0}' the number of arguments specified "
                "in the kernel metadata '{1}', must equal the number of "
                "arguments in the algorithm layer. However, I found '{2}'".
                format(call.ktype.procedure.name,
                       len(call.ktype.arg_descriptors),
                       len(call.args)))
        self.arg_descriptors = call.ktype.arg_descriptors

    def get_kernel_schedule(self):
        '''
        Returns a PSyIR Schedule representing the kernel code. The Schedule
        is just generated on first invocation, this allows us to retain
        transformations that may subsequently be applied to the Schedule
        (but will not adapt to transformations applied to the fparser2 AST).

        :returns: Schedule representing the kernel code.
        :rtype: :py:class:`psyclone.psyir.nodes.KernelSchedule`
        '''
        from psyclone.psyir.frontend.fparser2 import Fparser2Reader
        if self._kern_schedule is None:
            astp = Fparser2Reader()
            self._kern_schedule = astp.generate_schedule(self.name, self.ast)
            # TODO: Validate kernel with metadata (issue #288).
        return self._kern_schedule

    @property
    def opencl_options(self):
        '''
        :returns: dictionary of OpenCL options regarding the kernel.
        :rtype: dictionary
        '''
        return self._opencl_options

    def set_opencl_options(self, options):
        '''
        Validate and store a set of options associated with the Kernel to
        tune the OpenCL code generation.

        :param options: a set of options to tune the OpenCL code.
        :type options: dictionary of <string>:<value>

        '''
        valid_opencl_kernel_options = ['local_size', 'queue_number']

        # Validate that the options given are supported
        for key, value in options.items():
            if key in valid_opencl_kernel_options:
                if key == "local_size":
                    if not isinstance(value, int):
                        raise TypeError(
                            "CodedKern opencl_option 'local_size' should be "
                            "an integer.")
                if key == "queue_number":
                    if not isinstance(value, int):
                        raise TypeError(
                            "CodedKern opencl_option 'queue_number' should be "
                            "an integer.")
            else:
                raise AttributeError(
                    "CodedKern does not support the opencl_option '{0}'. "
                    "The supported options are: {1}."
                    "".format(key, valid_opencl_kernel_options))

            self._opencl_options[key] = value

    def __str__(self):
        return "kern call: " + self._name

    @property
    def module_name(self):
        '''
        :returns: The name of the Fortran module that contains this kernel
        :rtype: string
        '''
        return self._module_name

    @property
    def dag_name(self):
        ''' Return the name to use in a dag for this node'''
        return "kernel_{0}_{1}".format(self.name, str(self.abs_position))

    @property
    def module_inline(self):
        '''
        :returns: whether or not this kernel is being module-inlined.
        :rtype: bool
        '''
        return self._module_inline

    @module_inline.setter
    def module_inline(self, value):
        '''
        Setter for whether or not to module-inline this kernel.

        :param bool value: whether or not to module-inline this kernel.
        '''
        # Check all kernels in the same invoke as this one and set any
        # with the same name to the same value as this one. This is
        # required as inlining (or not) affects all calls to the same
        # kernel within an invoke.
        my_schedule = self.ancestor(InvokeSchedule)
        for kernel in my_schedule.walk(Kern):
            if kernel is self:
                self._module_inline = value
            elif kernel.name == self.name and kernel.module_inline != value:
                kernel.module_inline = value

    def node_str(self, colour=True):
        ''' Returns the name of this node with (optional) control codes
        to generate coloured output in a terminal that supports it.

        :param bool colour: whether or not to include colour control codes.

        :returns: description of this node, possibly coloured.
        :rtype: str
        '''
        return (self.coloured_name(colour) + " " + self.name + "(" +
                self.arguments.names + ") " + "[module_inline=" +
                str(self._module_inline) + "]")

    def lower_to_core_psyir(self):
        from psyclone.psyir.nodes import Call, Reference
        from psyclone.psyir.symbols import RoutineSymbol, ContainerSymbol

        # If the kernel has been transformed then we rename it. If it
        # is *not* being module inlined then we also write it to file.
        # self.rename_and_write()

        symtab = self.scope.symbol_table
        rsymbol = RoutineSymbol(self._name)
        symtab.add(rsymbol)
        call_node = Call(rsymbol)

        # Swap itself with the appropriate Call node
        index = self.parent.children.index(self)
        self.parent.children[index] = call_node
        call_node.parent = self.parent

        # Add arguments as children
        for argument in self.arguments.raw_arg_list():
            argument = argument.split('%')[0]
            argument_symbol = symtab.lookup(argument)
            call_node.addchild(Reference(argument_symbol))

        if not self.module_inline:
            csymbol = ContainerSymbol(self._module_name)
            symtab.add(csymbol)

    def gen_code(self, parent):
        '''
        Generates the f2pygen AST of the Fortran for this kernel call and
        writes the kernel itself to file if it has been transformed.

        :param parent: The parent of this kernel call in the f2pygen AST.
        :type parent: :py:calls:`psyclone.f2pygen.LoopGen`

        :raises NotImplementedError: if there is a name clash that prevents \
            the kernel from being module-inlined without changing its name.
        '''
        from psyclone.f2pygen import CallGen, UseGen, PSyIRGen

        # If the kernel has been transformed then we rename it. If it
        # is *not* being module inlined then we also write it to file.
        self.rename_and_write()

        # Add the subroutine call with the necessary arguments
        arguments = self.arguments.raw_arg_list()
        parent.add(CallGen(parent, self._name, arguments))

        # Also add the subroutine declaration, this can just be the import
        # statement, or the whole subroutine inlined into the module.
        if not self.module_inline:
            parent.add(UseGen(parent, name=self._module_name, only=True,
                              funcnames=[self._name]))
        else:
            # Find the root f2pygen module
            module = parent
            while module.parent:
                module = module.parent

            # Check for name clashes
            try:
                existing_symbol = self.scope.symbol_table.lookup(self._name)
            except KeyError:
                existing_symbol = None

            if not existing_symbol:
                # If it doesn't exist already, module-inline the subroutine by:
                # 1) Registering the subroutine symbol in the Container
                self.root.symbol_table.add(RoutineSymbol(self._name))
                # 2) Converting the PSyIR kernel into a f2pygen node (of
                # PSyIRGen kind) under the PSy-layer f2pygen module.
                module.add(PSyIRGen(module, self.get_kernel_schedule()))
            else:
                # If the symbol already exists, make sure it refers
                # to the exact same subroutine.
                if not isinstance(existing_symbol, RoutineSymbol):
                    raise NotImplementedError(
                        "Can not module-inline subroutine '{0}' because symbol"
                        "'{1}' with the same name already exists and changing"
                        " names of module-inlined subroutines is not "
                        "implemented yet.".format(self._name, existing_symbol))

                # Make sure the generated code is an exact match by creating
                # the f2pygen node (which in turn creates the fparser1) of the
                # kernel_schedule and then compare it to the fparser1 trees of
                # the PSyIRGen f2pygen nodes children of module.
                search = PSyIRGen(module, self.get_kernel_schedule()).root
                for child in module.children:
                    if isinstance(child, PSyIRGen):
                        if child.root == search:
                            # If there is an exact match (the implementation is
                            # the same), it is safe to continue.
                            break
                else:
                    raise NotImplementedError(
                        "Can not inline subroutine '{0}' because another "
                        "subroutine with the same name already exists and"
                        " versioning of module-inlined subroutines is not"
                        " implemented yet.".format(self._name))

    def gen_arg_setter_code(self, parent):
        '''
        Creates a Fortran routine to set the arguments of the OpenCL
        version of this kernel.

        :param parent: Parent node of the set-kernel-arguments routine.
        :type parent: :py:class:`psyclone.f2pygen.ModuleGen`
        '''
        raise NotImplementedError("gen_arg_setter_code must be implemented "
                                  "by sub-class.")

    def incremented_arg(self):
        ''' Returns the argument that has INC access. Raises a
        FieldNotFoundError if none is found.

        :rtype: str
        :raises FieldNotFoundError: if none is found.
        :returns: a Fortran argument name.
        '''
        for arg in self.arguments.args:
            if arg.access == AccessType.INC:
                return arg

        raise FieldNotFoundError("Kernel {0} does not have an argument with "
                                 "{1} access".
                                 format(self.name,
                                        AccessType.INC.api_specific_name()))

    @property
    def ast(self):
        '''
        Generate and return the fparser2 AST of the kernel source.

        :returns: fparser2 AST of the Fortran file containing this kernel.
        :rtype: :py:class:`fparser.two.Fortran2003.Program`
        '''
        from fparser.common.readfortran import FortranStringReader
        from fparser.two import parser
        # If we've already got the AST then just return it
        if self._fp2_ast:
            return self._fp2_ast
        # Use the fparser1 AST to generate Fortran source
        fortran = self._module_code.tofortran()
        # Create an fparser2 Fortran2003 parser
        my_parser = parser.ParserFactory().create()
        # Parse that Fortran using our parser
        reader = FortranStringReader(fortran)
        self._fp2_ast = my_parser(reader)
        return self._fp2_ast

    @staticmethod
    def _new_name(original, tag, suffix):
        '''
        Construct a new name given the original, a tag and a suffix (which
        may or may not terminate the original name). If suffix is present
        in the original name then the `tag` is inserted before it.

        :param str original: The original name
        :param str tag: Tag to insert into new name
        :param str suffix: Suffix with which to end new name.
        :returns: New name made of original + tag + suffix
        :rtype: str
        '''
        if original.endswith(suffix):
            return original[:-len(suffix)] + tag + suffix
        return original + tag + suffix

    def rename_and_write(self):
        '''
        Writes the (transformed) AST of this kernel to file and resets the
        'modified' flag to False. By default (config.kernel_naming ==
        "multiple"), the kernel is re-named so as to be unique within
        the kernel output directory stored within the configuration
        object. Alternatively, if config.kernel_naming is "single"
        then no re-naming and output is performed if there is already
        a transformed copy of the kernel in the output dir. (In this
        case a check is performed that the transformed kernel already
        present is identical to the one that we would otherwise write
        to file. If this is not the case then we raise a GenerationError.)

        :raises GenerationError: if config.kernel_naming == "single" and a \
                                 different, transformed version of this \
                                 kernel is already in the output directory.
        :raises NotImplementedError: if the kernel has been transformed but \
                                     is also flagged for module-inlining.

        '''
        import os
        from psyclone.line_length import FortLineLength

        # If this kernel has not been transformed we do nothing
        if not self.modified and not self.root.opencl:
            return

        # Remove any "_mod" if the file follows the PSyclone naming convention
        orig_mod_name = self.module_name[:]
        if orig_mod_name.lower().endswith("_mod"):
            old_base_name = orig_mod_name[:-4]
        else:
            old_base_name = orig_mod_name[:]

        # We could create a hash of a string built from the name of the
        # Algorithm (module), the name/position of the Invoke and the
        # index of this kernel within that Invoke. However, that creates
        # a very long name so we simply ensure that kernel names are unique
        # within the user-supplied kernel-output directory.
        name_idx = -1
        fdesc = None
        while not fdesc:
            name_idx += 1
            new_suffix = ""

            # GOcean OpenCL needs to differentiate between kernels generated
            # from the same module file, so we include the kernelname into the
            # output filename.
            # TODO: Issue 499, this works as an OpenCL quickfix but it needs
            # to be generalized and be consistent with the '--kernel-renaming'
            # conventions.
            if self.root.opencl:
                if self.name.lower().endswith("_code"):
                    new_suffix += "_" + self.name[:-5]
                else:
                    new_suffix += "_" + self.name

            new_suffix += "_{0}".format(name_idx)

            # Choose file extension
            if self.root.opencl:
                new_name = old_base_name + new_suffix + ".cl"
            else:
                new_name = old_base_name + new_suffix + "_mod.f90"

            try:
                # Atomically attempt to open the new kernel file (in case
                # this is part of a parallel build)
                fdesc = os.open(
                    os.path.join(Config.get().kernel_output_dir, new_name),
                    os.O_CREAT | os.O_WRONLY | os.O_EXCL)
            except (OSError, IOError):
                # The os.O_CREATE and os.O_EXCL flags in combination mean
                # that open() raises an error if the file exists
                if Config.get().kernel_naming == "single":
                    # If the kernel-renaming scheme is such that we only ever
                    # create one copy of a transformed kernel then we're done
                    break
                continue

        # Use the suffix we have determined to rename all relevant quantities
        # within the AST of the kernel code.
        # We can't rename OpenCL kernels as the Invoke set_args functions
        # have already been generated. The link to an specific kernel
        # implementation is delayed to run-time in OpenCL. (e.g. FortCL has
        # the  PSYCLONE_KERNELS_FILE environment variable)
        if not self.root.opencl:
            if self._kern_schedule:
                # A PSyIR kernel schedule has been created. This means
                # that the PSyIR has been modified and will be used to
                # generate modified kernel code. Therefore the PSyIR
                # should be modified rather than the parse tree. This
                # if test, and the associated else, are only required
                # whilst old style (direct fp2) transformations still
                # exist - #490.

                # Rename PSyIR module and kernel names.
                self._rename_psyir(new_suffix)
            else:
                self._rename_ast(new_suffix)

        # Kernel is now self-consistent so unset the modified flag
        self.modified = False

        # If this kernel is being module in-lined then we do not need to
        # write it to file.
        if self.module_inline:
            # TODO #1013: However, the file is already created (opened) and
            # currently this file is needed for the name versioning, so this
            # will create an unnecessary file.
            os.close(fdesc)
            return

        if self.root.opencl:
            from psyclone.psyir.backend.opencl import OpenCLWriter
            ocl_writer = OpenCLWriter(
                kernels_local_size=self._opencl_options['local_size'])
            self._prepare_opencl_kernel_schedule()
            new_kern_code = ocl_writer(self.get_kernel_schedule())
        elif self._kern_schedule:
            # A PSyIR kernel schedule has been created. This means
            # that the PSyIR has been modified. Therefore use the
            # chosen PSyIR back-end to write out the modified kernel
            # code. At the moment there is no way to choose which
            # back-end to use, so simply use the Fortran one (and
            # limit the line length). This test is only required
            # whilst old style (direct fp2) transformations still
            # exist.
            from psyclone.psyir.backend.fortran import FortranWriter
            fortran_writer = FortranWriter()
            # Start from the root of the schedule as we want to output
            # any module information surrounding the kernel subroutine
            # as well as the subroutine itself.
            new_kern_code = fortran_writer(self.get_kernel_schedule().root)
            fll = FortLineLength()
            new_kern_code = fll.process(new_kern_code)
        else:
            # This is an old style transformation which modifes the
            # fp2 parse tree directly. Therefore use the fp2
            # representation to generate the Fortran for this
            # transformed kernel, ensuring that the line length is
            # limited.
            fll = FortLineLength()
            new_kern_code = fll.process(str(self.ast))

        if not fdesc:
            # If we've not got a file descriptor at this point then that's
            # because the file already exists and the kernel-naming scheme
            # ("single") means we're not creating a new one.
            # Check that what we've got is the same as what's in the file
            with open(os.path.join(Config.get().kernel_output_dir,
                                   new_name), "r") as ffile:
                kern_code = ffile.read()
                if kern_code != new_kern_code:
                    raise GenerationError(
                        "A transformed version of this Kernel '{0}' already "
                        "exists in the kernel-output directory ({1}) but is "
                        "not the same as the current, transformed kernel and "
                        "the kernel-renaming scheme is set to '{2}'. (If you "
                        "wish to generate a new, unique kernel for every "
                        "kernel that is transformed then use "
                        "'--kernel-renaming multiple'.)".
                        format(self._module_name+".f90",
                               Config.get().kernel_output_dir,
                               Config.get().kernel_naming))
        else:
            # Write the modified AST out to file
            os.write(fdesc, new_kern_code.encode())
            # Close the new kernel file
            os.close(fdesc)

    def _rename_psyir(self, suffix):
        '''Rename the PSyIR module and kernel names by adding the supplied
        suffix to the names. This change affects the KernCall and
        KernelSchedule nodes.

        :param str suffix: the string to insert into the quantity names.

        '''
        # Use the suffix to create a new kernel name.  This will
        # conform to the PSyclone convention of ending in "_code"
        orig_mod_name = self.module_name[:]
        orig_kern_name = self.name[:]

        new_kern_name = self._new_name(orig_kern_name, suffix, "_code")
        new_mod_name = self._new_name(orig_mod_name, suffix, "_mod")

        # Change the name of this kernel and the associated
        # module. These names are used when generating the PSy-layer.
        self.name = new_kern_name[:]
        self._module_name = new_mod_name[:]

        kern_schedule = self.get_kernel_schedule()
        kern_schedule.name = new_kern_name[:]
        kern_schedule.root.name = new_mod_name[:]

    def _prepare_opencl_kernel_schedule(self):
        ''' Generic method to introduce kernel modifications when generating
        OpenCL kernels. By default this does nothing, but it can be
        sub-classed by the APIs to introduce kernel modifications.
        '''

    def _rename_ast(self, suffix):
        '''
        Renames all quantities (module, kernel routine, kernel derived type)
        in the kernel AST by inserting the supplied suffix. The resulting
        names follow the PSyclone naming convention (modules end with "_mod",
        types with "_type" and kernels with "_code").

        :param str suffix: the string to insert into the quantity names.
        '''
        from fparser.two.utils import walk

        # Use the suffix we have determined to create a new kernel name.
        # This will conform to the PSyclone convention of ending in "_code"
        orig_mod_name = self.module_name[:]
        orig_kern_name = self.name[:]

        new_kern_name = self._new_name(orig_kern_name, suffix, "_code")
        new_mod_name = self._new_name(orig_mod_name, suffix, "_mod")

        # Query the fparser2 AST to determine the name of the type that
        # contains the kernel subroutine as a type-bound procedure
        orig_type_name = ""
        new_type_name = ""
        dtypes = walk(self.ast.content, Fortran2003.Derived_Type_Def)
        for dtype in dtypes:
            tbound_proc = walk(dtype.content,
                               Fortran2003.Type_Bound_Procedure_Part)
            names = walk(tbound_proc[0].content, Fortran2003.Name)
            if str(names[-1]) == self.name:
                # This is the derived type for this kernel. Now we need
                # its name...
                tnames = walk(dtype.content, Fortran2003.Type_Name)
                orig_type_name = str(tnames[0])

                # The new name for the type containing kernel metadata will
                # conform to the PSyclone convention of ending in "_type"
                new_type_name = self._new_name(orig_type_name, suffix, "_type")
                # Rename the derived type. We do this here rather than
                # search for Type_Name in the AST again below. We loop over
                # the list of type names so as to ensure we rename the type
                # in the end-type statement too.
                for name in tnames:
                    if str(name) == orig_type_name:
                        name.string = new_type_name

        # Change the name of this kernel and the associated module
        self.name = new_kern_name[:]
        self._module_name = new_mod_name[:]

        # Construct a dictionary for mapping from old kernel/type/module
        # names to the corresponding new ones
        rename_map = {orig_mod_name: new_mod_name,
                      orig_kern_name: new_kern_name,
                      orig_type_name: new_type_name}

        # Re-write the values in the AST
        names = walk(self.ast.content, Fortran2003.Name)
        for name in names:
            try:
                new_value = rename_map[str(name)]
                name.string = new_value[:]
            except KeyError:
                # This is not one of the names we are looking for
                continue

    @property
    def modified(self):
        '''
        :returns: Whether or not this kernel has been modified (transformed).
        :rtype: bool
        '''
        return self._modified

    @modified.setter
    def modified(self, value):
        '''
        Setter for whether or not this kernel has been modified.

        :param bool value: True if kernel modified, False otherwise.
        '''
        self._modified = value


class InlinedKern(Kern):
    '''A class representing a kernel that is inlined. This is used by
    the NEMO API, since the NEMO API has no function to call or parameters.
    It has one child which stores the Schedule for the child nodes.

    :param psyir_nodes: the list of PSyIR nodes that represent the body \
                        of this kernel.
    :type psyir_nodes: list of :py:class:`psyclone.psyir.nodes.Node`
    '''
    # Textual description of the node.
    _children_valid_format = "Schedule"
    _text_name = "InlinedKern"
    _colour_key = "InlinedKern"

    def __init__(self, psyir_nodes):
        # pylint: disable=non-parent-init-called, super-init-not-called
        Node.__init__(self)
        schedule = Schedule(children=psyir_nodes, parent=self)
        self.children = [schedule]
        # Update the parent info for each node we've moved
        for node in schedule.children:
            node.parent = schedule

    @staticmethod
    def _validate_child(position, child):
        '''
        :param int position: the position to be validated.
        :param child: a child to be validated.
        :type child: :py:class:`psyclone.psyir.nodes.Node`

        :return: whether the given child and position are valid for this node.
        :rtype: bool

        '''
        return position == 0 and isinstance(child, Schedule)

    def node_str(self, colour=True):
        '''
        Creates a class-specific text description of this node, optionally
        including colour control codes (for coloured output in a terminal).

        :param bool colour: whether or not to include colour control codes.

        :returns: the class-specific text describing this node.
        :rtype: str
        '''
        return self.coloured_name(colour) + "[]"

    def __str__(self):
        return self.coloured_name(False)

    @abc.abstractmethod
    def local_vars(self):
        '''
        :returns: list of the variable (names) that are local to this kernel \
                  (and must therefore be e.g. threadprivate if doing OpenMP)
        :rtype: list of str
        '''


class BuiltIn(Kern):
    '''
    Parent class for all built-ins (field operations for which the user
    does not have to provide an implementation).
    '''
    # Textual description of the node.
    _text_name = "BuiltIn"
    _colour_key = "BuiltIn"

    def __init__(self):
        # We cannot call Kern.__init__ as don't have necessary information
        # here. Instead we provide a load() method that can be called once
        # that information is available.
        self._arg_descriptors = None
        self._func_descriptors = None
        self._fs_descriptors = None
        self._reduction = None

    @property
    def dag_name(self):
        ''' Return the name to use in a dag for this node'''
        return "builtin_{0}_".format(self.name) + str(self.abs_position)

    def load(self, call, arguments, parent=None):
        ''' Set-up the state of this BuiltIn call '''
        name = call.ktype.name
        super(BuiltIn, self).__init__(parent, call, name, arguments)

    def local_vars(self):
        '''Variables that are local to this built-in and therefore need to be
        made private when parallelising using OpenMP or similar. By default
        builtin's do not have any local variables so set to nothing'''
        return []


class Arguments(object):
    '''
    Arguments abstract base class.

    :param parent_call: kernel call with which the arguments are associated.
    :type parent_call: sub-class of :py:class:`psyclone.psyGen.Kern`
    '''
    def __init__(self, parent_call):
        self._parent_call = parent_call
        # The container object holding information on all arguments
        # (derived from both kernel meta-data and the kernel call
        # in the Algorithm layer).
        self._args = []
        # The actual list of arguments that must be supplied to a
        # subroutine call.
        self._raw_arg_list = []

    def raw_arg_list(self):
        '''
        Abstract method to construct the class-specific argument list for a
        kernel call. Must be overridden in API-specific sub-class.

        :raises NotImplementedError: abstract method.
        '''
        raise NotImplementedError("Arguments.raw_arg_list must be "
                                  "implemented in sub-class")

    def clear_cached_data(self):
        '''This function is called to clear all cached data, which
        enforces that raw_arg_list is recomputed.'''
        self._raw_arg_list = []

    @property
    def names(self):
        '''
        :returns: the Algorithm-visible kernel arguments in a \
                  comma-delimited string.
        :rtype: str
        '''
        return ",".join([arg.name for arg in self.args])

    @property
    def args(self):
        return self._args

    def iteration_space_arg(self):
        '''
        Returns an argument that can be iterated over, i.e. modified
        (has WRITE, READWRITE or INC access), but not the result of
        a reduction operation.

        :returns: a Fortran argument name
        :rtype: string
        :raises GenerationError: if none such argument is found.

        '''
        for arg in self._args:
            if arg.access in AccessType.all_write_accesses() and \
                    arg.access not in AccessType.get_valid_reduction_modes():
                return arg
        raise GenerationError("psyGen:Arguments:iteration_space_arg Error, "
                              "we assume there is at least one writer, "
                              "reader/writer, or increment as an argument")

    @property
    def acc_args(self):
        '''
        :returns: the list of quantities that must be available on an \
                  OpenACC device before the associated kernel can be launched
        :rtype: list of str
        '''
        raise NotImplementedError(
            "Arguments.acc_args must be implemented in sub-class")

    @property
    def scalars(self):
        '''
        :returns: the list of scalar quantities belonging to this object
        :rtype: list of str
        '''
        raise NotImplementedError(
            "Arguments.scalars must be implemented in sub-class")

    def append(self, name, argument_type):
        ''' Abstract method to append KernelArguments to the Argument
        list.

        :param str name: name of the appended argument.
        :param str argument_type: type of the appended argument.
        '''
        raise NotImplementedError(
            "Arguments.append must be implemented in sub-class")


class DataAccess(object):
    '''A helper class to simplify the determination of dependencies due to
    overlapping accesses to data associated with instances of the
    Argument class.

    '''

    def __init__(self, arg):
        '''Store the argument associated with the instance of this class and
        the Call, HaloExchange or GlobalSum (or a subclass thereof)
        instance with which the argument is associated.

        :param arg: the argument that we are concerned with. An \
        argument can be found in a `Kern` a `HaloExchange` or a \
        `GlobalSum` (or a subclass thereof)
        :type arg: :py:class:`psyclone.psyGen.Argument`

        '''
        # the `psyclone.psyGen.Argument` we are concerned with
        self._arg = arg
        # The call (Kern, HaloExchange, GlobalSum or subclass)
        # instance with which the argument is associated
        self._call = arg.call
        # initialise _covered and _vector_index_access to keep pylint
        # happy
        self._covered = None
        self._vector_index_access = None
        # Now actually set them to the required initial values
        self.reset_coverage()

    def overlaps(self, arg):
        '''Determine whether the accesses to the provided argument overlap
        with the accesses of the source argument. Overlap means that
        the accesses share at least one memory location. For example,
        the arguments both access the 1st index of the same field.

        We do not currently deal with accesses to a subset of an
        argument (unless it is a vector). This distinction will need
        to be added once loop splitting is supported.

        :param arg: the argument to compare with our internal argument
        :type arg: :py:class:`psyclone.psyGen.Argument`
        :return bool: True if there are overlapping accesses between \
                      arguments (i.e. accesses share at least one memory \
                      location) and False if not.

        '''
        if self._arg.name != arg.name:
            # the arguments are different args so do not overlap
            return False

        if isinstance(self._call, HaloExchange) and \
           isinstance(arg.call, HaloExchange) and \
           (self._arg.vector_size > 1 or arg.vector_size > 1):
            # This is a vector field and both accesses come from halo
            # exchanges. As halo exchanges only access a particular
            # vector, the accesses do not overlap if the vector indices
            # being accessed differ.

            # sanity check
            if self._arg.vector_size != arg.vector_size:
                raise InternalError(
                    "DataAccess.overlaps(): vector sizes differ for field "
                    "'{0}' in two halo exchange calls. Found '{1}' and "
                    "'{2}'".format(arg.name, self._arg.vector_size,
                                   arg.vector_size))
            if self._call.vector_index != arg.call.vector_index:
                # accesses are to different vector indices so do not overlap
                return False
        # accesses do overlap
        return True

    def reset_coverage(self):
        '''Reset internal state to allow re-use of the object for a different
        situation.

        '''
        # False unless all data accessed by our local argument has
        # also been accessed by other arguments.
        self._covered = False
        # Used to store individual vector component accesses when
        # checking that all vector components have been accessed.
        self._vector_index_access = []

    def update_coverage(self, arg):
        '''Record any overlap between accesses to the supplied argument and
        the internal argument. Overlap means that the accesses to the
        two arguments share at least one memory location. If the
        overlap results in all of the accesses to the internal
        argument being covered (either directly or as a combination
        with previous arguments) then ensure that the covered() method
        returns True. Covered means that all memory accesses by the
        internal argument have at least one corresponding access by
        the supplied arguments.

        :param arg: the argument used to compare with our internal \
                    argument in order to update coverage information
        :type arg: :py:class:`psyclone.psyGen.Argument`

        '''

        if not self.overlaps(arg):
            # There is no overlap so there is nothing to update.
            return

        if isinstance(arg.call, HaloExchange) and \
           (hasattr(self._arg, 'vector_size') and self._arg.vector_size > 1):
            # The supplied argument is a vector field coming from a
            # halo exchange and therefore only accesses one of the
            # vectors

            if isinstance(self._call, HaloExchange):
                # I am also a halo exchange so only access one of the
                # vectors. At this point the vector indices of the two
                # halo exchange fields must be the same, which should
                # never happen due to checks in the `overlaps()`
                # method earlier
                raise InternalError(
                    "DataAccess:update_coverage() The halo exchange vector "
                    "indices for '{0}' are the same. This should never "
                    "happen".format(self._arg.name))
            else:
                # I am not a halo exchange so access all components of
                # the vector. However, the supplied argument is a halo
                # exchange so only accesses one of the
                # components. This results in partial coverage
                # (i.e. the overlap in accesses is partial). Therefore
                # record the index that is accessed and check whether
                # all indices are now covered (which would mean `full`
                # coverage).
                if arg.call.vector_index in self._vector_index_access:
                    raise InternalError(
                        "DataAccess:update_coverage() Found more than one "
                        "dependent halo exchange with the same vector index")
                self._vector_index_access.append(arg.call.vector_index)
                if len(self._vector_index_access) != self._arg.vector_size:
                    return
        # This argument is covered i.e. all accesses by the
        # internal argument have a corresponding access in one of the
        # supplied arguments.
        self._covered = True

    @property
    def covered(self):
        '''Returns True if all of the data associated with this argument has
        been covered by the arguments provided in update_coverage

        :return bool: True if all of an argument is covered by \
        previous accesses and False if not.

        '''
        return self._covered


class Argument(object):
    ''' Argument base class '''

    def __init__(self, call, arg_info, access):
        '''
        :param call: the call that this argument is associated with.
        :type call: :py:class:`psyclone.psyGen.Kern`
        :param arg_info: Information about this argument collected by \
                         the parser.
        :type arg_info: :py:class:`psyclone.parse.algorithm.Arg`
        :param access: the way in which this argument is accessed in \
                 the 'Kern'. Valid values are specified in the config object \
                 of the current API.
        :type access: str

        '''
        self._call = call
        if arg_info is not None:
            self._text = arg_info.text
            self._orig_name = arg_info.varname
            self._form = arg_info.form
            self._is_literal = arg_info.is_literal()
        else:
            self._text = ""
            self._orig_name = ""
            self._form = ""
            self._is_literal = False
        self._access = access

        if self._orig_name is None:
            # this is an infrastructure call literal argument. Therefore
            # we do not want an argument (_text=None) but we do want to
            # keep the value (_name)
            self._name = arg_info.text
            self._text = None
        else:
            # There are unit-tests where we create Arguments without an
            # associated call.
            if self._call:
                tag = "AlgArgs_" + self._text
                # TODO #720: Deprecate name_from_tag method
                self._name = self._call.root.symbol_table.name_from_tag(
                    tag, self._orig_name)

    def __str__(self):
        return self._name

    @property
    def name(self):
        return self._name

    @property
    def text(self):
        return self._text

    @property
    def form(self):
        return self._form

    @property
    def is_literal(self):
        return self._is_literal

    @property
    def access(self):
        return self._access

    @access.setter
    def access(self, value):
        '''Set the access type for this argument.

        :param value: new access type.
        :type value: :py:class:`psyclone.core.access_type.AccessType`.

        :raises InternalError: if value is not an AccessType.

        '''
        if not isinstance(value, AccessType):
            raise InternalError("Invalid access type '{0}' of type '{1}."
                                .format(value, type(value)))

        self._access = value

    @property
    def argument_type(self):
        '''
        Returns the type of the argument. APIs that do not have this
        concept (such as GOcean0.1 and Dynamo0.1) can use this
        base class version which just returns "field" in all
        cases. API's with this concept can override this method.

        :returns: the API type of the kernel argument.
        :rtype: str

        '''
        return "field"

    @property
    @abc.abstractmethod
    def intrinsic_type(self):
        '''
        Abstract property for the intrinsic type of the argument with
        specific implementations in different APIs.

        :returns: the intrinsic type of this argument.
        :rtype: str

        '''

    @property
    def call(self):
        ''' Return the call that this argument is associated with '''
        return self._call

    @call.setter
    def call(self, value):
        ''' set the node that this argument is associated with '''
        self._call = value

    def backward_dependence(self):
        '''Returns the preceding argument that this argument has a direct
        dependence with, or None if there is not one. The argument may
        exist in a call, a haloexchange, or a globalsum.

        :returns: the first preceding argument that has a dependence \
            on this argument.
        :rtype: :py:class:`psyclone.psyGen.Argument`

        '''
        nodes = self._call.preceding(reverse=True)
        return self._find_argument(nodes)

    def forward_write_dependencies(self, ignore_halos=False):
        '''Returns a list of following write arguments that this argument has
        dependencies with. The arguments may exist in a call, a
        haloexchange (unless `ignore_halos` is `True`), or a globalsum. If
        none are found then return an empty list. If self is not a
        reader then return an empty list.

        :param bool ignore_halos: if `True` then any write dependencies \
            involving a halo exchange are ignored. Defaults to `False`.

        :returns: a list of arguments that have a following write \
            dependence on this argument.
        :rtype: list of :py:class:`psyclone.psyGen.Argument`

        '''
        nodes = self._call.following()
        results = self._find_write_arguments(nodes, ignore_halos=ignore_halos)
        return results

    def backward_write_dependencies(self, ignore_halos=False):
        '''Returns a list of previous write arguments that this argument has
        dependencies with. The arguments may exist in a call, a
        haloexchange (unless `ignore_halos` is `True`), or a globalsum. If
        none are found then return an empty list. If self is not a
        reader then return an empty list.

        :param ignore_halos: if `True` then any write dependencies \
            involving a halo exchange are ignored. Defaults to `False.
        :type ignore_halos: bool

        :returns: a list of arguments that have a preceding write \
            dependence on this argument.
        :rtype: list of :py:class:`psyclone.psyGen.Argument`

        '''
        nodes = self._call.preceding(reverse=True)
        results = self._find_write_arguments(nodes, ignore_halos=ignore_halos)
        return results

    def forward_dependence(self):
        '''Returns the following argument that this argument has a direct
        dependence on, or `None` if there is not one. The argument may
        exist in a call, a haloexchange, or a globalsum.

        :returns: the first following argument that has a dependence \
            on this argument.
        :rtype: :py:class:`psyclone.psyGen.Argument`

        '''
        nodes = self._call.following()
        return self._find_argument(nodes)

    def forward_read_dependencies(self):
        '''Returns a list of following read arguments that this argument has
        dependencies with. The arguments may exist in a call, a
        haloexchange, or a globalsum. If none are found then
        return an empty list. If self is not a writer then return an
        empty list.

        :returns: a list of following arguments that have a read \
            dependence on this argument.
        :rtype: list of :py:class:`psyclone.psyGen.Argument`

        '''
        nodes = self._call.following()
        return self._find_read_arguments(nodes)

    def _find_argument(self, nodes):
        '''Return the first argument in the list of nodes that has a
        dependency with self. If one is not found return None

        :param nodes: the list of nodes that this method examines.
        :type nodes: list of :py:class:`psyclone.psyir.nodes.Node`

        :returns: An argument object or None.
        :rtype: :py:class:`psyclone.psyGen.Argument`

        '''
        nodes_with_args = [x for x in nodes if
                           isinstance(x, (Kern, HaloExchange, GlobalSum))]
        for node in nodes_with_args:
            for argument in node.args:
                if self._depends_on(argument):
                    return argument
        return None

    def _find_read_arguments(self, nodes):
        '''Return a list of arguments from the list of nodes that have a read
        dependency with self. If none are found then return an empty
        list. If self is not a writer then return an empty list.

        :param nodes: the list of nodes that this method examines.
        :type nodes: list of :py:class:`psyclone.psyir.nodes.Node`

        :returns: a list of arguments that have a read dependence on \
            this argument.
        :rtype: list of :py:class:`psyclone.psyGen.Argument`

        '''
        if self.access not in AccessType.all_write_accesses():
            # I am not a writer so there will be no read dependencies
            return []

        # We only need consider nodes that have arguments
        nodes_with_args = [x for x in nodes if
                           isinstance(x, (Kern, HaloExchange, GlobalSum))]
        access = DataAccess(self)
        arguments = []
        for node in nodes_with_args:
            for argument in node.args:
                # look at all arguments in our nodes
                if argument.access in AccessType.all_read_accesses() and \
                   access.overlaps(argument):
                    arguments.append(argument)
                if argument.access in AccessType.all_write_accesses():
                    access.update_coverage(argument)
                    if access.covered:
                        # We have now found all arguments upon which
                        # this argument depends so return the list.
                        return arguments

        # we did not find a terminating write dependence in the list
        # of nodes so we return any read dependencies that were found
        return arguments

    def _find_write_arguments(self, nodes, ignore_halos=False):
        '''Return a list of arguments from the list of nodes that have a write
        dependency with self. If none are found then return an empty
        list. If self is not a reader then return an empty list.

        :param nodes: the list of nodes that this method examines.
        :type nodes: list of :py:class:`psyclone.psyir.nodes.Node`

        :param bool ignore_halos: if `True` then any write dependencies \
            involving a halo exchange are ignored. Defaults to `False`.
        :returns: a list of arguments that have a write dependence with \
            this argument.
        :rtype: list of :py:class:`psyclone.psyGen.Argument`

        '''
        if self.access not in AccessType.all_read_accesses():
            # I am not a reader so there will be no write dependencies
            return []

        # We only need consider nodes that have arguments
        nodes_with_args = [x for x in nodes if
                           isinstance(x, (Kern, GlobalSum)) or
                           (isinstance(x, HaloExchange) and not ignore_halos)]
        access = DataAccess(self)
        arguments = []
        for node in nodes_with_args:
            for argument in node.args:
                # look at all arguments in our nodes
                if argument.access not in AccessType.all_write_accesses():
                    # no dependence if not a writer
                    continue
                if not access.overlaps(argument):
                    # Accesses are independent of each other
                    continue
                arguments.append(argument)
                access.update_coverage(argument)
                if access.covered:
                    # sanity check
                    if not isinstance(node, HaloExchange) and \
                       len(arguments) > 1:
                        raise InternalError(
                            "Found a writer dependence but there are already "
                            "dependencies. This should not happen.")
                    # We have now found all arguments upon which this
                    # argument depends so return the list.
                    return arguments
        if arguments:
            raise InternalError(
                "Argument()._field_write_arguments() There are no more nodes "
                "but there are already dependencies. This should not happen.")
        # no dependencies have been found
        return []

    def _depends_on(self, argument):
        '''If there is a dependency between the argument and self then return
        True, otherwise return False. We consider there to be a
        dependency between two arguments if the names are the same and
        if one reads and one writes, or if both write. Dependencies
        are often defined as being read-after-write (RAW),
        write-after-read (WAR) and write after write (WAW). These
        dependencies can be considered to be forward dependencies, in
        the sense that RAW means that the read is after the write in
        the schedule. Similarly for WAR and WAW. We capture these
        dependencies in this method. However we also capture
        dependencies in the opposite direction (backward
        dependencies). These are the same dependencies as forward
        dependencies but are reversed. One could consider these to be
        read-before-write, write-before-read, and
        write-before-write. The terminology of forward and backward to
        indicate whether the argument we depend on is after or before
        us in the schedule is borrowed from loop dependence analysis
        where a forward dependence indicates a dependence in a future
        loop iteration and a backward dependence indicates a
        dependence on a previous loop iteration. Note, we currently
        assume that any read or write to an argument results in a
        dependence i.e. we do not consider the internal structure of
        the argument (e.g. it may be an array). However, this
        assumption is OK as all elements of an array are typically
        accessed. However, we may need to revisit this when we change
        the iteration spaces of loops e.g. for overlapping
        communication and computation.

        :param argument: the argument we will check to see whether \
            there is a dependence on this argument instance (self).
        :type argument: :py:class:`psyclone.psyGen.Argument`

        :returns: True if there is a dependence and False if not.
        :rtype: bool

        '''
        if argument.name == self._name:
            if self.access in AccessType.all_write_accesses() and \
               argument.access in AccessType.all_read_accesses():
                return True
            if self.access in AccessType.all_read_accesses() and \
               argument.access in AccessType.all_write_accesses():
                return True
            if self.access in AccessType.all_write_accesses() and \
               argument.access in AccessType.all_write_accesses():
                return True
        return False


class KernelArgument(Argument):
    def __init__(self, arg, arg_info, call):
        self._arg = arg
        Argument.__init__(self, call, arg_info, arg.access)

    @property
    def space(self):
        return self._arg.function_space

    @property
    def stencil(self):
        return self._arg.stencil

    @property
    @abc.abstractmethod
    def is_scalar(self):
        ''':returns: whether this variable is a scalar variable or not.
        :rtype: bool'''


class TransInfo(object):
    '''
    This class provides information about, and access, to the available
    transformations in this implementation of PSyclone. New transformations
    will be picked up automatically as long as they subclass the abstract
    Transformation class.

    For example:

    >>> from psyclone.psyGen import TransInfo
    >>> t = TransInfo()
    >>> print(t.list)
    There is 1 transformation available:
      1: SwapTrans, A test transformation
    >>> # accessing a transformation by index
    >>> trans = t.get_trans_num(1)
    >>> # accessing a transformation by name
    >>> trans = t.get_trans_name("SwapTrans")

    '''

    def __init__(self, module=None, base_class=None):
        ''' if module and/or baseclass are provided then use these else use
            the default module "Transformations" and the default base_class
            "Transformation"'''

        if False:
            self._0_to_n = DummyTransformation()  # only here for pyreverse!

        # TODO #620: This need to be improved to support the new
        # layout, where transformations are in different directories and files
        if module is None:
            # default to the transformation module
            from psyclone import transformations
            module = transformations
        if base_class is None:
            from psyclone import psyGen
            base_class = psyGen.Transformation
        # find our transformations
        self._classes = self._find_subclasses(module, base_class)

        # create our transformations
        self._objects = []
        self._obj_map = {}
        for my_class in self._classes:
            my_object = my_class()
            self._objects.append(my_object)
            self._obj_map[my_object.name] = my_object

    @property
    def list(self):
        ''' return a string with a human readable list of the available
            transformations '''
        import os
        if len(self._objects) == 1:
            result = "There is 1 transformation available:"
        else:
            result = "There are {0} transformations available:".format(
                len(self._objects))
        result += os.linesep
        for idx, my_object in enumerate(self._objects):
            result += "  " + str(idx+1) + ": " + my_object.name + ": " + \
                      str(my_object) + os.linesep
        return result

    @property
    def num_trans(self):
        ''' return the number of transformations available '''
        return len(self._objects)

    def get_trans_num(self, number):
        ''' return the transformation with this number (use list() first to
            see available transformations) '''
        if number < 1 or number > len(self._objects):
            raise GenerationError("Invalid transformation number supplied")
        return self._objects[number-1]

    def get_trans_name(self, name):
        ''' return the transformation with this name (use list() first to see
            available transformations) '''
        try:
            return self._obj_map[name]
        except KeyError:
            raise GenerationError("Invalid transformation name: got {0} "
                                  "but expected one of {1}".
                                  format(name, self._obj_map.keys()))

    def _find_subclasses(self, module, base_class):
        ''' return a list of classes defined within the specified module that
            are a subclass of the specified baseclass. '''
        import inspect
        return [cls for name, cls in inspect.getmembers(module)
                if inspect.isclass(cls) and not inspect.isabstract(cls) and
                issubclass(cls, base_class) and cls is not base_class]


@six.add_metaclass(abc.ABCMeta)
class Transformation(object):
    '''Abstract baseclass for a transformation. Uses the abc module so it
        can not be instantiated. '''

    @abc.abstractproperty
    def name(self):
        '''Returns the name of the transformation.'''
        return

    @abc.abstractmethod
    def apply(self, node, options=None):
        '''Abstract method that applies the transformation. This function
        must be implemented by each transform. As a minimum each apply
        function must take a node to which the transform is applied, and
        a dictionary of additional options, which will also be passed on
        to the validate functions. This dictionary is used to provide
        optional parameters, and also to modify the behaviour of
        validation of transformations: for example, if the user knows that
        a transformation can correctly be applied in a specific case, but
        the more generic code validation would not allow this. Validation
        functions should check for a key in the options dictionary to
        disable certain tests. Those keys will be documented in each
        apply() and validate() function.

        Note that some apply() functions might take a slightly different
        set of parameters.

        :param node: The node (or list of nodes) for the transformation \
                - specific to the actual transform used.
        :type node: depends on actual transformation
        :param options: a dictionary with options for transformations.
        :type options: dictionary of string:values or None

        :returns: 2-tuple of new schedule and memento of transform.
        :rtype: (:py:class:`psyclone.dynamo0p3.DynInvokeSchedule`, \
                 :py:class:`psyclone.undoredo.Memento`)

        '''
        # pylint: disable=no-self-use
        schedule = None
        memento = None
        return schedule, memento

    def validate(self, node, options=None):
        '''Method that validates that the input data is correct.
        It will raise exceptions if the input data is incorrect. This
        function needs to be implemented by each transformation.

        The validate function can be called by the user independent of
        the apply() function, but it will automatically be executed as
        part of an apply() call.

        As minimum each validate function must take a node to which the
        transform is applied and a dictionary of additional options.
        This dictionary is used to provide optional parameters and also
        to modify the behaviour of validation: for example, if the user
        knows that a transformation can correctly be applied in a specific
        case but the more generic code validation would not allow this.
        Validation functions should check for particular keys in the options
        dict in order to disable certain tests. Those keys will be documented
        in each apply() and validate() function as 'options["option-name"]'.

        Note that some validate functions might take a slightly different
        set of parameters.

        :param node: The node (or list of nodes) for the transformation \
                - specific to the actual transform used.
        :type node: depends on actual transformation
        :param options: a dictionary with options for transformations.
        :type options: dictionary of string:values or None
        '''
        # pylint: disable=no-self-use, unused-argument


class DummyTransformation(Transformation):
    '''Dummy transformation use elsewhere to keep pyreverse happy.'''
    def name(self):
        return

    def apply(self, node, options=None):
        return None, None


class ACCKernelsDirective(ACCDirective):
    '''
    Class representing the !$ACC KERNELS directive in the PSyIR.

    :param children: the PSyIR nodes to be enclosed in the Kernels region \
                     and which are therefore children of this node.
    :type children: list of sub-classes of \
                    :py:class:`psyclone.psyir.nodes.Node`
    :param parent: the parent of this node in the PSyIR.
    :type parent: sub-class of :py:class:`psyclone.psyir.nodes.Node`
    :param bool default_present: whether or not to add the "default(present)" \
                                 clause to the kernels directive.

    :raises NotImplementedError: if default_present is False.

    '''
    def __init__(self, children=None, parent=None, default_present=True):
        super(ACCKernelsDirective, self).__init__(children=children,
                                                  parent=parent)
        self._default_present = default_present

    @property
    def dag_name(self):
        '''
        :returns: the name to use for this node in a dag.
        :rtype: str
        '''
        return "ACC_kernels_" + str(self.abs_position)

    def node_str(self, colour=True):
        ''' Returns the name of this node with (optional) control codes
        to generate coloured output in a terminal that supports it.

        :param bool colour: whether or not to include colour control codes.

        :returns: description of this node, possibly coloured.
        :rtype: str
        '''
        return self.coloured_name(colour) + "[ACC Kernels]"

    def gen_code(self, parent):
        '''
        Generate the f2pygen AST entries in the Schedule for this
        OpenACC Kernels directive.

        :param parent: the parent Node in the Schedule to which to add this \
                       content.
        :type parent: sub-class of :py:class:`psyclone.f2pygen.BaseGen`

        '''
        self._pre_gen_validate()

        data_movement = ""
        if self._default_present:
            data_movement = "default(present)"
        parent.add(DirectiveGen(parent, "acc", "begin", "kernels",
                                data_movement))
        for child in self.children:
            child.gen_code(parent)
        parent.add(DirectiveGen(parent, "acc", "end", "kernels", ""))

    @property
    def ref_list(self):
        '''
        Returns a list of the references (whether to arrays or objects)
        required by the Kernel call(s) that are children of this
        directive. This is the list of quantities that must be
        available on the remote device (probably a GPU) before
        the parallel region can be begun.

        :returns: list of variable names
        :rtype: list of str
        '''
        variables = []

        # Look-up the kernels that are children of this node
        for call in self.kernels():
            for arg in call.arguments.acc_args:
                if arg not in variables:
                    variables.append(arg)
        return variables

    def update(self):
        '''
        Updates the fparser2 AST by inserting nodes for this ACC kernels
        directive.

        '''
        self._pre_gen_validate()

        data_movement = None
        if self._default_present:
            data_movement = "present"
        self._add_region(start_text="KERNELS", end_text="END KERNELS",
                         data_movement=data_movement)


class ACCDataDirective(ACCDirective):
    '''
    Class representing the !$ACC DATA ... !$ACC END DATA directive
    in the PSyIR.

    '''
    @property
    def dag_name(self):
        '''
        :returns: the name to use in a dag for this node.
        :rtype: str
        '''
        return "ACC_data_" + str(self.abs_position)

    def node_str(self, colour=True):
        ''' Returns the name of this node with (optional) control codes
        to generate coloured output in a terminal that supports it.

        :param bool colour: whether or not to include colour control codes.

        :returns: description of this node, possibly coloured.
        :rtype: str
        '''
        return self.coloured_name(colour) + "[ACC DATA]"

    def gen_code(self, _):
        '''
        :raises InternalError: the ACC data directive is currently only \
                               supported for the NEMO API and that uses the \
                               update() method to alter the underlying \
                               fparser2 parse tree.
        '''
        raise InternalError(
            "ACCDataDirective.gen_code should not have been called.")

    def update(self):
        '''
        Updates the fparser2 AST by inserting nodes for this OpenACC Data
        directive.

        '''
        self._pre_gen_validate()
        self._add_region(start_text="DATA", end_text="END DATA",
                         data_movement="analyse")<|MERGE_RESOLUTION|>--- conflicted
+++ resolved
@@ -50,12 +50,8 @@
 from psyclone.core.access_info import VariablesAccessInfo, AccessType
 from psyclone.psyir.symbols import DataSymbol, ArrayType, RoutineSymbol, \
     Symbol, INTEGER_TYPE, BOOLEAN_TYPE
-<<<<<<< HEAD
 from psyclone.psyir.nodes import Node, Schedule, Loop, Statement, Container, \
-    Routine
-=======
-from psyclone.psyir.nodes import Node, Schedule, Loop, Statement, PSyDataNode
->>>>>>> 5eade850
+    Routine, PSyDataNode
 from psyclone.errors import GenerationError, InternalError, FieldNotFoundError
 from psyclone.parse.algorithm import BuiltInCall
 
