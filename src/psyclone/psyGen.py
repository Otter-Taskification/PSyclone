# -----------------------------------------------------------------------------
# BSD 3-Clause License
#
# Copyright (c) 2017-2019, Science and Technology Facilities Council.
# All rights reserved.
#
# Redistribution and use in source and binary forms, with or without
# modification, are permitted provided that the following conditions are met:
#
# * Redistributions of source code must retain the above copyright notice, this
#   list of conditions and the following disclaimer.
#
# * Redistributions in binary form must reproduce the above copyright notice,
#   this list of conditions and the following disclaimer in the documentation
#   and/or other materials provided with the distribution.
#
# * Neither the name of the copyright holder nor the names of its
#   contributors may be used to endorse or promote products derived from
#   this software without specific prior written permission.
#
# THIS SOFTWARE IS PROVIDED BY THE COPYRIGHT HOLDERS AND CONTRIBUTORS
# "AS IS" AND ANY EXPRESS OR IMPLIED WARRANTIES, INCLUDING, BUT NOT
# LIMITED TO, THE IMPLIED WARRANTIES OF MERCHANTABILITY AND FITNESS
# FOR A PARTICULAR PURPOSE ARE DISCLAIMED. IN NO EVENT SHALL THE
# COPYRIGHT HOLDER OR CONTRIBUTORS BE LIABLE FOR ANY DIRECT, INDIRECT,
# INCIDENTAL, SPECIAL, EXEMPLARY, OR CONSEQUENTIAL DAMAGES (INCLUDING,
# BUT NOT LIMITED TO, PROCUREMENT OF SUBSTITUTE GOODS OR SERVICES;
# LOSS OF USE, DATA, OR PROFITS; OR BUSINESS INTERRUPTION) HOWEVER
# CAUSED AND ON ANY THEORY OF LIABILITY, WHETHER IN CONTRACT, STRICT
# LIABILITY, OR TORT (INCLUDING NEGLIGENCE OR OTHERWISE) ARISING IN
# ANY WAY OUT OF THE USE OF THIS SOFTWARE, EVEN IF ADVISED OF THE
# POSSIBILITY OF SUCH DAMAGE.
# -----------------------------------------------------------------------------
# Authors R. W. Ford, A. R. Porter and S. Siso, STFC Daresbury Lab
# Modified I. Kavcic, Met Office
# -----------------------------------------------------------------------------

''' This module provides generic support for PSyclone's PSy code optimisation
    and generation. The classes in this method need to be specialised for a
    particular API and implementation. '''

from __future__ import print_function, absolute_import
from enum import Enum
import abc
from collections import OrderedDict
import six
from fparser.two import Fortran2003
from psyclone.configuration import Config
from psyclone.core.access_type import AccessType

# We use the termcolor module (if available) to enable us to produce
# coloured, textual representations of Invoke schedules. If it's not
# available then we don't use colour.
try:
    from termcolor import colored
except ImportError:
    # We don't have the termcolor package available so provide
    # alternative routine
    def colored(text, _):
        '''
        Returns the supplied text argument unchanged. This is a swap-in
        replacement for when termcolor.colored is not available.

        :param text: Text to return
        :type text: string
        :param _: Fake argument, only required to match interface
                  provided by termcolor.colored
        :returns: The supplied text, unchanged
        :rtype: string
        '''
        return text


# The types of 'intent' that an argument to a Fortran subroutine
# may have
FORTRAN_INTENT_NAMES = ["inout", "out", "in"]

# The list of Fortran instrinsic functions that we know about (and can
# therefore distinguish from array accesses). These are taken from
# fparser.
FORTRAN_INTRINSICS = Fortran2003.Intrinsic_Name.function_names

# OMP_OPERATOR_MAPPING is used to determine the operator to use in the
# reduction clause of an OpenMP directive. All code for OpenMP
# directives exists in psyGen.py so this mapping should not be
# overidden.
OMP_OPERATOR_MAPPING = {AccessType.SUM: "+"}

# Names of types of scalar variable
MAPPING_SCALARS = {"iscalar": "iscalar", "rscalar": "rscalar"}


# Valid types of argument to a kernel call
VALID_ARG_TYPE_NAMES = []

# Mapping of access type to operator.
REDUCTION_OPERATOR_MAPPING = {AccessType.SUM: "+"}

# Colour map to use when writing Invoke schedule to terminal. (Requires
# that the termcolor package be installed. If it isn't then output is not
# coloured.) See https://pypi.python.org/pypi/termcolor for details.
SCHEDULE_COLOUR_MAP = {"Schedule": "white",
                       "Loop": "red",
                       "GlobalSum": "cyan",
                       "Directive": "green",
                       "HaloExchange": "blue",
                       "HaloExchangeStart": "yellow",
                       "HaloExchangeEnd": "yellow",
                       "BuiltIn": "magenta",
                       "CodedKern": "magenta",
                       "Profile": "green",
                       "Extract": "green",
                       "If": "red",
                       "Assignment": "blue",
                       "Reference": "yellow",
                       "Operation": "blue",
                       "Literal": "yellow",
                       "Return": "yellow",
                       "CodeBlock": "red"}

# Default indentation string
INDENTATION_STRING = "    "


def object_index(alist, item):
    '''
    A version of the `list.index()` method that checks object identity
    rather that the content of the object.

    TODO this is a workaround for the fact that fparser2 overrides the
    comparison operator for all nodes in the parse tree. See fparser
    issue 174.

    :param alist: single object or list of objects to search.
    :type alist: list or :py:class:`fparser.two.utils.Base`
    :param obj item: object to search for in the list.
    :returns: index of the item in the list.
    :rtype: int
    :raises ValueError: if object is not in the list.
    '''
    if item is None:
        raise InternalError("Cannot search for None item in list.")
    for idx, entry in enumerate(alist):
        if entry is item:
            return idx
    raise ValueError(
        "Item '{0}' not found in list: {1}".format(str(item), alist))


def get_api(api):
    ''' If no API is specified then return the default. Otherwise, check that
    the supplied API is valid.
    :param str api: The PSyclone API to check or an empty string.
    :returns: The API that is in use.
    :rtype: str
    :raises GenerationError: if the specified API is not supported.

    '''
    if api == "":
        api = Config.get().default_api
    else:
        if api not in Config.get().supported_apis:
            raise GenerationError("get_api: Unsupported API '{0}' "
                                  "specified. Supported types are "
                                  "{1}.".format(api,
                                                Config.get().supported_apis))
    return api


def zero_reduction_variables(red_call_list, parent):
    '''zero all reduction variables associated with the calls in the call
    list'''
    if red_call_list:
        from psyclone.f2pygen import CommentGen
        parent.add(CommentGen(parent, ""))
        parent.add(CommentGen(parent, " Zero summation variables"))
        parent.add(CommentGen(parent, ""))
        for call in red_call_list:
            call.zero_reduction_variable(parent)
        parent.add(CommentGen(parent, ""))


def args_filter(arg_list, arg_types=None, arg_accesses=None, arg_meshes=None,
                is_literal=True):
    '''
    Return all arguments in the supplied list that are of type
    arg_types and with access in arg_accesses. If these are not set
    then return all arguments.

    :param arg_list: List of kernel arguments to filter
    :type arg_list: list of :py:class:`psyclone.parse.algorithm.Descriptor`
    :param arg_types: List of argument types (e.g. "GH_FIELD")
    :type arg_types: list of str
    :param arg_accesses: List of access types that arguments must have
    :type arg_accesses: List of \
        :py:class:`psyclone.core.access_type.AccessType`.
    :param arg_meshes: List of meshes that arguments must be on
    :type arg_meshes: list of str
    :param bool is_literal: Whether or not to include literal arguments in \
                            the returned list.
    :returns: list of kernel arguments matching the requirements
    :rtype: list of :py:class:`psyclone.parse.algorithm.Descriptor`
    '''
    arguments = []
    for argument in arg_list:
        if arg_types:
            if argument.type.lower() not in arg_types:
                continue
        if arg_accesses:
            if argument.access not in arg_accesses:
                continue
        if arg_meshes:
            if argument.mesh not in arg_meshes:
                continue
        if not is_literal:
            # We're not including literal arguments so skip this argument
            # if it is literal.
            if argument.is_literal:
                continue
        arguments.append(argument)
    return arguments


class GenerationError(Exception):
    ''' Provides a PSyclone specific error class for errors found during PSy
        code generation. '''
    def __init__(self, value):
        Exception.__init__(self, value)
        self.value = "Generation Error: "+value

    def __str__(self):
        return str(self.value)


class FieldNotFoundError(Exception):
    ''' Provides a PSyclone-specific error class when a field with the
    requested property/ies is not found '''
    def __init__(self, value):
        Exception.__init__(self, value)
        self.value = "Field not found error: "+value

    def __str__(self):
        return str(self.value)


class InternalError(Exception):
    '''
    PSyclone-specific exception for use when an internal error occurs (i.e.
    something that 'should not happen').

    :param str value: the message associated with the error.
    '''
    def __init__(self, value):
        Exception.__init__(self, value)
        self.value = "PSyclone internal error: "+value

    def __str__(self):
        return str(self.value)


class PSyFactory(object):
    '''
    Creates a specific version of the PSy. If a particular api is not
    provided then the default api, as specified in the psyclone.cfg
    file, is chosen.
    '''
    def __init__(self, api="", distributed_memory=None):
        '''Initialises a factory which can create API specific PSY objects.
        :param str api: Name of the API to use.
        :param bool distributed_memory: True if distributed memory should be \
                                        supported.
        '''
        if distributed_memory is None:
            _distributed_memory = Config.get().distributed_memory
        else:
            _distributed_memory = distributed_memory

        if _distributed_memory not in [True, False]:
            raise GenerationError(
                "The distributed_memory flag in PSyFactory must be set to"
                " 'True' or 'False'")
        Config.get().distributed_memory = _distributed_memory
        self._type = get_api(api)

    def create(self, invoke_info):
        '''
        Create the API-specific PSy instance.

        :param invoke_info: information on the invoke()s found by parsing
                            the Algorithm layer.
        :type invoke_info: :py:class:`psyclone.parse.algorithm.FileInfo`

        :returns: an instance of the API-specifc sub-class of PSy.
        :rtype: subclass of :py:class:`psyclone.psyGen.PSy`
        '''
        if self._type == "dynamo0.1":
            from psyclone.dynamo0p1 import DynamoPSy as PSyClass
        elif self._type == "dynamo0.3":
            from psyclone.dynamo0p3 import DynamoPSy as PSyClass
        elif self._type == "gocean0.1":
            from psyclone.gocean0p1 import GOPSy as PSyClass
        elif self._type == "gocean1.0":
            from psyclone.gocean1p0 import GOPSy as PSyClass
        elif self._type == "nemo":
            from psyclone.nemo import NemoPSy as PSyClass
            # For this API, the 'invoke_info' is actually the fparser2 AST
            # of the Fortran file being processed
        else:
            raise GenerationError("PSyFactory: Internal Error: Unsupported "
                                  "api type '{0}' found. Should not be "
                                  "possible.".format(self._type))
        return PSyClass(invoke_info)


class PSy(object):
    '''
    Base class to help manage and generate PSy code for a single
    algorithm file. Takes the invocation information output from the
    function :func:`parse.algorithm.parse` as its input and stores this in a
    way suitable for optimisation and code generation.

    :param FileInfo invoke_info: An object containing the required \
                                 invocation information for code \
                                 optimisation and generation. Produced \
                                 by the function :func:`parse.algorithm.parse`.
    :type invoke_info: :py:class:`psyclone.parse.algorithm.FileInfo`

    For example:

    >>> from psyclone.parse.algorithm import parse
    >>> ast, info = parse("argspec.F90")
    >>> from psyclone.psyGen import PSyFactory
    >>> api = "..."
    >>> psy = PSyFactory(api).create(info)
    >>> print(psy.gen)

    '''
    def __init__(self, invoke_info):
        self._name = invoke_info.name
        self._invokes = None

    def __str__(self):
        return "PSy"

    @property
    def invokes(self):
        return self._invokes

    @property
    def name(self):
        return "psy_"+self._name

    @property
    @abc.abstractmethod
    def gen(self):
        '''Abstract base class for code generation function.
        :param parent: the parent of this Node in the PSyIR.
        :type parent: :py:class:`psyclone.psyGen.Node`.
        '''

    def inline(self, module):
        ''' inline all kernel subroutines into the module that are marked for
            inlining. Avoid inlining the same kernel more than once. '''
        inlined_kernel_names = []
        for invoke in self.invokes.invoke_list:
            schedule = invoke.schedule
            for kernel in schedule.walk(schedule.children, CodedKern):
                if kernel.module_inline:
                    if kernel.name.lower() not in inlined_kernel_names:
                        inlined_kernel_names.append(kernel.name.lower())
                        module.add_raw_subroutine(kernel._kernel_code)


class Invokes(object):
    '''Manage the invoke calls

    :param alg_calls: A list of invoke metadata extracted by the \
    parser.
    :type alg_calls: list of \
    :py:class:`psyclone.parse.algorithm.InvokeCall`
    :param Invoke: An api-specific Invoke class
    :type Invoke: Specialisation of :py:class:`psyclone.psyGen.Invoke`

    '''
    def __init__(self, alg_calls, Invoke):
        self.invoke_map = {}
        self.invoke_list = []
        from psyclone.profiler import Profiler
        for idx, alg_invocation in enumerate(alg_calls):
            my_invoke = Invoke(alg_invocation, idx)
            self.invoke_map[my_invoke.name] = my_invoke
            self.invoke_list.append(my_invoke)
            # Add profiling nodes to schedule if automatic profiling has been
            # requested.
            Profiler.add_profile_nodes(my_invoke.schedule, Loop)

    def __str__(self):
        return "Invokes object containing "+str(self.names)

    @property
    def names(self):
        return self.invoke_map.keys()

    def get(self, invoke_name):
        # add a try here for keyerror
        try:
            return self.invoke_map[invoke_name]
        except KeyError:
            raise RuntimeError("Cannot find an invoke named '{0}' in {1}".
                               format(invoke_name,
                                      str(self.names)))

    def gen_code(self, parent):
        '''
        Create the f2pygen AST for each Invoke in the PSy layer.

        :param parent: the parent node in the AST to which to add content.
        :type parent: `psyclone.f2pygen.ModuleGen`
        '''
        opencl_kernels = []
        for invoke in self.invoke_list:
            invoke.gen_code(parent)
            # If we are generating OpenCL for an Invoke then we need to
            # create routine(s) to set the arguments of the Kernel(s) it
            # calls. We do it here as this enables us to prevent
            # duplication.
            if invoke.schedule.opencl:
                for kern in invoke.schedule.coded_kernels():
                    if kern.name not in opencl_kernels:
                        opencl_kernels.append(kern.name)
                        kern.gen_arg_setter_code(parent)
                # We must also ensure that we have a kernel object for
                # each kernel called from the PSy layer
                self.gen_ocl_init(parent, opencl_kernels)

    @staticmethod
    def gen_ocl_init(parent, kernels):
        '''
        Generates a subroutine to initialise the OpenCL environment and
        construct the list of OpenCL kernel objects used by this PSy layer.

        :param parent: the node in the f2pygen AST representing the module \
                       that will contain the generated subroutine.
        :type parent: :py:class:`psyclone.f2pygen.ModuleGen`
        :param kernels: List of kernel names called by the PSy layer.
        :type kernels: list of str
        '''
        from psyclone.f2pygen import SubroutineGen, DeclGen, AssignGen, \
            CallGen, UseGen, CommentGen, CharDeclGen, IfThenGen

        sub = SubroutineGen(parent, "psy_init")
        parent.add(sub)
        sub.add(UseGen(sub, name="fortcl", only=True,
                       funcnames=["ocl_env_init", "add_kernels"]))
        # Add a logical variable used to ensure that this routine is only
        # executed once.
        sub.add(DeclGen(sub, datatype="logical", save=True,
                        entity_decls=["initialised"],
                        initial_values=[".False."]))
        # Check whether or not this is our first time in the routine
        sub.add(CommentGen(sub, " Check to make sure we only execute this "
                           "routine once"))
        ifthen = IfThenGen(sub, ".not. initialised")
        sub.add(ifthen)
        ifthen.add(AssignGen(ifthen, lhs="initialised", rhs=".True."))

        # Initialise the OpenCL environment
        ifthen.add(CommentGen(ifthen,
                              " Initialise the OpenCL environment/device"))
        ifthen.add(CallGen(ifthen, "ocl_env_init"))

        # Create a list of our kernels
        ifthen.add(CommentGen(ifthen,
                              " The kernels this PSy layer module requires"))
        nkernstr = str(len(kernels))

        # Declare array of character strings
        ifthen.add(CharDeclGen(
            ifthen, length="30",
            entity_decls=["kernel_names({0})".format(nkernstr)]))
        for idx, kern in enumerate(kernels):
            ifthen.add(AssignGen(ifthen, lhs="kernel_names({0})".format(idx+1),
                                 rhs='"{0}"'.format(kern)))
        ifthen.add(CommentGen(ifthen,
                              " Create the OpenCL kernel objects. Expects "
                              "to find all of the compiled"))
        ifthen.add(CommentGen(ifthen, " kernels in PSYCLONE_KERNELS_FILE."))
        ifthen.add(CallGen(ifthen, "add_kernels", [nkernstr, "kernel_names"]))


class NameSpaceFactory(object):
    # storage for the instance reference
    _instance = None

    def __init__(self, reset=False):
        """ Create singleton instance """
        # Check whether we already have an instance
        if NameSpaceFactory._instance is None or reset:
            # Create and remember instance
            NameSpaceFactory._instance = NameSpace()

    def create(self):
        return NameSpaceFactory._instance


class NameSpace(object):
    '''keeps a record of reserved names and used names for clashes and
        provides a new name if there is a clash. '''

    def __init__(self, case_sensitive=False):
        self._reserved_names = []
        self._added_names = []
        self._context = {}
        self._case_sensitive = case_sensitive

    def create_name(self, root_name=None, context=None, label=None):
        '''Returns a unique name. If root_name is supplied, the name returned
            is based on this name, otherwise one is made up.  If
            context and label are supplied and a previous create_name
            has been called with the same context and label then the
            name provided by the previous create_name is returned.
        '''
        # make up a base name if one has not been supplied
        if root_name is None:
            root_name = "anon"
        # if not case sensitive then make the name lower case
        if not self._case_sensitive:
            lname = root_name.lower()
        else:
            lname = root_name
        # check context and label validity
        if context is None and label is not None or \
                context is not None and label is None:
            raise RuntimeError(
                "NameSpace:create_name() requires both context and label to "
                "be set")

        # if the same context and label have already been supplied
        # then return the previous name
        if context is not None and label is not None:
            # labels may have spurious white space
            label = label.strip()
            if not self._case_sensitive:
                label = label.lower()
                context = context.lower()
            if context in self._context:
                if label in self._context[context]:
                    # context and label have already been supplied
                    return self._context[context][label]
            else:
                # initialise the context so we can add the label value later
                self._context[context] = {}

        # create our name
        if lname not in self._reserved_names and \
                lname not in self._added_names:
            proposed_name = lname
        else:
            count = 1
            proposed_name = lname + "_" + str(count)
            while proposed_name in self._reserved_names or \
                    proposed_name in self._added_names:
                count += 1
                proposed_name = lname+"_"+str(count)

        # store our name
        self._added_names.append(proposed_name)
        if context is not None and label is not None:
            self._context[context][label] = proposed_name

        return proposed_name

    def add_reserved_name(self, name):
        ''' adds a reserved name. create_name() will not return this name '''
        if not self._case_sensitive:
            lname = name.lower()
        else:
            lname = name
        # silently ignore if this is already a reserved name
        if lname not in self._reserved_names:
            if lname in self._added_names:
                raise RuntimeError(
                    "attempted to add a reserved name to a namespace that"
                    " has already used that name")
            self._reserved_names.append(lname)

    def add_reserved_names(self, names):
        ''' adds a list of reserved names '''
        for name in names:
            self.add_reserved_name(name)


class Invoke(object):
    ''' Manage an individual invoke call '''

    def __str__(self):
        return self._name+"("+", ".join([str(arg) for arg in
                                         self._alg_unique_args])+")"

    def __init__(self, alg_invocation, idx, schedule_class,
                 reserved_names=None):
        '''Constructs an invoke object. Parameters:

        :param alg_invocation:
        :type alg_invocation:
        :param idx: Position/index of this invoke call in the subroutine.
            If not None, this number is added to the name ("invoke_").
        :type idx: Integer.
        :param schedule_class: The schedule class to create for this invoke.
        :type schedule_class: :py:class:`psyclone.psyGen.InvokeSchedule`.
        :param reserved_names: Optional argument: list of reserved names,
               i.e. names that should not be used e.g. as psyclone created
               variable name.
        :type reserved_names: List of strings.
        '''

        self._name = "invoke"
        self._alg_unique_args = []

        if alg_invocation is None and idx is None:
            return

        # create a name for the call if one does not already exist
        if alg_invocation.name is not None:
            self._name = alg_invocation.name
        elif len(alg_invocation.kcalls) == 1 and \
                alg_invocation.kcalls[0].type == "kernelCall":
            # use the name of the kernel call with the position appended.
            # Appended position is needed in case we have two separate invokes
            # in the same algorithm code containing the same (single) kernel
            self._name = "invoke_" + str(idx) + "_" + \
                alg_invocation.kcalls[0].ktype.name
        else:
            # use the position of the invoke
            self._name = "invoke_"+str(idx)

        # create our namespace manager - must be done before creating the
        # schedule
        self._name_space_manager = NameSpaceFactory(reset=True).create()

        # Add the name for the call to the list of reserved names. This
        # ensures we don't get a name clash with any variables we subsequently
        # generate.
        if reserved_names:
            reserved_names.append(self._name)
        else:
            reserved_names = [self._name]
        self._name_space_manager.add_reserved_names(reserved_names)

        # create the schedule
        self._schedule = schedule_class(alg_invocation.kcalls)

        # let the schedule have access to me
        self._schedule.invoke = self

        # extract the argument list for the algorithm call and psy
        # layer subroutine.
        self._alg_unique_args = []
        self._psy_unique_vars = []
        tmp_arg_names = []
        for call in self.schedule.kernels():
            for arg in call.arguments.args:
                if arg.text is not None:
                    if arg.text not in self._alg_unique_args:
                        self._alg_unique_args.append(arg.text)
                    if arg.name not in tmp_arg_names:
                        tmp_arg_names.append(arg.name)
                        self._psy_unique_vars.append(arg)
                else:
                    # literals have no name
                    pass

        # work out the unique dofs required in this subroutine
        self._dofs = {}
        for kern_call in self._schedule.coded_kernels():
            dofs = kern_call.arguments.dofs
            for dof in dofs:
                if dof not in self._dofs:
                    # Only keep the first occurence for the moment. We will
                    # need to change this logic at some point as we need to
                    # cope with writes determining the dofs that are used.
                    self._dofs[dof] = [kern_call, dofs[dof][0]]

    @property
    def name(self):
        return self._name

    @property
    def alg_unique_args(self):
        return self._alg_unique_args

    @property
    def psy_unique_vars(self):
        return self._psy_unique_vars

    @property
    def psy_unique_var_names(self):
        names = []
        for var in self._psy_unique_vars:
            names.append(var.name)
        return names

    @property
    def schedule(self):
        return self._schedule

    @schedule.setter
    def schedule(self, obj):
        self._schedule = obj

    def unique_declarations(self, datatype, access=None):
        ''' Returns a list of all required declarations for the
        specified datatype. If access is supplied (e.g. "write") then
        only declarations with that access are returned.
        :param string datatype: The type of the kernel argument for the \
                                particular API for which the intent is \
                                required
        :param access: Optional AccessType that the declaration should have.
        :returns: List of all declared names.
        :rtype: A list of strings.
        :raises: GenerationError if an invalid datatype is given.
        :raises: InternalError if an invalid access is specified.
        '''
        if datatype not in VALID_ARG_TYPE_NAMES:
            raise GenerationError(
                "unique_declarations called with an invalid datatype. "
                "Expected one of '{0}' but found '{1}'".
                format(str(VALID_ARG_TYPE_NAMES), datatype))

        if access and not isinstance(access, AccessType):
            raise InternalError(
                "unique_declarations called with an invalid access type. "
                "Type is {0} instead of AccessType".
                format(type(access)))

        declarations = []
        for call in self.schedule.kernels():
            for arg in call.arguments.args:
                if not access or arg.access == access:
                    if arg.text is not None:
                        if arg.type == datatype:
                            test_name = arg.declaration_name
                            if test_name not in declarations:
                                declarations.append(test_name)
        return declarations

    def first_access(self, arg_name):
        ''' Returns the first argument with the specified name passed to
        a kernel in our schedule '''
        for call in self.schedule.kernels():
            for arg in call.arguments.args:
                if arg.text is not None:
                    if arg.declaration_name == arg_name:
                        return arg
        raise GenerationError("Failed to find any kernel argument with name "
                              "'{0}'".format(arg_name))

    def unique_declns_by_intent(self, datatype):
        '''
        Returns a dictionary listing all required declarations for each
        type of intent ('inout', 'out' and 'in').

        :param string datatype: the type of the kernel argument for the \
                                particular API for which the intent is \
                                required
        :returns: dictionary containing 'intent' keys holding the kernel \
                  argument intent and declarations of all kernel arguments \
                  for each type of intent
        :rtype: dict
        :raises GenerationError: if the kernel argument is not a valid \
                                 datatype for the particular API.

        '''
        if datatype not in VALID_ARG_TYPE_NAMES:
            raise GenerationError(
                "unique_declns_by_intent called with an invalid datatype. "
                "Expected one of '{0}' but found '{1}'".
                format(str(VALID_ARG_TYPE_NAMES), datatype))

        # Get the lists of all kernel arguments that are accessed as
        # inc (shared update), write, read and readwrite (independent
        # update). A single argument may be accessed in different ways
        # by different kernels.
        inc_args = self.unique_declarations(datatype, access=AccessType.INC)
        write_args = self.unique_declarations(datatype,
                                              access=AccessType.WRITE)
        read_args = self.unique_declarations(datatype, access=AccessType.READ)
        readwrite_args = self.unique_declarations(datatype,
                                                  AccessType.READWRITE)
        sum_args = self.unique_declarations(datatype, access=AccessType.SUM)
        # sum_args behave as if they are write_args from
        # the PSy-layer's perspective.
        write_args += sum_args
        # readwrite_args behave in the same way as inc_args
        # from the perspective of first access and intents
        inc_args += readwrite_args
        # Rationalise our lists so that any fields that are updated
        # (have inc or readwrite access) do not appear in the list
        # of those that are only written to
        for arg in write_args[:]:
            if arg in inc_args:
                write_args.remove(arg)
        # Fields that are only ever read by any kernel that
        # accesses them
        for arg in read_args[:]:
            if arg in write_args or arg in inc_args:
                read_args.remove(arg)

        # We will return a dictionary containing as many lists
        # as there are types of intent
        declns = {}
        for intent in FORTRAN_INTENT_NAMES:
            declns[intent] = []

        for name in inc_args:
            # For every arg that is updated ('inc'd' or readwritten)
            # by at least one kernel, identify the type of the first
            # access. If it is 'write' then the arg is only
            # intent(out), otherwise it is intent(inout)
            first_arg = self.first_access(name)
            if first_arg.access != AccessType.WRITE:
                if name not in declns["inout"]:
                    declns["inout"].append(name)
            else:
                if name not in declns["out"]:
                    declns["out"].append(name)

        for name in write_args:
            # For every argument that is written to by at least one kernel,
            # identify the type of the first access - if it is read
            # or inc'd before it is written then it must have intent(inout).
            # However, we deal with inc and readwrite args separately so we
            # do not consider those here.
            first_arg = self.first_access(name)
            if first_arg.access == AccessType.READ:
                if name not in declns["inout"]:
                    declns["inout"].append(name)
            else:
                if name not in declns["out"]:
                    declns["out"].append(name)

        for name in read_args:
            # Anything we have left must be declared as intent(in)
            if name not in declns["in"]:
                declns["in"].append(name)

        return declns

    def gen(self):
        from psyclone.f2pygen import ModuleGen
        module = ModuleGen("container")
        self.gen_code(module)
        return module.root

    def gen_code(self, parent):
        from psyclone.f2pygen import SubroutineGen, TypeDeclGen, DeclGen, \
            SelectionGen, AssignGen
        # create the subroutine
        invoke_sub = SubroutineGen(parent, name=self.name,
                                   args=self.psy_unique_vars)
        # add the subroutine argument declarations
        my_typedecl = TypeDeclGen(invoke_sub, datatype="field_type",
                                  entity_decls=self.psy_unique_vars,
                                  intent="inout")
        invoke_sub.add(my_typedecl)
        # declare field-type, column topology and function-space types
        column_topology_name = "topology"
        my_typedecl = TypeDeclGen(invoke_sub, datatype="ColumnTopology",
                                  entity_decls=[column_topology_name],
                                  pointer=True)
        invoke_sub.add(my_typedecl)
        # declare any basic types required
        my_decl = DeclGen(invoke_sub, datatype="integer",
                          entity_decls=["nlayers"])
        invoke_sub.add(my_decl)

        for (idx, dof) in enumerate(self._dofs):
            call = self._dofs[dof][0]
            arg = self._dofs[dof][1]
            # declare a type select clause which is used to map from a base
            # class to FunctionSpace_type
            type_select = SelectionGen(invoke_sub,
                                       expr=arg.name + "_space=>" + arg.name +
                                       "%function_space", typeselect=True)
            invoke_sub.add(type_select)

            my_typedecl = TypeDeclGen(invoke_sub,
                                      datatype="FunctionSpace_type",
                                      entity_decls=[arg.name+"_space"],
                                      pointer=True)
            invoke_sub.add(my_typedecl)

            content = []
            if idx == 0:
                # use the first model to provide nlayers
                # *** assumption that all fields operate over the same number
                # of layers
                assign_1 = AssignGen(type_select, lhs="topology",
                                     rhs=arg.name+"_space%topology",
                                     pointer=True)
                assign_2 = AssignGen(type_select, lhs="nlayers",
                                     rhs="topology%layer_count()")
                content.append(assign_1)
                content.append(assign_2)
            iterates_over = call.iterates_over
            stencil = arg.stencil
            assign_3 = AssignGen(type_select, lhs=dof+"dofmap",
                                 rhs=arg.name +
                                 "_space%dof_map(" + iterates_over + ", " +
                                 stencil + ")",
                                 pointer=True)
            content.append(assign_3)
            type_select.addcase(["FunctionSpace_type"], content=content)
            # declare our dofmap
            my_decl = DeclGen(invoke_sub, datatype="integer",
                              entity_decls=[dof+"dofmap(:,:)"], pointer=True)
            invoke_sub.add(my_decl)

        # create the subroutine kernel call content
        self.schedule.gen_code(invoke_sub)
        parent.add(invoke_sub)


class Node(object):
    '''
    Base class for a node in the PSyIR (schedule).

    :param ast: reference into the fparser2 AST corresponding to this node.
    :type ast: sub-class of :py:class:`fparser.two.Fortran2003.Base`
    :param children: the PSyIR nodes that are children of this node.
    :type children: list of :py:class:`psyclone.psyGen.Node`
    :param parent: that parent of this node in the PSyIR tree.
    :type parent: :py:class:`psyclone.psyGen.Node`

    '''
    # Define two class constants: START_DEPTH and START_POSITION
    # START_DEPTH is used to calculate depth of all Nodes in the tree
    # (1 for main Nodes and increasing for their descendants).
    START_DEPTH = 0
    # START_POSITION is used to to calculate position of all Nodes in
    # the tree (absolute or relative to a parent).
    START_POSITION = 0

    def __init__(self, ast=None, children=None, parent=None):
        if not children:
            self._children = []
        else:
            self._children = children
        self._parent = parent
        # Reference into fparser2 AST (if any)
        self._ast = ast
        # Ref. to last fparser2 parse tree node associated with this Node.
        # This is required when adding directives.
        self._ast_end = None
        # List of tags that provide additional information about this Node.
        self._annotations = []

    def __str__(self):
        raise NotImplementedError("Please implement me")

    @property
    def ast(self):
        '''
        :returns: a reference to that part of the fparser2 parse tree that \
                  this node represents or None.
        :rtype: sub-class of :py:class:`fparser.two.utils.Base`
        '''
        return self._ast

    @property
    def ast_end(self):
        '''
        :returns: a reference to the last node in the fparser2 parse tree \
                  that represents a child of this PSyIR node or None.
        :rtype: sub-class of :py:class:`fparser.two.utils.Base`
        '''
        return self._ast_end

    @ast.setter
    def ast(self, ast):
        '''
        Set a reference to the fparser2 node associated with this Node.

        :param ast: fparser2 node associated with this Node.
        :type ast: :py:class:`fparser.two.utils.Base`
        '''
        self._ast = ast

    @ast_end.setter
    def ast_end(self, ast_end):
        '''
        Set a reference to the last fparser2 node associated with this Node.

        :param ast: last fparser2 node associated with this Node.
        :type ast: :py:class:`fparser.two.utils.Base`
        '''
        self._ast_end = ast_end

    @property
    def annotations(self):
        ''' Return the list of annotations attached to this Node.

        :return: List of anotations
        :rtype: list of str
        '''
        return self._annotations

    def dag(self, file_name='dag', file_format='svg'):
        '''Create a dag of this node and its children.'''
        try:
            import graphviz as gv
        except ImportError:
            # todo: add a warning to a log file here
            # silently return if graphviz bindings are not installed
            return
        try:
            graph = gv.Digraph(format=file_format)
        except ValueError:
            raise GenerationError(
                "unsupported graphviz file format '{0}' provided".
                format(file_format))
        self.dag_gen(graph)
        graph.render(filename=file_name)

    def dag_gen(self, graph):
        '''Output my node's graph (dag) information and call any
        children. Nodes with children are represented as two vertices,
        a start and an end. Forward dependencies are represented as
        green edges, backward dependencies are represented as red
        edges (but their direction is reversed so the layout looks
        reasonable) and parent child dependencies are represented as
        blue edges.'''
        # names to append to my default name to create start and end vertices
        start_postfix = "_start"
        end_postfix = "_end"
        if self.children:
            # I am represented by two vertices, a start and an end
            graph.node(self.dag_name+start_postfix)
            graph.node(self.dag_name+end_postfix)
        else:
            # I am represented by a single vertex
            graph.node(self.dag_name)
        # first deal with forward dependencies
        remote_node = self.forward_dependence()
        local_name = self.dag_name
        if self.children:
            # edge will come from my end vertex as I am a forward dependence
            local_name += end_postfix
        if remote_node:
            # this node has a forward dependence
            remote_name = remote_node.dag_name
            if remote_node.children:
                # the remote node has children so I will connect to
                # its start vertex
                remote_name += start_postfix
            # Create the forward dependence edge in green
            graph.edge(local_name, remote_name, color="green")
        elif self.parent:
            # this node is a child of another node and has no forward
            # dependence. Therefore connect it to the the end vertex
            # of its parent. Use blue to indicate a parent child
            # relationship.
            remote_name = self.parent.dag_name + end_postfix
            graph.edge(local_name, remote_name, color="blue")
        # now deal with backward dependencies. When creating the edges
        # we reverse the direction of the dependence (place
        # remote_node before local_node) to help with the graph
        # layout
        remote_node = self.backward_dependence()
        local_name = self.dag_name
        if self.children:
            # the edge will come from my start vertex as I am a
            # backward dependence
            local_name += start_postfix
        if remote_node:
            # this node has a backward dependence.
            remote_name = remote_node.dag_name
            if remote_node.children:
                # the remote node has children so I will connect to
                # its end vertex
                remote_name += end_postfix
            # Create the backward dependence edge in red.
            graph.edge(remote_name, local_name, color="red")
        elif self.parent:
            # this node has a parent and has no backward
            # dependence. Therefore connect it to the the start vertex
            # of its parent. Use blue to indicate a parent child
            # relationship.
            remote_name = self.parent.dag_name + start_postfix
            graph.edge(remote_name, local_name, color="blue")
        # now call any children so they can add their information to
        # the graph
        for child in self.children:
            child.dag_gen(graph)

    @property
    def dag_name(self):
        '''Return the base dag name for this node.'''
        return "node_" + str(self.abs_position)

    @property
    def args(self):
        '''Return the list of arguments associated with this Node. The default
        implementation assumes the Node has no directly associated
        arguments (i.e. is not a Kern class or subclass). Arguments of
        any of this nodes descendants are considered to be
        associated. '''
        args = []
        for call in self.kernels():
            args.extend(call.args)
        return args

    def backward_dependence(self):
        '''Returns the closest preceding Node that this Node has a direct
        dependence with or None if there is not one. Only Nodes with
        the same parent as self are returned. Nodes inherit their
        descendants' dependencies. The reason for this is that for
        correctness a node must maintain its parent if it is
        moved. For example a halo exchange and a kernel call may have
        a dependence between them but it is the loop body containing
        the kernel call that the halo exchange must not move beyond
        i.e. the loop body inherits the dependencies of the routines
        within it.'''
        dependence = None
        # look through all the backward dependencies of my arguments
        for arg in self.args:
            dependent_arg = arg.backward_dependence()
            if dependent_arg:
                # this argument has a backward dependence
                node = dependent_arg.call
                # if the remote node is deeper in the tree than me
                # then find the ancestor that is at the same level of
                # the tree as me.
                while node.depth > self.depth:
                    node = node.parent
                if self.sameParent(node):
                    # The remote node (or one of its ancestors) shares
                    # the same parent as me
                    if not dependence:
                        # this is the first dependence found so keep it
                        dependence = node
                    else:
                        # we have already found a dependence
                        if dependence.position < node.position:
                            # the new dependence is closer to me than
                            # the previous dependence so keep it
                            dependence = node
        return dependence

    def forward_dependence(self):
        '''Returns the closest following Node that this Node has a direct
        dependence with or None if there is not one. Only Nodes with
        the same parent as self are returned. Nodes inherit their
        descendants' dependencies. The reason for this is that for
        correctness a node must maintain its parent if it is
        moved. For example a halo exchange and a kernel call may have
        a dependence between them but it is the loop body containing
        the kernel call that the halo exchange must not move beyond
        i.e. the loop body inherits the dependencies of the routines
        within it.'''
        dependence = None
        # look through all the forward dependencies of my arguments
        for arg in self.args:
            dependent_arg = arg.forward_dependence()
            if dependent_arg:
                # this argument has a forward dependence
                node = dependent_arg.call
                # if the remote node is deeper in the tree than me
                # then find the ancestor that is at the same level of
                # the tree as me.
                while node.depth > self.depth:
                    node = node.parent
                if self.sameParent(node):
                    # The remote node (or one of its ancestors) shares
                    # the same parent as me
                    if not dependence:
                        # this is the first dependence found so keep it
                        dependence = node
                    else:
                        if dependence.position > node.position:
                            # the new dependence is closer to me than
                            # the previous dependence so keep it
                            dependence = node
        return dependence

    def is_valid_location(self, new_node, position="before"):
        '''If this Node can be moved to the new_node
        (where position determines whether it is before of after the
        new_node) without breaking any data dependencies then return True,
        otherwise return False. '''
        # First perform correctness checks
        # 1: check new_node is a Node
        if not isinstance(new_node, Node):
            raise GenerationError(
                "In the psyGen.Node.is_valid_location() method the "
                "supplied argument is not a Node, it is a '{0}'.".
                format(type(new_node).__name__))

        # 2: check position has a valid value
        valid_positions = ["before", "after"]
        if position not in valid_positions:
            raise GenerationError(
                "The position argument in the psyGenNode.is_valid_location() "
                "method must be one of {0} but found '{1}'".format(
                    valid_positions, position))

        # 3: check self and new_node have the same parent
        if not self.sameParent(new_node):
            raise GenerationError(
                "In the psyGen.Node.is_valid_location() method "
                "the node and the location do not have the same parent")

        # 4: check proposed new position is not the same as current position
        new_position = new_node.position
        if new_position < self.position and position == "after":
            new_position += 1
        elif new_position > self.position and position == "before":
            new_position -= 1

        if self.position == new_position:
            raise GenerationError(
                "In the psyGen.Node.is_valid_location() method, the "
                "node and the location are the same so this transformation "
                "would have no effect.")

        # Now determine whether the new location is valid in terms of
        # data dependencies
        # Treat forward and backward dependencies separately
        if new_position < self.position:
            # the new_node is before this node in the schedule
            prev_dep_node = self.backward_dependence()
            if not prev_dep_node:
                # There are no backward dependencies so the move is valid
                return True
            else:
                # return (is the dependent node before the new_position?)
                return prev_dep_node.position < new_position
        else:  # new_node.position > self.position
            # the new_node is after this node in the schedule
            next_dep_node = self.forward_dependence()
            if not next_dep_node:
                # There are no forward dependencies so the move is valid
                return True
            else:
                # return (is the dependent node after the new_position?)
                return next_dep_node.position > new_position

    @property
    def depth(self):
        '''
        Returns this Node's depth in the tree: 1 for the Schedule
        and increasing for its descendants at each level.
        :returns: depth of the Node in the tree
        :rtype: int
        '''
        my_depth = self.START_DEPTH
        node = self
        while node is not None:
            node = node.parent
            my_depth += 1
        return my_depth

    @abc.abstractmethod
    def view(self, indent=0):
        '''Abstract function to prints a text representation of the node.
        :param int indent: depth of indent for output text.
        '''

    @staticmethod
    def indent(count, indent=INDENTATION_STRING):
        '''
        Helper function to produce indentation strings.

        :param int count: Number of indentation levels.
        :param str indent: String representing one indentation level.
        :returns: Complete indentation string.
        :rtype: str
        '''
        return count * indent

    def list(self, indent=0):
        result = ""
        for entity in self._children:
            result += str(entity)+"\n"
        return result

    def list_to_string(self, my_list):
        result = ""
        for idx, value in enumerate(my_list):
            result += str(value)
            if idx < (len(my_list) - 1):
                result += ","
        return result

    def addchild(self, child, index=None):
        if index is not None:
            self._children.insert(index, child)
        else:
            self._children.append(child)

    @property
    def children(self):
        return self._children

    @children.setter
    def children(self, my_children):
        self._children = my_children

    @property
    def parent(self):
        return self._parent

    @parent.setter
    def parent(self, my_parent):
        self._parent = my_parent

    @property
    def position(self):
        '''
        Find a Node's position relative to its parent Node (starting
        with 0 if it does not have a parent).
        :returns: relative position of a Node to its parent
        :rtype: int
        '''
        if self.parent is None:
            return self.START_POSITION
        return self.parent.children.index(self)

    @property
    def abs_position(self):
        '''
        Find a Node's absolute position in the tree (starting with 0 if
        it is the root). Needs to be computed dynamically from the
        starting position (0) as its position may change.
        :returns: absolute position of a Node in the tree
        :raises InternalError: if the absolute position cannot be found
        :rtype: int
        '''
        if self.root == self and isinstance(self.root, Schedule):
            return self.START_POSITION
        found, position = self._find_position(self.root.children,
                                              self.START_POSITION)
        if not found:
            raise InternalError("Error in search for Node position "
                                "in the tree")
        return position

    def _find_position(self, children, position):
        '''
        Recurse through the tree depth first returning position of
        a Node if found.
        :param children: list of Nodes which are children of this Node
        :type children: list of :py:class:`psyclone.psyGen.Node`
        :returns: position of the Node in the tree
        :rtype: int
        :raises InternalError: if the starting position is < 0
        '''
        if position < self.START_POSITION:
            raise InternalError(
                "Search for Node position started from {0} "
                "instead of {1}.".format(position, self.START_POSITION))
        for child in children:
            position += 1
            if child == self:
                return True, position
            if child.children:
                found, position = self._find_position(child.children, position)
                if found:
                    return True, position
        return False, position

    @property
    def root(self):
        node = self
        while node.parent is not None:
            node = node.parent
        return node

    def sameRoot(self, node_2):
        if self.root == node_2.root:
            return True
        return False

    def sameParent(self, node_2):
        if self.parent is None or node_2.parent is None:
            return False
        if self.parent == node_2.parent:
            return True
        return False

    def walk(self, children, my_type):
        ''' Recurse through tree and return objects of 'my_type'. '''
        local_list = []
        for child in children:
            if isinstance(child, my_type):
                local_list.append(child)
            local_list += self.walk(child.children, my_type)
        return local_list

    def ancestor(self, my_type, excluding=None):
        '''
        Search back up tree and check whether we have an ancestor that is
        an instance of the supplied type. If we do then we return
        it otherwise we return None. A list of (sub-) classes to ignore
        may be provided via the `excluding` argument.

        :param type my_type: Class to search for.
        :param list excluding: list of (sub-)classes to ignore or None.
        :returns: First ancestor Node that is an instance of the requested \
                  class or None if not found.
        '''
        myparent = self.parent
        while myparent is not None:
            if isinstance(myparent, my_type):
                matched = True
                if excluding:
                    # We have one or more sub-classes we must exclude
                    for etype in excluding:
                        if isinstance(myparent, etype):
                            matched = False
                            break
                if matched:
                    return myparent
            myparent = myparent.parent
        return None

    def kernels(self):
        '''
        :returns: all kernels that are descendants of this node in the PSyIR.
        :rtype: list of :py:class:`psyclone.psyGen.Kern` sub-classes.
        '''
        return self.walk(self.children, Kern)

    def following(self):
        '''Return all :py:class:`psyclone.psyGen.Node` nodes after me in the
        schedule. Ordering is depth first.

        :returns: a list of nodes
        :rtype: :func:`list` of :py:class:`psyclone.psyGen.Node`

        '''
        all_nodes = self.walk(self.root.children, Node)
        position = all_nodes.index(self)
        return all_nodes[position+1:]

    def preceding(self, reverse=None):
        '''Return all :py:class:`psyclone.psyGen.Node` nodes before me in the
        schedule. Ordering is depth first. If the `reverse` argument
        is set to `True` then the node ordering is reversed
        i.e. returning the nodes closest to me first

        :param: reverse: An optional, default `False`, boolean flag
        :type: reverse: bool
        :returns: A list of nodes
        :rtype: :func:`list` of :py:class:`psyclone.psyGen.Node`

        '''
        all_nodes = self.walk(self.root.children, Node)
        position = all_nodes.index(self)
        nodes = all_nodes[:position]
        if reverse:
            nodes.reverse()
        return nodes

    def coded_kernels(self):
        '''
        Returns a list of all of the user-supplied kernels that are beneath
        this node in the PSyIR.

        :returns: all user-supplied kernel calls below this node.
        :rtype: list of :py:class:`psyclone.psyGen.CodedKern`
        '''
        return self.walk(self._children, CodedKern)

    def loops(self):
        '''Return all loops currently in this schedule.'''
        return self.walk(self._children, Loop)

    def reductions(self, reprod=None):
        '''Return all calls that have reductions and are decendents of this
        node. If reprod is not provided, all reductions are
        returned. If reprod is False, all builtin reductions that are
        not set to reproducible are returned. If reprod is True, all
        builtins that are set to reproducible are returned.'''

        call_reduction_list = []
        for call in self.walk(self.children, Kern):
            if call.is_reduction:
                if reprod is None:
                    call_reduction_list.append(call)
                elif reprod:
                    if call.reprod_reduction:
                        call_reduction_list.append(call)
                else:
                    if not call.reprod_reduction:
                        call_reduction_list.append(call)
        return call_reduction_list

    def is_openmp_parallel(self):
        '''Returns true if this Node is within an OpenMP parallel region.

        '''
        omp_dir = self.ancestor(OMPParallelDirective)
        if omp_dir:
            return True
        return False

    def gen_code(self, parent):
        '''Abstract base class for code generation function.
        :param parent: the parent of this Node in the PSyIR.
        :type parent: :py:class:`psyclone.psyGen.Node`.
        '''
        raise NotImplementedError("Please implement me")

    def update(self):
        ''' By default we assume there is no need to update the existing
        fparser2 AST which this Node represents. We simply call the update()
        method of any children. '''
        for child in self._children:
            child.update()


class Schedule(Node):
    ''' Stores schedule information for a sequence of statements.

    :param sequence: the sequence of PSyIR nodes that make up the schedule.
    :type sequence: list of :py:class:`psyclone.psyGen.Node`
    :param parent: that parent of this node in the PSyIR tree.
    :type parent:  :py:class:`psyclone.psyGen.Node`
    '''

    def __init__(self, sequence=None, parent=None):
        Node.__init__(self, children=sequence, parent=parent)

    @property
    def dag_name(self):
        '''
        :returns: The name of this node in the dag.
        :rtype: str
        '''
        return "schedule"

    def view(self, indent=0):
        '''
        Print a text representation of this node to stdout and then
        call the view() method of any children.

        :param int indent: Depth of indent for output text.
        '''
        print(self.indent(indent) + self.coloured_text + "[]")
        for entity in self._children:
            entity.view(indent=indent + 1)

    @property
    def coloured_text(self):
        '''
        Returns the name of this node with appropriate control codes
        to generate coloured output in a terminal that supports it.

        :return: Text containing the name of this node, possibly coloured.
        :rtype: str
        '''
        return colored("Schedule", SCHEDULE_COLOUR_MAP["Schedule"])

    def __getitem__(self, index):
        '''
        Overload the subscript notation ([int]) to access specific statements
        in the Schedule.

        :param int index: index of the statement to access.
        :return: statement in a given position in the Schedule sequence.
        :rtype: :py:class:`psyclone.psyGen.Node`
        '''
        return self._children[index]

    def __str__(self):
        result = "Schedule:\n"
        for entity in self._children:
            result += str(entity)+"\n"
        result += "End Schedule"
        return result


class InvokeSchedule(Schedule):
    '''
    Stores schedule information for an invocation call. Schedules can be
    optimised using transformations.

    >>> from psyclone.parse.algorithm import parse
    >>> ast, info = parse("algorithm.f90")
    >>> from psyclone.psyGen import PSyFactory
    >>> api = "..."
    >>> psy = PSyFactory(api).create(info)
    >>> invokes = psy.invokes
    >>> invokes.names
    >>> invoke = invokes.get("name")
    >>> schedule = invoke.schedule
    >>> schedule.view()

    :param type KernFactory: class instance of the factory to use when \
     creating Kernels. e.g. :py:class:`psyclone.dynamo0p3.DynKernCallFactory`.
    :param type BuiltInFactory: class instance of the factory to use when \
     creating built-ins. e.g. \
     :py:class:`psyclone.dynamo0p3_builtins.DynBuiltInCallFactory`.
    :param alg_calls: list of Kernel calls in the schedule.
    :type alg_calls: list of :py:class:`psyclone.parse.algorithm.KernelCall`

    '''

    def __init__(self, KernFactory, BuiltInFactory, alg_calls=None):
        # we need to separate calls into loops (an iteration space really)
        # and calls so that we can perform optimisations separately on the
        # two entities.
        if alg_calls is None:
            alg_calls = []
        sequence = []
        from psyclone.parse.algorithm import BuiltInCall
        for call in alg_calls:
            if isinstance(call, BuiltInCall):
                sequence.append(BuiltInFactory.create(call, parent=self))
            else:
                sequence.append(KernFactory.create(call, parent=self))
        Schedule.__init__(self, sequence=sequence, parent=None)
        self._invoke = None
        self._opencl = False  # Whether or not to generate OpenCL
        self._name_space_manager = NameSpaceFactory().create()

    @property
    def invoke(self):
        return self._invoke

    @invoke.setter
    def invoke(self, my_invoke):
        self._invoke = my_invoke

    def view(self, indent=0):
        '''
        Print a text representation of this node to stdout and then
        call the view() method of any children.

        :param indent: Depth of indent for output text
        :type indent: integer
        '''
        print(self.indent(indent) + self.coloured_text +
              "[invoke='" + self.invoke.name + "']")
        for entity in self._children:
            entity.view(indent=indent + 1)

    @property
    def coloured_text(self):
        '''
        Returns the name of this node with appropriate control codes
        to generate coloured output in a terminal that supports it.

        :returns: Text containing the name of this node, possibly coloured
        :rtype: string
        '''
        return colored("InvokeSchedule", SCHEDULE_COLOUR_MAP["Schedule"])

    def __str__(self):
        result = "InvokeSchedule:\n"
        for entity in self._children:
            result += str(entity)+"\n"
        result += "End Schedule"
        return result

    def gen_code(self, parent):
        '''
        Generate the Nodes in the f2pygen AST for this schedule.

        :param parent: the parent Node (i.e. the enclosing subroutine) to \
                       which to add content.
        :type parent: :py:class:`psyclone.f2pygen.SubroutineGen`
        '''
        from psyclone.f2pygen import UseGen, DeclGen, AssignGen, CommentGen, \
            IfThenGen, CallGen

        if self._opencl:
            parent.add(UseGen(parent, name="iso_c_binding"))
            parent.add(UseGen(parent, name="clfortran"))
            parent.add(UseGen(parent, name="fortcl", only=True,
                              funcnames=["get_num_cmd_queues",
                                         "get_cmd_queues",
                                         "get_kernel_by_name"]))
            # Command queues
            nqueues = self._name_space_manager.create_name(
                root_name="num_cmd_queues", context="PSyVars",
                label="num_cmd_queues")
            qlist = self._name_space_manager.create_name(
                root_name="cmd_queues", context="PSyVars", label="cmd_queues")
            first = self._name_space_manager.create_name(
                root_name="first_time", context="PSyVars", label="first_time")
            flag = self._name_space_manager.create_name(
                root_name="ierr", context="PSyVars", label="ierr")
            parent.add(DeclGen(parent, datatype="integer", save=True,
                               entity_decls=[nqueues]))
            parent.add(DeclGen(parent, datatype="integer", save=True,
                               pointer=True, kind="c_intptr_t",
                               entity_decls=[qlist + "(:)"]))
            parent.add(DeclGen(parent, datatype="integer",
                               entity_decls=[flag]))
            parent.add(DeclGen(parent, datatype="logical", save=True,
                               entity_decls=[first],
                               initial_values=[".true."]))
            if_first = IfThenGen(parent, first)
            parent.add(if_first)
            if_first.add(AssignGen(if_first, lhs=first, rhs=".false."))
            if_first.add(CommentGen(if_first,
                                    " Ensure OpenCL run-time is initialised "
                                    "for this PSy-layer module"))
            if_first.add(CallGen(if_first, "psy_init"))
            if_first.add(AssignGen(if_first, lhs=nqueues,
                                   rhs="get_num_cmd_queues()"))
            if_first.add(AssignGen(if_first, lhs=qlist, pointer=True,
                                   rhs="get_cmd_queues()"))
            # Kernel pointers
            kernels = self.walk(self._children, Kern)
            for kern in kernels:
                base = "kernel_" + kern.name
                kernel = self._name_space_manager.create_name(
                    root_name=base, context="PSyVars", label=base)
                parent.add(
                    DeclGen(parent, datatype="integer", kind="c_intptr_t",
                            save=True, target=True, entity_decls=[kernel]))
                if_first.add(
                    AssignGen(
                        if_first, lhs=kernel,
                        rhs='get_kernel_by_name("{0}")'.format(kern.name)))

        for entity in self._children:
            entity.gen_code(parent)

        if self.opencl:
            # Ensure we block at the end of the invoke to ensure all
            # kernels have completed before we return.
            # This code ASSUMES only the first command queue is used for
            # executing kernels.
            parent.add(CommentGen(parent,
                                  " Block until all kernels have finished"))
            parent.add(AssignGen(parent, lhs=flag,
                                 rhs="clFinish(" + qlist + "(1))"))

    @property
    def opencl(self):
        '''
        :returns: Whether or not we are generating OpenCL for this \
            InvokeSchedule.
        :rtype: bool
        '''
        return self._opencl

    @opencl.setter
    def opencl(self, value):
        '''
        Setter for whether or not to generate the OpenCL version of this
        schedule.

        :param bool value: whether or not to generate OpenCL.
        '''
        if not isinstance(value, bool):
            raise ValueError(
                "InvokeSchedule.opencl must be a bool but got {0}".
                format(type(value)))
        self._opencl = value


class Directive(Node):
    '''
    Base class for all Directive statements.

    All classes that generate Directive statments (e.g. OpenMP,
    OpenACC, compiler-specific) inherit from this class.

    '''

    def view(self, indent=0):
        '''
        Print a text representation of this node to stdout and then
        call the view() method of any children.

        :param indent: Depth of indent for output text
        :type indent: integer
        '''
        print(self.indent(indent) + self.coloured_text)
        for entity in self._children:
            entity.view(indent=indent + 1)

    @property
    def coloured_text(self):
        '''
        Returns a string containing the name of this element with
        control codes for colouring in terminals that support it.

        :returns: Text containing the name of this node, possibly coloured
        :rtype: string
        '''
        return colored("Directive", SCHEDULE_COLOUR_MAP["Directive"])

    @property
    def dag_name(self):
        ''' return the base dag name for this node '''
        return "directive_" + str(self.abs_position)


class ACCDirective(Directive):
    ''' Base class for all OpenACC directive statements. '''

    @abc.abstractmethod
    def view(self, indent=0):
        '''
        Print text representation of this node to stdout.

        :param int indent: size of indent to use for output
        '''

    @property
    def dag_name(self):
        ''' Return the name to use in a dag for this node.

        :returns: Name of corresponding node in DAG
        :rtype: str
        '''
        return "ACC_directive_" + str(self.abs_position)

    def _add_region(self, start_text, end_text=None, data_movement=None):
        '''
        Modifies the underlying fparser2 parse tree to include a subset
        of nodes within a region. (e.g. a 'kernels' or 'data' region.)

        :param str start_text: the directive body to insert at the \
                               beginning of the region. "!$ACC " is \
                               prepended to the supplied text.
        :param str end_text: the directive body to insert at the end of \
                             the region (or None). "!$ACC " is \
                             prepended to the supplied text.
        :param str data_movement: whether to include data-movement clauses and\
                               if so, whether to determine them by analysing \
                               the code within the region ("analyse") or to \
                               specify 'default(present)' ("present").

        :raises InternalError: if either start_text or end_text already
                               begin with '!'.
        :raises InternalError: if data_movement is not None and not one of \
                               "present" or "analyse".
        '''
        from fparser.common.readfortran import FortranStringReader
        from fparser.two.Fortran2003 import Comment
        valid_data_movement = ["present", "analyse"]

        # Ensure the fparser2 AST is up-to-date for all of our children
        Node.update(self)

        # Check that we haven't already been called
        if self.ast:
            return

        # Sanity check the supplied begin/end text
        if start_text.lstrip()[0] == "!":
            raise InternalError(
                "_add_region: start_text must be a plain label without "
                "directive or comment characters but got: '{0}'".
                format(start_text))
        if end_text and end_text.lstrip()[0] == "!":
            raise InternalError(
                "_add_region: end_text must be a plain label without directive"
                " or comment characters but got: '{0}'".format(end_text))

        # Find a reference to the fparser2 parse tree that belongs to
        # the contents of this region. Then go back up one level in the
        # parse tree to find the node to which we will add directives as
        # children. (We do this because our parent PSyIR node may be a
        # directive which has no associated entry in the fparser2 parse tree.)
        # TODO this should be simplified/improved once
        # the fparser2 parse tree has parent information (fparser/#102).
        content_ast = self.children[0].ast
        fp_parent = content_ast._parent

        # Find the location of the AST of our first child node in the
        # list of child nodes of our parent in the fparser parse tree.
        ast_start_index = object_index(fp_parent.content,
                                       content_ast)
        if end_text:
            if self.children[-1].ast_end:
                ast_end_index = object_index(fp_parent.content,
                                             self.children[-1].ast_end)
            else:
                ast_end_index = object_index(fp_parent.content,
                                             self.children[-1].ast)

            text = "!$ACC " + end_text
            directive = Comment(FortranStringReader(text,
                                                    ignore_comments=False))
            fp_parent.content.insert(ast_end_index+1, directive)
            # Retro-fit parent information. # TODO remove/modify this once
            # fparser/#102 is done (i.e. probably supply parent info as option
            # to the Comment() constructor).
            directive._parent = fp_parent
            # Ensure this end directive is included with the set of statements
            # belonging to this PSyIR node.
            self.ast_end = directive

        text = "!$ACC " + start_text

        if data_movement:
            if data_movement == "analyse":
                # Identify the inputs and outputs to the region (variables that
                # are read and written).
                processor = Fparser2ASTProcessor()
                readers, writers, readwrites = processor.get_inputs_outputs(
                    fp_parent.content[ast_start_index:ast_end_index+1])

                if readers:
                    text += " COPYIN({0})".format(",".join(readers))
                if writers:
                    text += " COPYOUT({0})".format(",".join(writers))
                if readwrites:
                    text += " COPY({0})".format(",".join(readwrites))

            elif data_movement == "present":
                text += " DEFAULT(PRESENT)"
            else:
                raise InternalError(
                    "_add_region: the optional data_movement argument must be "
                    "one of {0} but got '{1}'".format(valid_data_movement,
                                                      data_movement))
        directive = Comment(FortranStringReader(text,
                                                ignore_comments=False))
        fp_parent.content.insert(ast_start_index, directive)
        # Retro-fit parent information. # TODO remove/modify this once
        # fparser/#102 is done (i.e. probably supply parent info as option
        # to the Comment() constructor).
        directive._parent = fp_parent

        self.ast = directive


@six.add_metaclass(abc.ABCMeta)
class ACCEnterDataDirective(ACCDirective):
    '''
    Abstract class representing a "!$ACC enter data" OpenACC directive in
    an InvokeSchedule. Must be sub-classed for a particular API because the way
    in which fields are marked as being on the remote device is API-
    -dependent.

    :param children: list of nodes which this directive should \
                     have as children.
    :type children: list of :py:class:`psyclone.psyGen.Node`.
    :param parent: the node in the InvokeSchedule to which to add this \
                   directive as a child.
    :type parent: :py:class:`psyclone.psyGen.Node`.
    '''
    def __init__(self, children=None, parent=None):
        super(ACCEnterDataDirective, self).__init__(children=children,
                                                    parent=parent)
        self._acc_dirs = None  # List of parallel directives

    def view(self, indent=0):
        '''
        Print a text representation of this Node to stdout.

        :param int indent: the amount by which to indent the output.
        '''
        print(self.indent(indent)+self.coloured_text+"[ACC enter data]")
        for entity in self._children:
            entity.view(indent=indent + 1)

    @property
    def dag_name(self):
        '''
        :returns: the name to use for this Node in a DAG
        :rtype: str
        '''
        return "ACC_data_" + str(self.abs_position)

    def gen_code(self, parent):
        '''
        Generate the elements of the f2pygen AST for this Node in the Schedule.

        :param parent: node in the f2pygen AST to which to add node(s).
        :type parent: :py:class:`psyclone.f2pygen.BaseGen`
        '''
        from psyclone.f2pygen import DeclGen, DirectiveGen, CommentGen, \
            IfThenGen, AssignGen, CallGen, UseGen

        # We must generate a list of all of the fields accessed by
        # OpenACC kernels (calls within an OpenACC parallel directive)
        # 1. Find all parallel directives. We store this list for later
        #    use in any sub-class.
        self._acc_dirs = self.walk(self.root.children, ACCParallelDirective)
        # 2. For each directive, loop over each of the fields used by
        #    the kernels it contains (this list is given by var_list)
        #    and add it to our list if we don't already have it
        var_list = []
        # TODO grid properties are effectively duplicated in this list (but
        # the OpenACC deep-copy support should spot this).
        for pdir in self._acc_dirs:
            for var in pdir.ref_list:
                if var not in var_list:
                    var_list.append(var)
        # 3. Convert this list of objects into a comma-delimited string
        var_str = self.list_to_string(var_list)

        # 4. Declare and initialise a logical variable to keep track of
        #    whether this is the first time we've entered this Invoke
        name_space_manager = NameSpaceFactory().create()
        first_time = name_space_manager.create_name(
            root_name="first_time", context="PSyVars", label="first_time")
        parent.add(DeclGen(parent, datatype="logical",
                           entity_decls=[first_time],
                           initial_values=[".True."],
                           save=True))
        parent.add(CommentGen(parent,
                              " Ensure all fields are on the device and"))
        parent.add(CommentGen(parent, " copy them over if not."))
        # 5. Put the enter data directive inside an if-block so that we
        #    only ever do it once
        ifthen = IfThenGen(parent, first_time)
        parent.add(ifthen)
        ifthen.add(DirectiveGen(ifthen, "acc", "begin", "enter data",
                                "copyin("+var_str+")"))
        # 6. Flag that we have now entered this routine at least once
        ifthen.add(AssignGen(ifthen, lhs=first_time, rhs=".false."))
        # 7. Flag that the data is now on the device. This calls down
        #    into the API-specific subclass of this class.
        self.data_on_device(ifthen)
        parent.add(CommentGen(parent, ""))

        # 8. Ensure that any scalars are up-to-date
        var_list = []
        for pdir in self._acc_dirs:
            for var in pdir.scalars:
                if var not in var_list:
                    var_list.append(var)
        if var_list:
            # We need to 'use' the openacc module in order to access
            # the OpenACC run-time library
            parent.add(UseGen(parent, name="openacc", only=True,
                              funcnames=["acc_update_device"]))
            parent.add(
                CommentGen(parent,
                           " Ensure all scalars on the device are up-to-date"))
            for var in var_list:
                parent.add(CallGen(parent, "acc_update_device", [var, "1"]))
            parent.add(CommentGen(parent, ""))

    @abc.abstractmethod
    def data_on_device(self, parent):
        '''
        Adds nodes into an InvokeSchedule to flag that the data required by the
        kernels in the data region is now on the device.

        :param parent: the node in the InvokeSchedule to which to add nodes
        :type parent: :py:class:`psyclone.psyGen.Node`
        '''


class ACCParallelDirective(ACCDirective):
    '''
    Class representing the !$ACC PARALLEL directive of OpenACC
    in the PSyIR.

    '''
    def view(self, indent=0):
        '''
        Print a text representation of this Node to stdout.

        :param int indent: the amount by which to indent the output.
        '''
        print(self.indent(indent)+self.coloured_text+"[ACC Parallel]")
        for entity in self._children:
            entity.view(indent=indent + 1)

    @property
    def dag_name(self):
        '''
        :returns: the name to use for this Node in a DAG
        :rtype: str
        '''
        return "ACC_parallel_" + str(self.abs_position)

    def gen_code(self, parent):
        '''
        Generate the elements of the f2pygen AST for this Node in the Schedule.

        :param parent: node in the f2pygen AST to which to add node(s).
        :type parent: :py:class:`psyclone.f2pygen.BaseGen`
        '''
        from psyclone.f2pygen import DirectiveGen

        # Since we use "default(present)" the Schedule must contain an
        # 'enter data' directive. We don't mandate the order in which
        # transformations are applied so we have to check for that here.
        # We can't use Node.ancestor() because the data directive does
        # not have children. Instead, we go back up to the Schedule and
        # walk down from there.
        nodes = self.root.walk(self.root.children, ACCEnterDataDirective)
        if len(nodes) != 1:
            raise GenerationError(
                "A Schedule containing an ACC parallel region must also "
                "contain an ACC enter data directive but none was found for "
                "{0}".format(self.root.invoke.name))
        # Check that the enter-data directive comes before this parallel
        # directive
        if nodes[0].abs_position > self.abs_position:
            raise GenerationError(
                "An ACC parallel region must be preceeded by an ACC enter-"
                "data directive but in {0} this is not the case.".
                format(self.root.invoke.name))

        # "default(present)" means that the compiler is to assume that
        # all data required by the parallel region is already present
        # on the device. If we've made a mistake and it isn't present
        # then we'll get a run-time error.
        parent.add(DirectiveGen(parent, "acc", "begin", "parallel",
                                "default(present)"))

        for child in self.children:
            child.gen_code(parent)

        parent.add(DirectiveGen(parent, "acc", "end", "parallel", ""))

    @property
    def ref_list(self):
        '''
        Returns a list of the references (whether to arrays or objects)
        required by the Kernel call(s) that are children of this
        directive. This is the list of quantities that must be
        available on the remote device (probably a GPU) before
        the parallel region can be begun.

        :returns: list of variable names
        :rtype: list of str
        '''
        variables = []

        # Look-up the kernels that are children of this node
        for call in self.kernels():
            for arg in call.arguments.acc_args:
                if arg not in variables:
                    variables.append(arg)
        return variables

    @property
    def fields(self):
        '''
        Returns a list of the names of field objects required by the Kernel
        call(s) that are children of this directive.

        :returns: list of names of field arguments.
        :rtype: list of str
        '''
        # Look-up the kernels that are children of this node
        fld_list = []
        for call in self.kernels():
            for arg in call.arguments.fields:
                if arg not in fld_list:
                    fld_list.append(arg)
        return fld_list

    @property
    def scalars(self):
        '''
        Returns a list of the scalar quantities required by the Kernels in
        this region.

        :returns: list of names of scalar arguments.
        :rtype: list of str
        '''
        scalars = []
        for call in self.kernels():
            for arg in call.arguments.scalars:
                if arg not in scalars:
                    scalars.append(arg)
        return scalars

    def update(self):
        '''
        Update the underlying fparser2 parse tree with nodes for the start
        and end of this parallel region.
        '''
        self._add_region(start_text="PARALLEL", end_text="END PARALLEL")


class ACCLoopDirective(ACCDirective):
    '''
    Class managing the creation of a '!$acc loop' OpenACC directive.

    :param children: list of nodes that will be children of this directive.
    :type children: list of :py:class:`psyclone.psyGen.Node`.
    :param parent: the node in the Schedule to which to add this directive.
    :type parent: :py:class:`psyclone.psyGen.Node`.
    :param int collapse: Number of nested loops to collapse into a single \
                         iteration space or None.
    :param bool independent: Whether or not to add the `independent` clause \
                             to the loop directive.
    '''
    def __init__(self, children=None, parent=None, collapse=None,
                 independent=True, sequential=False):
        self._collapse = collapse
        self._independent = independent
        self._sequential = sequential
        super(ACCLoopDirective, self).__init__(children=children,
                                               parent=parent)

    @property
    def dag_name(self):
        '''
        :returns: the name to use for this Node in a DAG
        :rtype: str
        '''
        return "ACC_loop_" + str(self.abs_position)

    def view(self, indent=0):
        '''
        Print a textual representation of this Node to stdout.

        :param int indent: amount to indent output by
        '''
        text = self.indent(indent)+self.coloured_text+"[ACC Loop"
        if self._sequential:
            text += ", seq"
        else:
            if self._collapse:
                text += ", collapse={0}".format(self._collapse)
            if self._independent:
                text += ", independent"
        text += "]"
        print(text)
        for entity in self._children:
            entity.view(indent=indent + 1)

    def gen_code(self, parent):
        '''
        Generate the f2pygen AST entries in the Schedule for this OpenACC
        loop directive.

        :param parent: the parent Node in the Schedule to which to add our
                       content.
        :type parent: sub-class of :py:class:`psyclone.f2pygen.BaseGen`
        :raises GenerationError: if this "!$acc loop" is not enclosed within \
                                 an ACC Parallel region.
        '''
        from psyclone.f2pygen import DirectiveGen

        # It is only at the point of code generation that we can check for
        # correctness (given that we don't mandate the order that a user can
        # apply transformations to the code). As an orphaned loop directive,
        # we must have an ACCParallelDirective as an ancestor somewhere
        # back up the tree.
        if not self.ancestor(ACCParallelDirective):
            raise GenerationError(
                "ACCLoopDirective must have an ACCParallelDirective as an "
                "ancestor in the Schedule")

        # Add any clauses to the directive
        options = []
        if self._sequential:
            options.append("seq")
        else:
            if self._collapse:
                options.append("collapse({0})".format(self._collapse))
            if self._independent:
                options.append("independent")
        options_str = " ".join(options)

        parent.add(DirectiveGen(parent, "acc", "begin", "loop", options_str))

        for child in self.children:
            child.gen_code(parent)

    def update(self):
        '''
        Update the existing fparser2 parse tree with the code associated with
        this ACC LOOP directive.
        '''
        text = "LOOP"
        if self._sequential:
            text += " SEQ"
        else:
            if self._independent:
                text += " INDEPENDENT"
            if self._collapse:
                text += " COLLAPSE({0})".format(self._collapse)
        self._add_region(start_text=text)


class OMPDirective(Directive):
    '''
    Base class for all OpenMP-related directives

    '''
    @property
    def dag_name(self):
        '''
        :returns: the name to use in a dag for this node
        :rtype: str
        '''
        return "OMP_directive_" + str(self.abs_position)

    def view(self, indent=0):
        '''
        Print a text representation of this node to stdout and then
        call the view() method of any children.

        :param indent: Depth of indent for output text
        :type indent: integer
        '''
        print(self.indent(indent) + self.coloured_text + "[OMP]")
        for entity in self._children:
            entity.view(indent=indent + 1)

    def _get_reductions_list(self, reduction_type):
        '''Return the name of all scalars within this region that require a
        reduction of type reduction_type. Returned names will be unique.
        :param reduction_type: The reduction type (e.g. AccessType.SUM) to \
            search for.
        :type reduction_type: :py:class:`psyclone.core.access_type.AccessType`
        '''
        result = []
        for call in self.kernels():
            for arg in call.arguments.args:
                if arg.type in MAPPING_SCALARS.values():
                    if arg.descriptor.access == reduction_type:
                        if arg.name not in result:
                            result.append(arg.name)
        return result


class OMPParallelDirective(OMPDirective):

    @property
    def dag_name(self):
        ''' Return the name to use in a dag for this node'''
        return "OMP_parallel_" + str(self.abs_position)

    def view(self, indent=0):
        '''
        Print a text representation of this node to stdout and then
        call the view() method of any children.

        :param indent: Depth of indent for output text
        :type indent: integer
        '''
        print(self.indent(indent) + self.coloured_text + "[OMP parallel]")
        for entity in self._children:
            entity.view(indent=indent + 1)

    def gen_code(self, parent):
        '''Generate the fortran OMP Parallel Directive and any associated
        code'''
        from psyclone.f2pygen import DirectiveGen, AssignGen, UseGen, \
            CommentGen, DeclGen

        private_list = self._get_private_list()

        reprod_red_call_list = self.reductions(reprod=True)
        if reprod_red_call_list:
            # we will use a private thread index variable
            name_space_manager = NameSpaceFactory().create()
            thread_idx = name_space_manager.create_name(
                root_name="th_idx", context="PSyVars", label="thread_index")
            private_list.append(thread_idx)
            # declare the variable
            parent.add(DeclGen(parent, datatype="integer",
                               entity_decls=[thread_idx]))
        private_str = self.list_to_string(private_list)

        # We're not doing nested parallelism so make sure that this
        # omp parallel region is not already within some parallel region
        self._not_within_omp_parallel_region()

        # Check that this OpenMP PARALLEL directive encloses other
        # OpenMP directives. Although it is valid OpenMP if it doesn't,
        # this almost certainly indicates a user error.
        self._encloses_omp_directive()

        calls = self.reductions()

        # first check whether we have more than one reduction with the same
        # name in this Schedule. If so, raise an error as this is not
        # supported for a parallel region.
        names = []
        for call in calls:
            name = call.reduction_arg.name
            if name in names:
                raise GenerationError(
                    "Reduction variables can only be used once in an invoke. "
                    "'{0}' is used multiple times, please use a different "
                    "reduction variable".format(name))
            else:
                names.append(name)

        zero_reduction_variables(calls, parent)

        parent.add(DirectiveGen(parent, "omp", "begin", "parallel",
                                "default(shared), private({0})".
                                format(private_str)))

        if reprod_red_call_list:
            # add in a local thread index
            parent.add(UseGen(parent, name="omp_lib", only=True,
                              funcnames=["omp_get_thread_num"]))
            parent.add(AssignGen(parent, lhs=thread_idx,
                                 rhs="omp_get_thread_num()+1"))

        first_type = type(self.children[0])
        for child in self.children:
            if first_type != type(child):
                raise NotImplementedError("Cannot correctly generate code"
                                          " for an OpenMP parallel region"
                                          " containing children of "
                                          "different types")
            child.gen_code(parent)

        parent.add(DirectiveGen(parent, "omp", "end", "parallel", ""))

        if reprod_red_call_list:
            parent.add(CommentGen(parent, ""))
            parent.add(CommentGen(parent, " sum the partial results "
                                  "sequentially"))
            parent.add(CommentGen(parent, ""))
            for call in reprod_red_call_list:
                call.reduction_sum_loop(parent)

    def _get_private_list(self):
        '''
        Returns the variable names used for any loops within a directive
        and any variables that have been declared private by a Kernel
        within the directive.

        :returns: list of variables to declare as thread private.
        :rtype: list of str

        :raises InternalError: if a Kernel has local variable(s) but they \
                               aren't named.
        '''
        result = []
        # get variable names from all loops that are a child of this node
        for loop in self.loops():
            # We must allow for implicit loops (e.g. in the NEMO API) that
            # have no associated variable name
            if loop.variable_name and \
               loop.variable_name.lower() not in result:
                result.append(loop.variable_name.lower())
        # Get variable names from all kernels that are a child of this node
        for call in self.kernels():
            for variable_name in call.local_vars():
                if variable_name == "":
                    raise InternalError(
                        "call '{0}' has a local variable but its "
                        "name is not set.".format(call.name))
                if variable_name.lower() not in result:
                    result.append(variable_name.lower())
        return result

    def _not_within_omp_parallel_region(self):
        ''' Check that this Directive is not within any other
            parallel region '''
        if self.ancestor(OMPParallelDirective) is not None:
            raise GenerationError("Cannot nest OpenMP parallel regions.")

    def _encloses_omp_directive(self):
        ''' Check that this Parallel region contains other OpenMP
            directives. While it doesn't have to (in order to be valid
            OpenMP), it is likely that an absence of directives
            is an error on the part of the user. '''
        # We need to recurse down through all our children and check
        # whether any of them are an OMPDirective.
        node_list = self.walk(self.children, OMPDirective)
        if len(node_list) == 0:
            # TODO raise a warning here so that the user can decide
            # whether or not this is OK.
            pass
            # raise GenerationError("OpenMP parallel region does not enclose "
            #                       "any OpenMP directives. This is probably "
            #                       "not what you want.")

    def update(self):
        '''
        Updates the fparser2 AST by inserting nodes for this OpenMP
        parallel region.

        :raises InternalError: if the existing AST doesn't have the \
                               correct structure to permit the insertion \
                               of the OpenMP parallel region.
        '''
        from fparser.common.readfortran import FortranStringReader
        from fparser.two.Fortran2003 import Comment

        # Ensure the fparser2 AST is up-to-date for all of our children
        Node.update(self)

        # Check that we haven't already been called
        if self.ast:
            return

        # Find the locations in which we must insert the begin/end
        # directives...
        # Find the children of this node in the AST of our parent node
        try:
            start_idx = object_index(self._parent.ast.content,
                                     self._children[0].ast)
            end_idx = object_index(self._parent.ast.content,
                                   self._children[-1].ast)
        except (IndexError, ValueError):
            raise InternalError("Failed to find locations to insert "
                                "begin/end directives.")
        # Create the start directive
        text = "!$omp parallel default(shared), private({0})".format(
            ",".join(self._get_private_list()))
        startdir = Comment(FortranStringReader(text,
                                               ignore_comments=False))
        # Create the end directive and insert it after the node in
        # the AST representing our last child
        enddir = Comment(FortranStringReader("!$omp end parallel",
                                             ignore_comments=False))
        self.ast_end = enddir
        # If end_idx+1 takes us beyond the range of the list then the
        # element is appended to the list
        self._parent.ast.content.insert(end_idx+1, enddir)

        # Insert the start directive (do this second so we don't have
        # to correct end_idx)
        self.ast = startdir
        self._parent.ast.content.insert(start_idx, self.ast)


class OMPDoDirective(OMPDirective):
    '''
    Class representing an OpenMP DO directive in the PSyclone AST.

    :param list children: list of Nodes that are children of this Node.
    :param parent: the Node in the AST that has this directive as a child.
    :type parent: :py:class:`psyclone.psyGen.Node`
    :param str omp_schedule: the OpenMP schedule to use.
    :param bool reprod: whether or not to generate code for run-reproducible \
                        OpenMP reductions.

    '''
    def __init__(self, children=None, parent=None, omp_schedule="static",
                 reprod=None):

        if children is None:
            children = []

        if reprod is None:
            self._reprod = Config.get().reproducible_reductions
        else:
            self._reprod = reprod

        self._omp_schedule = omp_schedule

        # Call the init method of the base class once we've stored
        # the OpenMP schedule
        super(OMPDoDirective, self).__init__(children=children,
                                             parent=parent)

    @property
    def dag_name(self):
        ''' Return the name to use in a dag for this node'''
        return "OMP_do_" + str(self.abs_position)

    def view(self, indent=0):
        '''
        Write out a textual summary of the OpenMP Do Directive and then
        call the view() method of any children.

        :param indent: Depth of indent for output text
        :type indent: integer
        '''
        if self.reductions():
            reprod = "[reprod={0}]".format(self._reprod)
        else:
            reprod = ""
        print(self.indent(indent) + self.coloured_text +
              "[OMP do]{0}".format(reprod))

        for entity in self._children:
            entity.view(indent=indent + 1)

    def _reduction_string(self):
        ''' Return the OMP reduction information as a string '''
        reduction_str = ""
        for reduction_type in AccessType.get_valid_reduction_modes():
            reductions = self._get_reductions_list(reduction_type)
            for reduction in reductions:
                reduction_str += ", reduction({0}:{1})".format(
                    OMP_OPERATOR_MAPPING[reduction_type], reduction)
        return reduction_str

    @property
    def reprod(self):
        ''' returns whether reprod has been set for this object or not '''
        return self._reprod

    def gen_code(self, parent):
        '''
        Generate the f2pygen AST entries in the Schedule for this OpenMP do
        directive.

        :param parent: the parent Node in the Schedule to which to add our \
                       content.
        :type parent: sub-class of :py:class:`psyclone.f2pygen.BaseGen`
        :raises GenerationError: if this "!$omp do" is not enclosed within \
                                 an OMP Parallel region.
        '''
        from psyclone.f2pygen import DirectiveGen

        # It is only at the point of code generation that we can check for
        # correctness (given that we don't mandate the order that a user
        # can apply transformations to the code). As an orphaned loop
        # directive, we must have an OMPRegionDirective as an ancestor
        # somewhere back up the tree.
        if not self.ancestor(OMPParallelDirective,
                             excluding=[OMPParallelDoDirective]):
            raise GenerationError("OMPOrphanLoopDirective must have an "
                                  "OMPRegionDirective as ancestor")

        if self._reprod:
            local_reduction_string = ""
        else:
            local_reduction_string = self._reduction_string()

        # As we're an orphaned loop we don't specify the scope
        # of any variables so we don't have to generate the
        # list of private variables
        options = "schedule({0})".format(self._omp_schedule) + \
                  local_reduction_string
        parent.add(DirectiveGen(parent, "omp", "begin", "do", options))

        for child in self.children:
            child.gen_code(parent)

        # make sure the directive occurs straight after the loop body
        position = parent.previous_loop()
        parent.add(DirectiveGen(parent, "omp", "end", "do", ""),
                   position=["after", position])


class OMPParallelDoDirective(OMPParallelDirective, OMPDoDirective):
    ''' Class for the !$OMP PARALLEL DO directive. This inherits from
        both OMPParallelDirective (because it creates a new OpenMP
        thread-parallel region) and OMPDoDirective (because it
        causes a loop to be parallelised). '''

    def __init__(self, children=[], parent=None, omp_schedule="static"):
        OMPDoDirective.__init__(self,
                                children=children,
                                parent=parent,
                                omp_schedule=omp_schedule)

    @property
    def dag_name(self):
        ''' Return the name to use in a dag for this node'''
        return "OMP_parallel_do_" + str(self.abs_position)

    def view(self, indent=0):
        '''
        Write out a textual summary of the OpenMP Parallel Do Directive
        and then call the view() method of any children.

        :param indent: Depth of indent for output text
        :type indent: integer
        '''
        print(self.indent(indent) + self.coloured_text +
              "[OMP parallel do]")
        for entity in self._children:
            entity.view(indent=indent + 1)

    def gen_code(self, parent):
        from psyclone.f2pygen import DirectiveGen

        # We're not doing nested parallelism so make sure that this
        # omp parallel do is not already within some parallel region
        self._not_within_omp_parallel_region()

        calls = self.reductions()
        zero_reduction_variables(calls, parent)
        private_str = self.list_to_string(self._get_private_list())
        parent.add(DirectiveGen(parent, "omp", "begin", "parallel do",
                                "default(shared), private({0}), "
                                "schedule({1})".
                                format(private_str, self._omp_schedule) +
                                self._reduction_string()))
        for child in self.children:
            child.gen_code(parent)

        # make sure the directive occurs straight after the loop body
        position = parent.previous_loop()
        parent.add(DirectiveGen(parent, "omp", "end", "parallel do", ""),
                   position=["after", position])

    def update(self):
        '''
        Updates the fparser2 AST by inserting nodes for this OpenMP
        parallel do.

        :raises GenerationError: if the existing AST doesn't have the \
                                 correct structure to permit the insertion \
                                 of the OpenMP parallel do.
        '''
        from fparser.common.readfortran import FortranStringReader
        from fparser.two.Fortran2003 import Comment

        # Ensure the fparser2 AST is up-to-date for all of our children
        Node.update(self)

        # Check that we haven't already been called
        if self.ast:
            return

        # Since this is an OpenMP (parallel) do, it can only be applied
        # to a single loop.
        if len(self._children) != 1:
            raise GenerationError(
                "An OpenMP PARALLEL DO can only be applied to a single loop "
                "but this Node has {0} children: {1}".
                format(len(self._children), self._children))

        # Find the locations in which we must insert the begin/end
        # directives...
        # Find the child of this node in the AST of our parent node
        # TODO make this robust by using the new 'children' method to
        # be introduced in fparser#105
        # We have to take care to find a parent node (in the fparser2 AST)
        # that has 'content'. This is because If-else-if blocks have their
        # 'content' as siblings of the If-then and else-if nodes.
        parent = self._parent.ast
        while parent:
            if hasattr(parent, "content") and \
               parent is not self.children[0].ast:
                break
            parent = parent._parent
        if not parent:
            raise InternalError("Failed to find parent node in which to "
                                "insert OpenMP parallel do directive")
        start_idx = object_index(parent.content,
                                 self._children[0].ast)

        # Create the start directive
        text = ("!$omp parallel do default(shared), private({0}), "
                "schedule({1})".format(",".join(self._get_private_list()),
                                       self._omp_schedule))
        startdir = Comment(FortranStringReader(text,
                                               ignore_comments=False))

        # Create the end directive and insert it after the node in
        # the AST representing our last child
        enddir = Comment(FortranStringReader("!$omp end parallel do",
                                             ignore_comments=False))
        if start_idx == len(parent.content) - 1:
            parent.content.append(enddir)
        else:
            parent.content.insert(start_idx+1, enddir)
        self.ast_end = enddir

        # Insert the start directive (do this second so we don't have
        # to correct the location)
        self.ast = startdir
        parent.content.insert(start_idx, self.ast)


class GlobalSum(Node):
    '''
    Generic Global Sum class which can be added to and manipulated
    in, a schedule.

    :param scalar: the scalar that the global sum is stored into
    :type scalar: :py:class:`psyclone.dynamo0p3.DynKernelArgument`
    :param parent: optional parent (default None) of this object
    :type parent: :py:class:`psyclone.psyGen.node`

    '''
    def __init__(self, scalar, parent=None):
        Node.__init__(self, children=[], parent=parent)
        import copy
        self._scalar = copy.copy(scalar)
        if scalar:
            # Update scalar values appropriately
            # Here "readwrite" denotes how the class GlobalSum
            # accesses/updates a scalar
            self._scalar.access = AccessType.READWRITE
            self._scalar.call = self

    @property
    def scalar(self):
        ''' Return the scalar field that this global sum acts on '''
        return self._scalar

    @property
    def dag_name(self):
        ''' Return the name to use in a dag for this node'''
        return "globalsum({0})_".format(self._scalar.name) + str(self.position)

    @property
    def args(self):
        ''' Return the list of arguments associated with this node. Override
        the base method and simply return our argument.'''
        return [self._scalar]

    def view(self, indent):
        '''
        Print text describing this object to stdout and then
        call the view() method of any children.

        :param indent: Depth of indent for output text
        :type indent: integer
        '''
        print(self.indent(indent) + (
            "{0}[scalar='{1}']".format(self.coloured_text, self._scalar.name)))

    def __str__(self):
        return "GlobalSum[scalar='" + self._scalar.name + "']\n"

    @property
    def coloured_text(self):
        '''
        Return a string containing the (coloured) name of this node
        type

        :returns: A string containing the name of this node, possibly with
                  control codes for colour
        :rtype: string
        '''
        return colored("GlobalSum", SCHEDULE_COLOUR_MAP["GlobalSum"])


class HaloExchange(Node):
    '''
    Generic Halo Exchange class which can be added to and
    manipulated in, a schedule.

    :param field: the field that this halo exchange will act on
    :type field: :py:class:`psyclone.dynamo0p3.DynKernelArgument`
    :param check_dirty: optional argument default True indicating
    whether this halo exchange should be subject to a run-time check
    for clean/dirty halos.
    :type check_dirty: bool
    :param vector_index: optional vector index (default None) to
    identify which index of a vector field this halo exchange is
    responsible for
    :type vector_index: int
    :param parent: optional parent (default None) of this object
    :type parent: :py:class:`psyclone.psyGen.node`

    '''
    def __init__(self, field, check_dirty=True,
                 vector_index=None, parent=None):
        Node.__init__(self, children=[], parent=parent)
        import copy
        self._field = copy.copy(field)
        if field:
            # Update fields values appropriately
            # Here "readwrite" denotes how the class HaloExchange
            # accesses a field rather than the field's continuity
            self._field.access = AccessType.READWRITE
            self._field.call = self
        self._halo_type = None
        self._halo_depth = None
        self._check_dirty = check_dirty
        self._vector_index = vector_index
        self._text_name = "HaloExchange"
        self._colour_map_name = "HaloExchange"
        self._dag_name = "haloexchange"

    @property
    def vector_index(self):
        '''If the field is a vector then return the vector index associated
        with this halo exchange. Otherwise return None'''
        return self._vector_index

    @property
    def halo_depth(self):
        ''' Return the depth of the halo exchange '''
        return self._halo_depth

    @halo_depth.setter
    def halo_depth(self, value):
        ''' Set the depth of the halo exchange '''
        self._halo_depth = value

    @property
    def field(self):
        ''' Return the field that the halo exchange acts on '''
        return self._field

    @property
    def dag_name(self):
        ''' Return the name to use in a dag for this node'''
        name = ("{0}({1})_{2}".format(self._dag_name, self._field.name,
                                      self.position))
        if self._check_dirty:
            name = "check" + name
        return name

    @property
    def args(self):
        '''Return the list of arguments associated with this node. Overide the
        base method and simply return our argument. '''
        return [self._field]

    def check_vector_halos_differ(self, node):
        '''helper method which checks that two halo exchange nodes (one being
        self and the other being passed by argument) operating on the
        same field, both have vector fields of the same size and use
        different vector indices. If this is the case then the halo
        exchange nodes do not depend on each other. If this is not the
        case then an internal error will have occured and we raise an
        appropriate exception.

        :param node: a halo exchange which should exchange the same
        field as self
        :type node: :py:class:`psyclone.psyGen.HaloExchange`
        :raises GenerationError: if the argument passed is not a halo exchange
        :raises GenerationError: if the field name in the halo
        exchange passed in has a different name to the field in this
        halo exchange
        :raises GenerationError: if the field in this halo exchange is
        not a vector field
        :raises GenerationError: if the vector size of the field in
        this halo exchange is different to vector size of the field in
        the halo exchange passed by argument.
        :raises GenerationError: if the vector index of the field in
        this halo exchange is the same as the vector index of the
        field in the halo exchange passed by argument.

        '''

        if not isinstance(node, HaloExchange):
            raise GenerationError(
                "Internal error, the argument passed to "
                "HaloExchange.check_vector_halos_differ() is not "
                "a halo exchange object")

        if self.field.name != node.field.name:
            raise GenerationError(
                "Internal error, the halo exchange object passed to "
                "HaloExchange.check_vector_halos_differ() has a different "
                "field name '{0}' to self "
                "'{1}'".format(node.field.name, self.field.name))

        if self.field.vector_size <= 1:
            raise GenerationError(
                "Internal error, HaloExchange.check_vector_halos_differ() "
                "a halo exchange depends on another halo "
                "exchange but the vector size of field '{0}' is 1".
                format(self.field.name))

        if self.field.vector_size != node.field.vector_size:
            raise GenerationError(
                "Internal error, HaloExchange.check_vector_halos_differ() "
                "a halo exchange depends on another halo "
                "exchange but the vector sizes for field '{0}' differ".
                format(self.field.name))

        if self.vector_index == \
           node.vector_index:
            raise GenerationError(
                "Internal error, HaloExchange.check_vector_halos_differ() "
                "a halo exchange depends on another halo "
                "exchange but both vector id's ('{0}') of field '{1}' are "
                "the same".format(self.vector_index, self.field.name))

    def view(self, indent=0):
        '''
        Write out a textual summary of the OpenMP Parallel Do Directive
        and then call the view() method of any children.

        :param indent: Depth of indent for output text
        :type indent: integer
        '''
        print(self.indent(indent) + (
            "{0}[field='{1}', type='{2}', depth={3}, "
            "check_dirty={4}]".format(self.coloured_text, self._field.name,
                                      self._halo_type,
                                      self._halo_depth, self._check_dirty)))

    def __str__(self):
        result = "HaloExchange["
        result += "field='" + str(self._field.name) + "', "
        result += "type='" + str(self._halo_type) + "', "
        result += "depth='" + str(self._halo_depth) + "', "
        result += "check_dirty='" + str(self._check_dirty) + "']\n"
        return result

    @property
    def coloured_text(self):
        '''
        Return a string containing the (coloured) name of this node type

        :returns: Name of this node type, possibly with colour control codes
        :rtype: string
        '''
        return colored(
            self._text_name, SCHEDULE_COLOUR_MAP[self._colour_map_name])


class Loop(Node):
    '''Represents a loop in the PSyIR.

    :param parent: Parent of this node in the PSyIR.
    :type parent: sub-class of :py:class:`psyclone.psyGen.Node`
    :param str variable_name: Optional name of the loop iterator \
    variable. Defaults to an empty string.
    :param valid_loop_types: A list of loop types that are specific \
    to a particular API.
    :type valid_loop_types: list of str

    '''

    def __init__(self, parent=None,
                 variable_name="",
                 valid_loop_types=None):

        # we need to determine whether this is a built-in or kernel
        # call so our schedule can do the right thing.

        if valid_loop_types is None:
            self._valid_loop_types = []
        else:
            self._valid_loop_types = valid_loop_types
        self._loop_type = None        # inner, outer, colour, colours, ...
        self._field = None
        self._field_name = None       # name of the field
        self._field_space = None      # v0, v1, ...,     cu, cv, ...
        self._iteration_space = None  # cells, ...,      cu, cv, ...
        self._kern = None             # Kernel associated with this loop

        # TODO replace iterates_over with iteration_space
        self._iterates_over = "unknown"

        Node.__init__(self, parent=parent)

        self._variable_name = variable_name

        self._start = ""
        self._stop = ""
        self._step = ""
        self._id = ""

    @property
    def dag_name(self):
        ''' Return the name to use in a dag for this node

        :returns: Return the dag name for this loop
        :rtype: string

        '''
        if self.loop_type:
            name = "loop_[{0}]_".format(self.loop_type) + \
                   str(self.abs_position)
        else:
            name = "loop_" + str(self.abs_position)
        return name

    @property
    def loop_type(self):
        return self._loop_type

    @loop_type.setter
    def loop_type(self, value):
        '''
        Set the type of this Loop.

        :param str value: the type of this loop.
        :raises GenerationError: if the specified value is not a recognised \
                                 loop type.
        '''
        if value not in self._valid_loop_types:
            raise GenerationError(
                "Error, loop_type value ({0}) is invalid. Must be one of "
                "{1}.".format(value, self._valid_loop_types))
        self._loop_type = value

    def view(self, indent=0):
        '''
        Write out a textual summary of this Loop node to stdout
        and then call the view() method of any children.

        :param indent: Depth of indent for output text
        :type indent: integer
        '''
        print(self.indent(indent) + self.coloured_text +
              "[type='{0}',field_space='{1}',it_space='{2}']".
              format(self._loop_type, self._field_space, self.iteration_space))
        for entity in self._children:
            entity.view(indent=indent + 1)

    @property
    def coloured_text(self):
        '''
        Returns a string containing the name of this node along with
        control characters for colouring in terminals that support it.

        :returns: The name of this node, possibly with control codes for
                  colouring
        :rtype: string
        '''
        return colored("Loop", SCHEDULE_COLOUR_MAP["Loop"])

    @property
    def field_space(self):
        return self._field_space

    @field_space.setter
    def field_space(self, my_field_space):
        self._field_space = my_field_space

    @property
    def field_name(self):
        return self._field_name

    @property
    def field(self):
        return self._field

    @field_name.setter
    def field_name(self, my_field_name):
        self._field_name = my_field_name

    @property
    def iteration_space(self):
        return self._iteration_space

    @iteration_space.setter
    def iteration_space(self, it_space):
        self._iteration_space = it_space

    @property
    def kernel(self):
        '''
        :returns: the kernel object associated with this Loop (if any).
        :rtype: :py:class:`psyclone.psyGen.Kern`
        '''
        return self._kern

    @kernel.setter
    def kernel(self, kern):
        '''
        Setter for kernel object associated with this loop.

        :param kern: a kernel object.
        :type kern: :py:class:`psyclone.psyGen.Kern`
        '''
        self._kern = kern

    @property
    def variable_name(self):
        '''
        :returns: the name of the control variable for this loop.
        :rtype: str
        '''
        return self._variable_name

    def __str__(self):
        result = "Loop[" + self._id + "]: " + self._variable_name + "=" + \
            self._id + " lower=" + self._start + "," + self._stop + "," + \
            self._step + "\n"
        for entity in self._children:
            result += str(entity) + "\n"
        result += "EndLoop"
        return result

    def has_inc_arg(self):
        ''' Returns True if any of the Kernels called within this
        loop have an argument with INC access. Returns False otherwise '''
        for kern_call in self.coded_kernels():
            for arg in kern_call.arguments.args:
                if arg.access == AccessType.INC:
                    return True
        return False

    def unique_modified_args(self, arg_type):
        '''Return all unique arguments of type arg_type from Kernels in this
        loop that are modified.
        :param str arg_type: the type of kernel argument (e.g. field, \
                             operator) to search for.
        :returns: all unique arguments of type arg_type from Kernels in this
        loop that are modified.
        :rtype: List of :py:class:`psyclone.psyGen.DynKernelArgument`.
        '''
        arg_names = []
        args = []
        for call in self.kernels():
            for arg in call.arguments.args:
                if arg.type.lower() == arg_type:
                    if arg.access != AccessType.READ:
                        if arg.name not in arg_names:
                            arg_names.append(arg.name)
                            args.append(arg)
        return args

    def args_filter(self, arg_types=None, arg_accesses=None, unique=False):
        '''Return all arguments of type arg_types and arg_accesses. If these
        are not set then return all arguments. If unique is set to
        True then only return uniquely named arguments'''
        all_args = []
        all_arg_names = []
        for call in self.kernels():
            call_args = args_filter(call.arguments.args, arg_types,
                                    arg_accesses)
            if unique:
                for arg in call_args:
                    if arg.name not in all_arg_names:
                        all_args.append(arg)
                        all_arg_names.append(arg.name)
            else:
                all_args.extend(call_args)
        return all_args

    def gen_code(self, parent):
        '''
        Generate the Fortran Loop and any associated code.

        :param parent: the node in the f2pygen AST to which to add content.
        :type parent: :py:class:`psyclone.f2pygen.SubroutineGen`

        '''
        if not self.is_openmp_parallel():
            calls = self.reductions()
            zero_reduction_variables(calls, parent)

        if self.root.opencl or (self._start == "1" and self._stop == "1"):
            # no need for a loop
            for child in self.children:
                child.gen_code(parent)
        else:
            from psyclone.f2pygen import DoGen, DeclGen
            do = DoGen(parent, self._variable_name, self._start, self._stop)
            # need to add do loop before children as children may want to add
            # info outside of do loop
            parent.add(do)
            for child in self.children:
                child.gen_code(do)
            my_decl = DeclGen(parent, datatype="integer",
                              entity_decls=[self._variable_name])
            parent.add(my_decl)


class Kern(Node):
    '''
    Base class representing a call to a sub-program unit from within the
    PSy layer. It is possible for this unit to be in-lined within the
    PSy layer.

    :param parent: parent of this node in the PSyIR.
    :type parent: sub-class of :py:class:`psyclone.psyGen.Node`
    :param call: information on the call itself, as obtained by parsing \
                 the Algorithm layer code.
    :type call: :py:class:`psyclone.parse.algorithm.KernelCall`
    :param str name: the name of the routine being called.
    :param arguments: object holding information on the kernel arguments, \
                      as extracted from kernel meta-data.
    :type arguments: :py:class:`psyclone.psyGen.Arguments`

    :raises GenerationError: if any of the arguments to the call are \
                             duplicated.
    '''
    def __init__(self, parent, call, name, arguments):
        Node.__init__(self, children=[], parent=parent)
        self._arguments = arguments
        self._name = name
        self._iterates_over = call.ktype.iterates_over

        # check algorithm arguments are unique for a kernel or
        # built-in call
        arg_names = []
        for arg in self._arguments.args:
            if arg.text:
                text = arg.text.lower().replace(" ", "")
                if text in arg_names:
                    raise GenerationError(
                        "Argument '{0}' is passed into kernel '{1}' code more "
                        "than once from the algorithm layer. This is not "
                        "allowed.".format(arg.text, self._name))
                else:
                    arg_names.append(text)

        self._arg_descriptors = None

        # initialise any reduction information
        reduction_modes = AccessType.get_valid_reduction_modes()
        args = args_filter(arguments.args,
                           arg_types=MAPPING_SCALARS.values(),
                           arg_accesses=reduction_modes)
        if args:
            self._reduction = True
            if len(args) != 1:
                raise GenerationError(
                    "PSyclone currently only supports a single reduction "
                    "in a kernel or builtin")
            self._reduction_arg = args[0]
        else:
            self._reduction = False
            self._reduction_arg = None

    @property
    def args(self):
        '''Return the list of arguments associated with this node. Overide the
        base method and simply return our arguments. '''
        return self.arguments.args

    def view(self, indent=0):
        '''
        Write out a textual summary of this Kern node to stdout
        and then call the view() method of any children.

        :param indent: Depth of indent for output text
        :type indent: integer
        '''
        print(self.indent(indent) + self.coloured_text,
              self.name + "(" + self.arguments.names + ")")
        for entity in self._children:
            entity.view(indent=indent + 1)

    @property
    def coloured_text(self):
        ''' Return a string containing the (coloured) name of this node
        type '''
        return colored("Kernel", SCHEDULE_COLOUR_MAP["CodedKern"])

    @property
    def is_reduction(self):
        '''if this kernel/builtin contains a reduction variable then return
        True, otherwise return False'''
        return self._reduction

    @property
    def reduction_arg(self):
        ''' if this kernel/builtin contains a reduction variable then return
        the variable, otherwise return None'''
        return self._reduction_arg

    @property
    def reprod_reduction(self):
        '''Determine whether this kernel/builtin is enclosed within an OpenMP
        do loop. If so report whether it has the reproducible flag
        set. Note, this also catches OMPParallelDo Directives but they
        have reprod set to False so it is OK.'''
        ancestor = self.ancestor(OMPDoDirective)
        if ancestor:
            return ancestor.reprod
        else:
            return False

    @property
    def local_reduction_name(self):
        '''Generate a local variable name that is unique for the current
        reduction argument name. This is used for thread-local
        reductions with reproducible reductions '''
        var_name = self._reduction_arg.name
        return self._name_space_manager.\
            create_name(root_name="l_"+var_name,
                        context="PSyVars",
                        label=var_name)

    def zero_reduction_variable(self, parent, position=None):
        '''
        Generate code to zero the reduction variable and to zero the local
        reduction variable if one exists. The latter is used for reproducible
        reductions, if specified.

        :param parent: the Node in the AST to which to add new code.
        :type parent: :py:class:`psyclone.psyGen.Node`
        :param str position: where to position the new code in the AST.
        :raises GenerationError: if the variable to zero is not of type \
                                 gh_real or gh_integer.
        :raises GenerationError: if the reprod_pad_size (read from the \
                                 configuration file) is less than 1.

        '''
        from psyclone.f2pygen import AssignGen, DeclGen, AllocateGen
        if not position:
            position = ["auto"]
        var_name = self._reduction_arg.name
        local_var_name = self.local_reduction_name
        var_type = self._reduction_arg.type
        if var_type == "gh_real":
            zero = "0.0_r_def"
            kind_type = "r_def"
            data_type = "real"
        elif var_type == "gh_integer":
            zero = "0"
            kind_type = None
            data_type = "integer"
        else:
            raise GenerationError(
                "zero_reduction variable should be one of ['gh_real', "
                "'gh_integer'] but found '{0}'".format(var_type))

        parent.add(AssignGen(parent, lhs=var_name, rhs=zero),
                   position=position)
        if self.reprod_reduction:
            parent.add(DeclGen(parent, datatype=data_type,
                               entity_decls=[local_var_name],
                               allocatable=True, kind=kind_type,
                               dimension=":,:"))
            nthreads = self._name_space_manager.create_name(
                root_name="nthreads", context="PSyVars", label="nthreads")
            if Config.get().reprod_pad_size < 1:
                raise GenerationError(
                    "REPROD_PAD_SIZE in {0} should be a positive "
                    "integer, but it is set to '{1}'.".format(
                        Config.get().filename, Config.get().reprod_pad_size))
            pad_size = str(Config.get().reprod_pad_size)
            parent.add(AllocateGen(parent, local_var_name + "(" + pad_size +
                                   "," + nthreads + ")"), position=position)
            parent.add(AssignGen(parent, lhs=local_var_name,
                                 rhs=zero), position=position)

    def reduction_sum_loop(self, parent):
        '''generate the appropriate code to place after the end parallel
        region'''
        from psyclone.f2pygen import DoGen, AssignGen, DeallocateGen
        # TODO we should initialise self._name_space_manager in the
        # constructor!
        self._name_space_manager = NameSpaceFactory().create()
        thread_idx = self._name_space_manager.create_name(
            root_name="th_idx", context="PSyVars", label="thread_index")
        nthreads = self._name_space_manager.create_name(
            root_name="nthreads", context="PSyVars", label="nthreads")
        var_name = self._reduction_arg.name
        local_var_name = self.local_reduction_name
        local_var_ref = self._reduction_ref(var_name)
        reduction_access = self._reduction_arg.access
        try:
            reduction_operator = REDUCTION_OPERATOR_MAPPING[reduction_access]
        except KeyError:
            api_strings = [access.api_specific_name()
                           for access in REDUCTION_OPERATOR_MAPPING]
            raise GenerationError(
                "unsupported reduction access '{0}' found in DynBuiltin:"
                "reduction_sum_loop(). Expected one of '{1}'".
                format(reduction_access.api_specific_name(), api_strings))
        do_loop = DoGen(parent, thread_idx, "1", nthreads)
        do_loop.add(AssignGen(do_loop, lhs=var_name, rhs=var_name +
                              reduction_operator + local_var_ref))
        parent.add(do_loop)
        parent.add(DeallocateGen(parent, local_var_name))

    def _reduction_ref(self, name):
        '''Return the name unchanged if OpenMP is set to be unreproducible, as
        we will be using the OpenMP reduction clause. Otherwise we
        will be computing the reduction ourselves and therefore need
        to store values into a (padded) array separately for each
        thread.'''
        if self.reprod_reduction:
            idx_name = self._name_space_manager.create_name(
                root_name="th_idx",
                context="PSyVars",
                label="thread_index")
            local_name = self._name_space_manager.create_name(
                root_name="l_"+name,
                context="PSyVars",
                label=name)
            return local_name + "(1," + idx_name + ")"
        else:
            return name

    @property
    def arg_descriptors(self):
        return self._arg_descriptors

    @arg_descriptors.setter
    def arg_descriptors(self, obj):
        self._arg_descriptors = obj

    @property
    def arguments(self):
        return self._arguments

    @property
    def name(self):
        '''
        :returns: the name of the kernel.
        :rtype: str
        '''
        return self._name

    @name.setter
    def name(self, value):
        '''
        Set the name of the kernel.

        :param str value: The name of the kernel.
        '''
        self._name = value

    def is_coloured(self):
        '''
        :returns: True if this kernel is being called from within a \
                  coloured loop.
        :rtype: bool
        '''
        return self.parent.loop_type == "colour"

    @property
    def iterates_over(self):
        return self._iterates_over

    def local_vars(self):
        raise NotImplementedError("Kern.local_vars should be implemented")

    def __str__(self):
        raise NotImplementedError("Kern.__str__ should be implemented")

    def gen_code(self, parent):
        raise NotImplementedError("Kern.gen_code should be implemented")


class CodedKern(Kern):
    '''
    Class representing a call to a PSyclone Kernel with a user-provided
    implementation. The kernel may or may not be in-lined.

    :param type KernelArguments: the API-specific sub-class of \
                                 :py:class:`psyclone.psyGen.Arguments` to \
                                 create.
    :param call: Details of the call to this kernel in the Algorithm layer.
    :type call: :py:class:`psyclone.parse.algorithm.KernelCall`.
    :param parent: the parent of this Node (kernel call) in the Schedule.
    :type parent: sub-class of :py:class:`psyclone.psyGen.Node`.
    :param bool check: Whether or not to check that the number of arguments \
                       specified in the kernel meta-data matches the number \
                       provided by the call in the Algorithm layer.

    :raises GenerationError: if(check) and the number of arguments in the \
                             call does not match that in the meta-data.

    '''
    def __init__(self, KernelArguments, call, parent=None, check=True):
        super(CodedKern, self).__init__(parent, call,
                                        call.ktype.procedure.name,
                                        KernelArguments(call, self))
        self._module_name = call.module_name
        self._module_code = call.ktype._ast
        self._kernel_code = call.ktype.procedure
        self._fp2_ast = None  # The fparser2 AST for the kernel
        self._kern_schedule = None  # PSyIR schedule for the kernel
        # Whether or not this kernel has been transformed
        self._modified = False
        # Whether or not to in-line this kernel into the module containing
        # the PSy layer
        self._module_inline = False
        if check and len(call.ktype.arg_descriptors) != len(call.args):
            raise GenerationError(
                "error: In kernel '{0}' the number of arguments specified "
                "in the kernel metadata '{1}', must equal the number of "
                "arguments in the algorithm layer. However, I found '{2}'".
                format(call.ktype.procedure.name,
                       len(call.ktype.arg_descriptors),
                       len(call.args)))
        self.arg_descriptors = call.ktype.arg_descriptors

    def get_kernel_schedule(self):
        '''
        Returns a PSyIR Schedule representing the kernel code. The Schedule
        is just generated on first invocation, this allows us to retain
        transformations that may subsequently be applied to the Schedule
        (but will not adapt to transformations applied to the fparser2 AST).

        :returns: Schedule representing the kernel code.
        :rtype: :py:class:`psyclone.psyGen.KernelSchedule`
        '''
        if self._kern_schedule is None:
            astp = Fparser2ASTProcessor()
            self._kern_schedule = astp.generate_schedule(self.name, self.ast)
        return self._kern_schedule

    def __str__(self):
        return "kern call: "+self._name

    @property
    def module_name(self):
        '''
        :returns: The name of the Fortran module that contains this kernel
        :rtype: string
        '''
        return self._module_name

    @property
    def dag_name(self):
        ''' Return the name to use in a dag for this node'''
        return "kernel_{0}_{1}".format(self.name, str(self.abs_position))

    @property
    def module_inline(self):
        return self._module_inline

    @module_inline.setter
    def module_inline(self, value):
        '''
        Setter for whether or not to module-inline this kernel.

        :param bool value: Whether or not to module-inline this kernel.
        :raises NotImplementedError: if module-inlining is enabled and the \
                                     kernel has been transformed.
        '''
        # check all kernels in the same invoke as this one and set any
        # with the same name to the same value as this one. This is
        # required as inlining (or not) affects all calls to the same
        # kernel within an invoke. Note, this will set this kernel as
        # well so there is no need to set it locally.
        if value and self._fp2_ast:
            # TODO #229. We take the existence of an fparser2 AST for
            # this kernel to mean that it has been transformed. Since
            # kernel in-lining is currently implemented via
            # manipulation of the fparser1 AST, there is at present no
            # way to inline such a kernel.
            raise NotImplementedError(
                "Cannot module-inline a transformed kernel ({0}).".
                format(self.name))
        my_schedule = self.ancestor(Schedule)
        for kernel in self.walk(my_schedule.children, Kern):
            if kernel.name == self.name:
                kernel._module_inline = value

    def view(self, indent=0):
        '''
        Write out a textual summary of this Kernel-call node to stdout
        and then call the view() method of any children.

        :param indent: Depth of indent for output text
        :type indent: integer
        '''
        print(self.indent(indent) + self.coloured_text,
              self.name + "(" + self.arguments.names + ")",
              "[module_inline=" + str(self._module_inline) + "]")
        for entity in self._children:
            entity.view(indent=indent + 1)

    @property
    def coloured_text(self):
        '''
        Return text containing the (coloured) name of this node type

        :returns: the name of this node type, possibly with control codes
                  for colour
        :rtype: string
        '''
        return colored("CodedKern", SCHEDULE_COLOUR_MAP["CodedKern"])

    def gen_code(self, parent):
        '''
        Generates the f2pygen AST of the Fortran for this kernel call and
        writes the kernel itself to file if it has been transformed.

        :param parent: The parent of this kernel call in the f2pygen AST.
        :type parent: :py:calls:`psyclone.f2pygen.LoopGen`
        '''
        from psyclone.f2pygen import CallGen, UseGen

        # If the kernel has been transformed then we rename it. If it
        # is *not* being module inlined then we also write it to file.
        self.rename_and_write()

        parent.add(CallGen(parent, self._name,
                           self.arguments.raw_arg_list()))

        if not self.module_inline:
            parent.add(UseGen(parent, name=self._module_name, only=True,
                              funcnames=[self._name]))

    def gen_arg_setter_code(self, parent):
        '''
        Creates a Fortran routine to set the arguments of the OpenCL
        version of this kernel.

        :param parent: Parent node of the set-kernel-arguments routine.
        :type parent: :py:class:`psyclone.f2pygen.ModuleGen`
        '''
        raise NotImplementedError("gen_arg_setter_code must be implemented "
                                  "by sub-class.")

    def incremented_arg(self):
        ''' Returns the argument that has INC access. Raises a
        FieldNotFoundError if none is found.

        :rtype: str
        :raises FieldNotFoundError: if none is found.
        :returns: a Fortran argument name.
        '''
        for arg in self.arguments.args:
            if arg.access == AccessType.INC:
                return arg

        raise FieldNotFoundError("Kernel {0} does not have an argument with "
                                 "{1} access".
                                 format(self.name,
                                        AccessType.INC.api_specific_name()))

    @property
    def ast(self):
        '''
        Generate and return the fparser2 AST of the kernel source.

        :returns: fparser2 AST of the Fortran file containing this kernel.
        :rtype: :py:class:`fparser.two.Fortran2003.Program`
        '''
        from fparser.common.readfortran import FortranStringReader
        from fparser.two import parser
        # If we've already got the AST then just return it
        if self._fp2_ast:
            return self._fp2_ast
        # Use the fparser1 AST to generate Fortran source
        fortran = self._module_code.tofortran()
        # Create an fparser2 Fortran2003 parser
        my_parser = parser.ParserFactory().create()
        # Parse that Fortran using our parser
        reader = FortranStringReader(fortran)
        self._fp2_ast = my_parser(reader)
        return self._fp2_ast

    @staticmethod
    def _new_name(original, tag, suffix):
        '''
        Construct a new name given the original, a tag and a suffix (which
        may or may not terminate the original name). If suffix is present
        in the original name then the `tag` is inserted before it.

        :param str original: The original name
        :param str tag: Tag to insert into new name
        :param str suffix: Suffix with which to end new name.
        :returns: New name made of original + tag + suffix
        :rtype: str
        '''
        if original.endswith(suffix):
            return original[:-len(suffix)] + tag + suffix
        return original + tag + suffix

    def rename_and_write(self):
        '''
        Writes the (transformed) AST of this kernel to file and resets the
        'modified' flag to False. By default (config.kernel_naming ==
        "multiple"), the kernel is re-named so as to be unique within
        the kernel output directory stored within the configuration
        object. Alternatively, if config.kernel_naming is "single"
        then no re-naming and output is performed if there is already
        a transformed copy of the kernel in the output dir. (In this
        case a check is performed that the transformed kernel already
        present is identical to the one that we would otherwise write
        to file. If this is not the case then we raise a GenerationError.)

        :raises GenerationError: if config.kernel_naming == "single" and a \
                                 different, transformed version of this \
                                 kernel is already in the output directory.
        :raises NotImplementedError: if the kernel has been transformed but \
                                     is also flagged for module-inlining.

        '''
        import os
        from psyclone.line_length import FortLineLength

        # If this kernel has not been transformed we do nothing
        if not self.modified and not self.root.opencl:
            return

        # Remove any "_mod" if the file follows the PSyclone naming convention
        orig_mod_name = self.module_name[:]
        if orig_mod_name.endswith("_mod"):
            old_base_name = orig_mod_name[:-4]
        else:
            old_base_name = orig_mod_name[:]

        # We could create a hash of a string built from the name of the
        # Algorithm (module), the name/position of the Invoke and the
        # index of this kernel within that Invoke. However, that creates
        # a very long name so we simply ensure that kernel names are unique
        # within the user-supplied kernel-output directory.
        name_idx = -1
        fdesc = None
        while not fdesc:
            name_idx += 1
            new_suffix = "_{0}".format(name_idx)
            if self.root.opencl:
                new_name = old_base_name + new_suffix + ".cl"
            else:
                new_name = old_base_name + new_suffix + "_mod.f90"

            try:
                # Atomically attempt to open the new kernel file (in case
                # this is part of a parallel build)
                fdesc = os.open(
                    os.path.join(Config.get().kernel_output_dir, new_name),
                    os.O_CREAT | os.O_WRONLY | os.O_EXCL)
            except (OSError, IOError):
                # The os.O_CREATE and os.O_EXCL flags in combination mean
                # that open() raises an error if the file exists
                if Config.get().kernel_naming == "single":
                    # If the kernel-renaming scheme is such that we only ever
                    # create one copy of a transformed kernel then we're done
                    break
                continue

        # Use the suffix we have determined to rename all relevant quantities
        # within the AST of the kernel code.
        # We can't rename OpenCL kernels as the Invoke set_args functions
        # have already been generated. The link to an specific kernel
        # implementation is delayed to run-time in OpenCL. (e.g. FortCL has
        # the  PSYCLONE_KERNELS_FILE environment variable)
        if not self.root.opencl:
            self._rename_ast(new_suffix)

        # Kernel is now self-consistent so unset the modified flag
        self.modified = False

        # If this kernel is being module in-lined then we do not need to
        # write it to file.
        if self.module_inline:
            # TODO #229. We cannot currently inline transformed kernels
            # (because that requires an fparser1 AST and we only have an
            # fparser2 AST of the modified kernel) so raise an error.
            raise NotImplementedError("Cannot module-inline a transformed "
                                      "kernel ({0})".format(self.name))

        if self.root.opencl:
            from psyclone.psyir.backend.opencl import OpenCLWriter
            ocl_writer = OpenCLWriter()
            new_kern_code = ocl_writer(self.get_kernel_schedule())
        else:
            # Generate the Fortran for this transformed kernel, ensuring that
            # we limit the line lengths
            fll = FortLineLength()
            new_kern_code = fll.process(str(self.ast))

        if not fdesc:
            # If we've not got a file descriptor at this point then that's
            # because the file already exists and the kernel-naming scheme
            # ("single") means we're not creating a new one.
            # Check that what we've got is the same as what's in the file
            with open(os.path.join(Config.get().kernel_output_dir,
                                   new_name), "r") as ffile:
                kern_code = ffile.read()
                if kern_code != new_kern_code:
                    raise GenerationError(
                        "A transformed version of this Kernel '{0}' already "
                        "exists in the kernel-output directory ({1}) but is "
                        "not the same as the current, transformed kernel and "
                        "the kernel-renaming scheme is set to '{2}'. (If you "
                        "wish to generate a new, unique kernel for every "
                        "kernel that is transformed then use "
                        "'--kernel-renaming multiple'.)".
                        format(self._module_name+".f90",
                               Config.get().kernel_output_dir,
                               Config.get().kernel_naming))
        else:
            # Write the modified AST out to file
            os.write(fdesc, new_kern_code.encode())
            # Close the new kernel file
            os.close(fdesc)

    def _rename_ast(self, suffix):
        '''
        Renames all quantities (module, kernel routine, kernel derived type)
        in the kernel AST by inserting the supplied suffix. The resulting
        names follow the PSyclone naming convention (modules end with "_mod",
        types with "_type" and kernels with "_code").

        :param str suffix: the string to insert into the quantity names.
        '''
        from fparser.two.utils import walk_ast
        from fparser.two import Fortran2003

        # Use the suffix we have determined to create a new kernel name.
        # This will conform to the PSyclone convention of ending in "_code"
        orig_mod_name = self.module_name[:]
        orig_kern_name = self.name[:]

        new_kern_name = self._new_name(orig_kern_name, suffix, "_code")
        new_mod_name = self._new_name(orig_mod_name, suffix, "_mod")

        # Query the fparser2 AST to determine the name of the type that
        # contains the kernel subroutine as a type-bound procedure
        orig_type_name = ""
        new_type_name = ""
        dtypes = walk_ast(self.ast.content, [Fortran2003.Derived_Type_Def])
        for dtype in dtypes:
            tbound_proc = walk_ast(dtype.content,
                                   [Fortran2003.Type_Bound_Procedure_Part])
            names = walk_ast(tbound_proc[0].content, [Fortran2003.Name])
            if str(names[-1]) == self.name:
                # This is the derived type for this kernel. Now we need
                # its name...
                tnames = walk_ast(dtype.content, [Fortran2003.Type_Name])
                orig_type_name = str(tnames[0])

                # The new name for the type containing kernel metadata will
                # conform to the PSyclone convention of ending in "_type"
                new_type_name = self._new_name(orig_type_name, suffix, "_type")
                # Rename the derived type. We do this here rather than
                # search for Type_Name in the AST again below. We loop over
                # the list of type names so as to ensure we rename the type
                # in the end-type statement too.
                for name in tnames:
                    if str(name) == orig_type_name:
                        name.string = new_type_name

        # Change the name of this kernel and the associated module
        self.name = new_kern_name[:]
        self._module_name = new_mod_name[:]

        # Construct a dictionary for mapping from old kernel/type/module
        # names to the corresponding new ones
        rename_map = {orig_mod_name: new_mod_name,
                      orig_kern_name: new_kern_name,
                      orig_type_name: new_type_name}

        # Re-write the values in the AST
        names = walk_ast(self.ast.content, [Fortran2003.Name])
        for name in names:
            try:
                new_value = rename_map[str(name)]
                name.string = new_value[:]
            except KeyError:
                # This is not one of the names we are looking for
                continue

    @property
    def modified(self):
        '''
        :returns: Whether or not this kernel has been modified (transformed).
        :rtype: bool
        '''
        return self._modified

    @modified.setter
    def modified(self, value):
        '''
        Setter for whether or not this kernel has been modified.

        :param bool value: True if kernel modified, False otherwise.
        '''
        self._modified = value


class BuiltIn(Kern):
    '''
    Parent class for all built-ins (field operations for which the user
    does not have to provide an implementation).
    '''
    def __init__(self):
        # We cannot call Kern.__init__ as don't have necessary information
        # here. Instead we provide a load() method that can be called once
        # that information is available.
        self._arg_descriptors = None
        self._func_descriptors = None
        self._fs_descriptors = None
        self._reduction = None

    @property
    def dag_name(self):
        ''' Return the name to use in a dag for this node'''
        return "builtin_{0}_".format(self.name) + str(self.abs_position)

    def load(self, call, arguments, parent=None):
        ''' Set-up the state of this BuiltIn call '''
        name = call.ktype.name
        super(BuiltIn, self).__init__(parent, call, name, arguments)

    def local_vars(self):
        '''Variables that are local to this built-in and therefore need to be
        made private when parallelising using OpenMP or similar. By default
        builtin's do not have any local variables so set to nothing'''
        return []

    @property
    def coloured_text(self):
        '''
        :returns: the name of this node type, possibly with control codes
                  for colour.
        :rtype: str

        '''
        return colored("BuiltIn", SCHEDULE_COLOUR_MAP["BuiltIn"])


class Arguments(object):
    '''
    Arguments abstract base class.

    :param parent_call: kernel call with which the arguments are associated.
    :type parent_call: sub-class of :py:class:`psyclone.psyGen.Kern`
    '''
    def __init__(self, parent_call):
        self._parent_call = parent_call
        # The container object holding information on all arguments
        # (derived from both kernel meta-data and the kernel call
        # in the Algorithm layer).
        self._args = []
        # The actual list of arguments that must be supplied to a
        # subroutine call.
        self._raw_arg_list = []

    def raw_arg_list(self):
        '''
        Abstract method to construct the class-specific argument list for a
        kernel call. Must be overridden in API-specific sub-class.

        :raises NotImplementedError: abstract method.
        '''
        raise NotImplementedError("Arguments.raw_arg_list must be "
                                  "implemented in sub-class")

    @property
    def names(self):
        '''
        :returns: the Algorithm-visible kernel arguments in a \
                  comma-delimited string.
        :rtype: str
        '''
        return ",".join([arg.name for arg in self.args])

    @property
    def args(self):
        return self._args

    def iteration_space_arg(self):
        '''
        Returns an argument that can be iterated over, i.e. modified
        (has WRITE, READWRITE or INC access), but not the result of
        a reduction operation.

        :returns: a Fortran argument name
        :rtype: string
        :raises GenerationError: if none such argument is found.

        '''
        for arg in self._args:
            if arg.access in AccessType.all_write_accesses() and \
                    arg.access not in AccessType.get_valid_reduction_modes():
                return arg
        raise GenerationError("psyGen:Arguments:iteration_space_arg Error, "
                              "we assume there is at least one writer, "
                              "reader/writer, or increment as an argument")

    @property
    def acc_args(self):
        '''
        :returns: the list of quantities that must be available on an \
                  OpenACC device before the associated kernel can be launched
        :rtype: list of str
        '''
        raise NotImplementedError(
            "Arguments.acc_args must be implemented in sub-class")

    @property
    def scalars(self):
        '''
        :returns: the list of scalar quantities belonging to this object
        :rtype: list of str
        '''
        raise NotImplementedError(
            "Arguments.scalars must be implemented in sub-class")


class DataAccess(object):
    '''A helper class to simplify the determination of dependencies due to
    overlapping accesses to data associated with instances of the
    Argument class.

    '''

    def __init__(self, arg):
        '''Store the argument associated with the instance of this class and
        the Call, HaloExchange or GlobalSum (or a subclass thereof)
        instance with which the argument is associated.

        :param arg: the argument that we are concerned with. An \
        argument can be found in a `Kern` a `HaloExchange` or a \
        `GlobalSum` (or a subclass thereof)
        :type arg: :py:class:`psyclone.psyGen.Argument`

        '''
        # the `psyclone.psyGen.Argument` we are concerned with
        self._arg = arg
        # The call (Kern, HaloExchange, GlobalSum or subclass)
        # instance with which the argument is associated
        self._call = arg.call
        # initialise _covered and _vector_index_access to keep pylint
        # happy
        self._covered = None
        self._vector_index_access = None
        # Now actually set them to the required initial values
        self.reset_coverage()

    def overlaps(self, arg):
        '''Determine whether the accesses to the provided argument overlap
        with the accesses of the source argument. Overlap means that
        the accesses share at least one memory location. For example,
        the arguments both access the 1st index of the same field.

        We do not currently deal with accesses to a subset of an
        argument (unless it is a vector). This distinction will need
        to be added once loop splitting is supported.

        :param arg: the argument to compare with our internal argument
        :type arg: :py:class:`psyclone.psyGen.Argument`
        :return bool: True if there are overlapping accesses between \
                      arguments (i.e. accesses share at least one memory \
                      location) and False if not.

        '''
        if self._arg.name != arg.name:
            # the arguments are different args so do not overlap
            return False

        if isinstance(self._call, HaloExchange) and \
           isinstance(arg.call, HaloExchange) and \
           (self._arg.vector_size > 1 or arg.vector_size > 1):
            # This is a vector field and both accesses come from halo
            # exchanges. As halo exchanges only access a particular
            # vector, the accesses do not overlap if the vector indices
            # being accessed differ.

            # sanity check
            if self._arg.vector_size != arg.vector_size:
                raise InternalError(
                    "DataAccess.overlaps(): vector sizes differ for field "
                    "'{0}' in two halo exchange calls. Found '{1}' and "
                    "'{2}'".format(arg.name, self._arg.vector_size,
                                   arg.vector_size))
            if self._call.vector_index != arg.call.vector_index:
                # accesses are to different vector indices so do not overlap
                return False
        # accesses do overlap
        return True

    def reset_coverage(self):
        '''Reset internal state to allow re-use of the object for a different
        situation.

        '''
        # False unless all data accessed by our local argument has
        # also been accessed by other arguments.
        self._covered = False
        # Used to store individual vector component accesses when
        # checking that all vector components have been accessed.
        self._vector_index_access = []

    def update_coverage(self, arg):
        '''Record any overlap between accesses to the supplied argument and
        the internal argument. Overlap means that the accesses to the
        two arguments share at least one memory location. If the
        overlap results in all of the accesses to the internal
        argument being covered (either directly or as a combination
        with previous arguments) then ensure that the covered() method
        returns True. Covered means that all memory accesses by the
        internal argument have at least one corresponding access by
        the supplied arguments.

        :param arg: the argument used to compare with our internal \
                    argument in order to update coverage information
        :type arg: :py:class:`psyclone.psyGen.Argument`

        '''

        if not self.overlaps(arg):
            # There is no overlap so there is nothing to update.
            return

        if isinstance(arg.call, HaloExchange) and \
           self._arg.vector_size > 1:
            # The supplied argument is a vector field coming from a
            # halo exchange and therefore only accesses one of the
            # vectors

            if isinstance(self._call, HaloExchange):
                # I am also a halo exchange so only access one of the
                # vectors. At this point the vector indices of the two
                # halo exchange fields must be the same, which should
                # never happen due to checks in the `overlaps()`
                # method earlier
                raise InternalError(
                    "DataAccess:update_coverage() The halo exchange vector "
                    "indices for '{0}' are the same. This should never "
                    "happen".format(self._arg.name))
            else:
                # I am not a halo exchange so access all components of
                # the vector. However, the supplied argument is a halo
                # exchange so only accesses one of the
                # components. This results in partial coverage
                # (i.e. the overlap in accesses is partial). Therefore
                # record the index that is accessed and check whether
                # all indices are now covered (which would mean `full`
                # coverage).
                if arg.call.vector_index in self._vector_index_access:
                    raise InternalError(
                        "DataAccess:update_coverage() Found more than one "
                        "dependent halo exchange with the same vector index")
                self._vector_index_access.append(arg.call.vector_index)
                if len(self._vector_index_access) != self._arg.vector_size:
                    return
        # This argument is covered i.e. all accesses by the
        # internal argument have a corresponding access in one of the
        # supplied arguments.
        self._covered = True

    @property
    def covered(self):
        '''Returns true if all of the data associated with this argument has
        been covered by the arguments provided in update_coverage

        :return bool: True if all of an argument is covered by \
        previous accesses and False if not.

        '''
        return self._covered


class Argument(object):
    ''' Argument base class '''

    def __init__(self, call, arg_info, access):
        '''
        :param call: the call that this argument is associated with.
        :type call: :py:class:`psyclone.psyGen.Kern`
        :param arg_info: Information about this argument collected by \
                         the parser.
        :type arg_info: :py:class:`psyclone.parse.algorithm.Arg`
        :param access: the way in which this argument is accessed in \
                 the 'Kern'. Valid values are specified in the config object \
                 of the current API.
        :type access: str

        '''
        self._call = call
        self._text = arg_info.text
        self._orig_name = arg_info.varname
        self._form = arg_info.form
        self._is_literal = arg_info.is_literal()
        self._access = access
        self._name_space_manager = NameSpaceFactory().create()

        if self._orig_name is None:
            # this is an infrastructure call literal argument. Therefore
            # we do not want an argument (_text=None) but we do want to
            # keep the value (_name)
            self._name = arg_info.text
            self._text = None
        else:
            # Use our namespace manager to create a unique name unless
            # the context and label match in which case return the
            # previous name.
            self._name = self._name_space_manager.create_name(
                root_name=self._orig_name, context="AlgArgs", label=self._text)
        self._vector_size = 1

    def __str__(self):
        return self._name

    @property
    def name(self):
        return self._name

    @property
    def text(self):
        return self._text

    @property
    def form(self):
        return self._form

    @property
    def is_literal(self):
        return self._is_literal

    @property
    def access(self):
        return self._access

    @access.setter
    def access(self, value):
        '''Set the access type for this argument.
        :param value: New access type.
        :type value: :py:class:`psyclone.core.access_type.AccessType`.
        :raisesInternalError if value is not an AccessType.
        '''
        if not isinstance(value, AccessType):
            raise InternalError("Invalid access type '{0}' of type '{1}."
                                .format(value, type(value)))

        self._access = value

    @property
    def type(self):
        '''Return the type of the argument. API's that do not have this
        concept (such as gocean0.1 and dynamo0.1) can use this
        baseclass version which just returns "field" in all
        cases. API's with this concept can override this method '''
        return "field"

    @property
    def call(self):
        ''' Return the call that this argument is associated with '''
        return self._call

    @call.setter
    def call(self, value):
        ''' set the node that this argument is associated with '''
        self._call = value

    def set_kernel_arg(self, parent, index, kname):
        '''
        Generate the code to set this argument for an OpenCL kernel.

        :param parent: the node in the Schedule to which to add the code.
        :type parent: :py:class:`psyclone.f2pygen.SubroutineGen`
        :param int index: the (zero-based) index of this argument in the \
                          list of kernel arguments.
        :param str kname: the name of the OpenCL kernel.
        '''
        from psyclone.f2pygen import AssignGen, CallGen
        # Look up variable names from name-space manager
        err_name = self._name_space_manager.create_name(
            root_name="ierr", context="PSyVars", label="ierr")
        kobj = self._name_space_manager.create_name(
            root_name="kernel_obj", context="ArgSetter", label="kernel_obj")
        parent.add(AssignGen(
            parent, lhs=err_name,
            rhs="clSetKernelArg({0}, {1}, C_SIZEOF({2}), C_LOC({2}))".
            format(kobj, index, self.name)))
        parent.add(CallGen(
            parent, "check_status",
            ["'clSetKernelArg: arg {0} of {1}'".format(index, kname),
             err_name]))

    def backward_dependence(self):
        '''Returns the preceding argument that this argument has a direct
        dependence with, or None if there is not one. The argument may
        exist in a call, a haloexchange, or a globalsum.

        :returns: the first preceding argument this argument has a
        dependence with
        :rtype: :py:class:`psyclone.psyGen.Argument`

        '''
        nodes = self._call.preceding(reverse=True)
        return self._find_argument(nodes)

    def backward_write_dependencies(self, ignore_halos=False):
        '''Returns a list of previous write arguments that this argument has
        dependencies with. The arguments may exist in a call, a
        haloexchange (unless `ignore_halos` is `True`), or a globalsum. If
        none are found then return an empty list. If self is not a
        reader then return an empty list.

        :param: ignore_halos: An optional, default `False`, boolean flag
        :type: ignore_halos: bool
        :returns: a list of arguments that this argument has a dependence with
        :rtype: :func:`list` of :py:class:`psyclone.psyGen.Argument`

        '''
        nodes = self._call.preceding(reverse=True)
        results = self._find_write_arguments(nodes, ignore_halos=ignore_halos)
        return results

    def forward_dependence(self):
        '''Returns the following argument that this argument has a direct
        dependence with, or `None` if there is not one. The argument may
        exist in a call, a haloexchange, or a globalsum.

        :returns: the first following argument this argument has a
        dependence with
        :rtype: :py:class:`psyclone.psyGen.Argument`

        '''
        nodes = self._call.following()
        return self._find_argument(nodes)

    def forward_read_dependencies(self):
        '''Returns a list of following read arguments that this argument has
        dependencies with. The arguments may exist in a call, a
        haloexchange, or a globalsum. If none are found then
        return an empty list. If self is not a writer then return an
        empty list.

        :returns: a list of arguments that this argument has a dependence with
        :rtype: :func:`list` of :py:class:`psyclone.psyGen.Argument`

        '''
        nodes = self._call.following()
        return self._find_read_arguments(nodes)

    def _find_argument(self, nodes):
        '''Return the first argument in the list of nodes that has a
        dependency with self. If one is not found return None

        :param: the list of nodes that this method examines
        :type: :func:`list` of :py:class:`psyclone.psyGen.Node`
        :returns: An argument object or None
        :rtype: :py:class:`psyclone.psyGen.Argument`

        '''
        nodes_with_args = [x for x in nodes if
                           isinstance(x, (Kern, HaloExchange, GlobalSum))]
        for node in nodes_with_args:
            for argument in node.args:
                if self._depends_on(argument):
                    return argument
        return None

    def _find_read_arguments(self, nodes):
        '''Return a list of arguments from the list of nodes that have a read
        dependency with self. If none are found then return an empty
        list. If self is not a writer then return an empty list.

        :param: the list of nodes that this method examines
        :type: :func:`list` of :py:class:`psyclone.psyGen.Node`
        :returns: a list of arguments that this argument has a dependence with
        :rtype: :func:`list` of :py:class:`psyclone.psyGen.Argument`

        '''
        if self.access not in AccessType.all_write_accesses():
            # I am not a writer so there will be no read dependencies
            return []

        # We only need consider nodes that have arguments
        nodes_with_args = [x for x in nodes if
                           isinstance(x, (Kern, HaloExchange, GlobalSum))]
        access = DataAccess(self)
        arguments = []
        for node in nodes_with_args:
            for argument in node.args:
                # look at all arguments in our nodes
                if argument.access in AccessType.all_read_accesses() and \
                   access.overlaps(argument):
                    arguments.append(argument)
                if argument.access in AccessType.all_write_accesses():
                    access.update_coverage(argument)
                    if access.covered:
                        # We have now found all arguments upon which
                        # this argument depends so return the list.
                        return arguments

        # we did not find a terminating write dependence in the list
        # of nodes so we return any read dependencies that were found
        return arguments

    def _find_write_arguments(self, nodes, ignore_halos=False):
        '''Return a list of arguments from the list of nodes that have a write
        dependency with self. If none are found then return an empty
        list. If self is not a reader then return an empty list.

        :param: the list of nodes that this method examines
        :type: :func:`list` of :py:class:`psyclone.psyGen.Node`
        :param: ignore_halos: An optional, default `False`, boolean flag
        :type: ignore_halos: bool
        :returns: a list of arguments that this argument has a dependence with
        :rtype: :func:`list` of :py:class:`psyclone.psyGen.Argument`

        '''
        if self.access not in AccessType.all_read_accesses():
            # I am not a reader so there will be no write dependencies
            return []

        # We only need consider nodes that have arguments
        nodes_with_args = [x for x in nodes if
                           isinstance(x, (Kern, GlobalSum)) or
                           (isinstance(x, HaloExchange) and not ignore_halos)]
        access = DataAccess(self)
        arguments = []
        for node in nodes_with_args:
            for argument in node.args:
                # look at all arguments in our nodes
                if argument.access not in AccessType.all_write_accesses():
                    # no dependence if not a writer
                    continue
                if not access.overlaps(argument):
                    # Accesses are independent of each other
                    continue
                arguments.append(argument)
                access.update_coverage(argument)
                if access.covered:
                    # sanity check
                    if not isinstance(node, HaloExchange) and \
                       len(arguments) > 1:
                        raise InternalError(
                            "Found a writer dependence but there are already "
                            "dependencies. This should not happen.")
                    # We have now found all arguments upon which this
                    # argument depends so return the list.
                    return arguments
        if arguments:
            raise InternalError(
                "Argument()._field_write_arguments() There are no more nodes "
                "but there are already dependencies. This should not happen.")
        # no dependencies have been found
        return []

    def _depends_on(self, argument):
        '''If there is a dependency between the argument and self then return
        True, otherwise return False. We consider there to be a
        dependency between two arguments if the names are the same and
        if one reads and one writes, or if both write. Dependencies
        are often defined as being read-after-write (RAW),
        write-after-read (WAR) and write after write (WAW). These
        dependencies can be considered to be forward dependencies, in
        the sense that RAW means that the read is after the write in
        the schedule. Similarly for WAR and WAW. We capture these
        dependencies in this method. However we also capture
        dependencies in the opposite direction (backward
        dependencies). These are the same dependencies as forward
        dependencies but are reversed. One could consider these to be
        read-before-write, write-before-read, and
        write-before-write. The terminology of forward and backward to
        indicate whether the argument we depend on is after or before
        us in the schedule is borrowed from loop dependence analysis
        where a forward dependence indicates a dependence in a future
        loop iteration and a backward dependence indicates a
        dependence on a previous loop iteration. Note, we currently
        assume that any read or write to an argument results in a
        dependence i.e. we do not consider the internal structure of
        the argument (e.g. it may be an array). However, this
        assumption is OK as all elements of an array are typically
        accessed. However, we may need to revisit this when we change
        the iteration spaces of loops e.g. for overlapping
        communication and computation.

        :param argument: the argument we will check to see whether
        there is a dependence with this argument instance (self)
        :type argument: :py:class:`psyclone.psyGen.Argument`
        :returns: True if there is a dependence and False if not
        :rtype: bool

        '''
        if argument.name == self._name:
            if self.access in AccessType.all_write_accesses() and \
               argument.access in AccessType.all_read_accesses():
                return True
            if self.access in AccessType.all_read_accesses() and \
               argument.access in AccessType.all_write_accesses():
                return True
            if self.access in AccessType.all_write_accesses() and \
               argument.access in AccessType.all_write_accesses():
                return True
        return False


class KernelArgument(Argument):
    def __init__(self, arg, arg_info, call):
        self._arg = arg
        Argument.__init__(self, call, arg_info, arg.access)

    @property
    def space(self):
        return self._arg.function_space

    @property
    def stencil(self):
        return self._arg.stencil


class TransInfo(object):
    '''
    This class provides information about, and access, to the available
    transformations in this implementation of PSyclone. New transformations
    will be picked up automatically as long as they subclass the abstract
    Transformation class.

    For example:

    >>> from psyclone.psyGen import TransInfo
    >>> t = TransInfo()
    >>> print(t.list)
    There is 1 transformation available:
      1: SwapTrans, A test transformation
    >>> # accessing a transformation by index
    >>> trans = t.get_trans_num(1)
    >>> # accessing a transformation by name
    >>> trans = t.get_trans_name("SwapTrans")

    '''

    def __init__(self, module=None, base_class=None):
        ''' if module and/or baseclass are provided then use these else use
            the default module "Transformations" and the default base_class
            "Transformation"'''

        if False:
            self._0_to_n = DummyTransformation()  # only here for pyreverse!

        if module is None:
            # default to the transformation module
            from psyclone import transformations
            module = transformations
        if base_class is None:
            from psyclone import psyGen
            base_class = psyGen.Transformation
        # find our transformations
        self._classes = self._find_subclasses(module, base_class)

        # create our transformations
        self._objects = []
        self._obj_map = {}
        for my_class in self._classes:
            my_object = my_class()
            self._objects.append(my_object)
            self._obj_map[my_object.name] = my_object

    @property
    def list(self):
        ''' return a string with a human readable list of the available
            transformations '''
        import os
        if len(self._objects) == 1:
            result = "There is 1 transformation available:"
        else:
            result = "There are {0} transformations available:".format(
                len(self._objects))
        result += os.linesep
        for idx, my_object in enumerate(self._objects):
            result += "  " + str(idx+1) + ": " + my_object.name + ": " + \
                      str(my_object) + os.linesep
        return result

    @property
    def num_trans(self):
        ''' return the number of transformations available '''
        return len(self._objects)

    def get_trans_num(self, number):
        ''' return the transformation with this number (use list() first to
            see available transformations) '''
        if number < 1 or number > len(self._objects):
            raise GenerationError("Invalid transformation number supplied")
        return self._objects[number-1]

    def get_trans_name(self, name):
        ''' return the transformation with this name (use list() first to see
            available transformations) '''
        try:
            return self._obj_map[name]
        except KeyError:
            raise GenerationError("Invalid transformation name: got {0} "
                                  "but expected one of {1}".
                                  format(name, self._obj_map.keys()))

    def _find_subclasses(self, module, base_class):
        ''' return a list of classes defined within the specified module that
            are a subclass of the specified baseclass. '''
        import inspect
        return [cls for name, cls in inspect.getmembers(module)
                if inspect.isclass(cls) and not inspect.isabstract(cls) and
                issubclass(cls, base_class) and cls is not base_class]


@six.add_metaclass(abc.ABCMeta)
class Transformation(object):
    '''Abstract baseclass for a transformation. Uses the abc module so it
        can not be instantiated. '''

    @abc.abstractproperty
    def name(self):
        '''Returns the name of the transformation.'''
        return

    @abc.abstractmethod
    def apply(self, *args):
        '''Abstract method that applies the transformation. This function
        must be implemented by each transform.

        :param args: Arguments for the transformation - specific to\
                    the actual transform used.
        :type args: Type depends on actual transformation.
        :returns: A tuple of the new schedule, and a momento.
        :rtype: Tuple.
        '''
        # pylint: disable=no-self-use
        schedule = None
        momento = None
        return schedule, momento

    def _validate(self, *args):
        '''Method that validates that the input data is correct.
        It will raise exceptions if the input data is incorrect. This function
        needs to be implemented by each transformation.

        :param args: Arguments for the applying the transformation - specific\
                    to the actual transform used.
        :type args: Type depends on actual transformation.
        '''
        # pylint: disable=no-self-use, unused-argument
        return


class DummyTransformation(Transformation):
    '''Dummy transformation use elsewhere to keep pyreverse happy.'''
    def name(self):
        return

    def apply(self):
        return None, None


class IfBlock(Node):
    '''
    Class representing an if-block within the PSyIR. It has two mandatory
    children: the first one represents the if-condition and the second one
    the if-body; and an optional third child representing the else-body.

    :param parent: the parent of this node within the PSyIR tree.
    :type parent: :py:class:`psyclone.psyGen.Node`
    :param str annotation: Tags that provide additional information about \
        the node. The node should still be functionally correct when \
        ignoring these tags. Currently, it includes: 'was_elseif' to tag
        nested ifs originally written with the 'else if' languague syntactic \
        constructs, 'was_single_stmt' to tag ifs with a 1-statement body \
        which were originally written in a single line, and 'was_case' to \
        tag an conditional structure which was originally written with the \
        Fortran 'case' or C 'switch' syntactic constructs.
    :raises InternalError: when initialised with invalid parameters.
    '''
    valid_annotations = ('was_elseif', 'was_single_stmt', 'was_case')

    def __init__(self, parent=None, annotation=None):
        super(IfBlock, self).__init__(parent=parent)
        if annotation in IfBlock.valid_annotations:
            self._annotations.append(annotation)
        elif annotation:
            raise InternalError(
                "IfBlock with unrecognized annotation '{0}', valid annotations"
                " are: {1}.".format(annotation, IfBlock.valid_annotations))

    @property
    def condition(self):
        ''' Return the PSyIR Node representing the conditional expression
        of this IfBlock.

        :return: IfBlock conditional expression.
        :rtype: :py:class:`psyclone.psyGen.Node`
        :raises InternalError: If the IfBlock node does not have the correct \
            number of children.
        '''
        if len(self.children) < 2:
            raise InternalError(
                "IfBlock malformed or incomplete. It should have at least 2 "
                "children, but found {0}.".format(len(self.children)))
        return self._children[0]

    @property
    def if_body(self):
        ''' Return the Schedule executed when the IfBlock evaluates to True.

        :return: Schedule to be executed when IfBlock evaluates to True.
        :rtype: :py:class:`psyclone.psyGen.Schedule`
        :raises InternalError: If the IfBlock node does not have the correct \
            number of children.
        '''

        if len(self.children) < 2:
            raise InternalError(
                "IfBlock malformed or incomplete. It should have at least 2 "
                "children, but found {0}.".format(len(self.children)))

        return self._children[1]

    @property
    def else_body(self):
        ''' If available return the Schedule executed when the IfBlock
        evaluates to False, otherwise return None.

        :return: Schedule to be executed when IfBlock evaluates \
            to False, if it doesn't exist returns None.
        :rtype: :py:class:`psyclone.psyGen.Schedule` or NoneType
        '''
        if len(self._children) == 3:
            return self._children[2]
        return None

    @property
    def coloured_text(self):
        '''
        Return text containing the (coloured) name of this node type.

        :returns: the name of this node type, possibly with control codes \
                  for colour.
        :rtype: str
        '''
        return colored("If", SCHEDULE_COLOUR_MAP["If"])

    def view(self, indent=0):
        '''
        Print representation of this node to stdout.

        :param int indent: the level to which to indent the output.
        '''
        print(self.indent(indent) + self.coloured_text + "[", end='')
        if self.annotations:
            print("annotations='" + ','.join(self.annotations) + "'", end='')
        print("]")
        for entity in self._children:
            entity.view(indent=indent + 1)

    def __str__(self):
        result = "If[]\n"
        for entity in self._children:
            result += str(entity)
        return result


class ACCKernelsDirective(ACCDirective):
    '''
    Class representing the !$ACC KERNELS directive in the PSyIR.

    :param children: the PSyIR nodes to be enclosed in the Kernels region \
                     and which are therefore children of this node.
    :type children: list of sub-classes of :py:class:`psyclone.psyGen.Node`
    :param parent: the parent of this node in the PSyIR.
    :type parent: sub-class of :py:class:`psyclone.psyGen.Node`
    :param bool default_present: whether or not to add the "default(present)" \
                                 clause to the kernels directive.

    :raises NotImplementedError: if default_present is False.

    '''
    def __init__(self, children=None, parent=None, default_present=True):
        super(ACCKernelsDirective, self).__init__(children=children,
                                                  parent=parent)
        self._default_present = default_present

    @property
    def dag_name(self):
        '''
        :returns: the name to use for this node in a dag.
        :rtype: str
        '''
        return "ACC_kernels_" + str(self.abs_position)

    def view(self, indent=0):
        '''
        Write out a textual summary of the OpenMP Parallel Do Directive
        and then call the view() method of any children.

        :param indent: Depth of indent for output text
        :type indent: integer
        '''
        print(self.indent(indent) + self.coloured_text +
              "[ACC Kernels]")
        for entity in self._children:
            entity.view(indent=indent + 1)

    def gen_code(self, _):
        '''
        :raises InternalError: the ACC Kernels directive is currently only \
                               supported for the NEMO API and that uses the \
                               update() method to alter the underlying \
                               fparser2 parse tree.
        '''
        raise InternalError(
            "ACCKernelsDirective.gen_code should not have been called.")

    def update(self):
        '''
        Updates the fparser2 AST by inserting nodes for this ACC kernels
        directive.
        '''
        data_movement = None
        if self._default_present:
            data_movement = "present"
        self._add_region(start_text="KERNELS", end_text="END KERNELS",
                         data_movement=data_movement)


class ACCDataDirective(ACCDirective):
    '''
    Class representing the !$ACC DATA ... !$ACC END DATA directive
    in the PSyIR.

    '''
    @property
    def dag_name(self):
        '''
        :returns: the name to use in a dag for this node.
        :rtype: str
        '''
        return "ACC_data_" + str(self.abs_position)

    def view(self, indent=0):
        '''
        Write out a textual summary of the OpenMP Parallel Do Directive
        and then call the view() method of any children.

        :param indent: Depth of indent for output text
        :type indent: integer
        '''
        print(self.indent(indent) + self.coloured_text +
              "[ACC DATA]")
        for entity in self._children:
            entity.view(indent=indent + 1)

    def gen_code(self, _):
        '''
        :raises InternalError: the ACC data directive is currently only \
                               supported for the NEMO API and that uses the \
                               update() method to alter the underlying \
                               fparser2 parse tree.
        '''
        raise InternalError(
            "ACCDataDirective.gen_code should not have been called.")

    def update(self):
        '''
        Updates the fparser2 AST by inserting nodes for this OpenACC Data
        directive.

        '''
        self._add_region(start_text="DATA", end_text="END DATA",
                         data_movement="analyse")


@six.add_metaclass(abc.ABCMeta)
class SymbolInterface(object):
    '''
    Abstract base class for capturing the access mechanism for symbols that
    represent data that exists outside the section of code being represented
    in the PSyIR.

    :param access: How the symbol is accessed within the section of code or \
                   None (if unknown).
    :type access: :py:class:`psyclone.psyGen.SymbolAccess`
    '''
    def __init__(self, access=None):
        self._access = None
        # Use the setter as that has error checking
        if not access:
            self.access = Symbol.Access.UNKNOWN
        else:
            self.access = access

    @property
    def access(self):
        '''
        :returns: the access-type for this symbol.
        :rtype: :py:class:`psyclone.psyGen.Symbol.Access`
        '''
        return self._access

    @access.setter
    def access(self, value):
        '''
        Setter for the access type of this symbol.

        :param value: the new access type.
        :type value: :py:class:`psyclon.psyGen.SymbolAccess`

        :raises TypeError: if the supplied value is not of the correct type.
        '''
        if not isinstance(value, Symbol.Access):
            raise TypeError("SymbolInterface.access must be a 'Symbol.Access' "
                            "but got '{0}'.".format(type(value)))
        self._access = value


class Symbol(object):
    '''
    Symbol item for the Symbol Table. It contains information about: the name,
    the datatype, the shape (in column-major order) and, for a symbol
    representing data that exists outside of the local scope, the interface
    to that symbol (i.e. the mechanism by which it is accessed).

    :param str name: Name of the symbol.
    :param str datatype: Data type of the symbol. (One of \
                     :py:attr:`psyclone.psyGen.Symbol.valid_data_types`.)
    :param list shape: Shape of the symbol in column-major order (leftmost \
                       index is contiguous in memory). Each entry represents \
                       an array dimension. If it is 'None' the extent of that \
                       dimension is unknown, otherwise it holds an integer \
                       literal or a reference to an integer symbol with the \
                       extent. If it is an empty list then the symbol \
                       represents a scalar.
    :param interface: Object describing the interface to this symbol (i.e. \
                      whether it is passed as a routine argument or accessed \
                      in some other way) or None if the symbol is local.
    :type interface: :py:class:`psyclone.psyGen.SymbolInterface` or NoneType.
    :param constant_value: Sets a fixed known value for this \
                           Symbol. If the value is None (the default) \
                           then this symbol is not a constant. The \
                           datatype of the constant value must be \
                           compatible with the datatype of the symbol.
    :type constant_value: int, str or bool

    :raises NotImplementedError: Provided parameters are not supported yet.
    :raises TypeError: Provided parameters have invalid error type.
    :raises ValueError: Provided parameters contain invalid values.

    '''
    ## Tuple with the valid datatypes.
    valid_data_types = ('real',  # Floating point
                        'integer',
                        'character',
                        'boolean',
                        'deferred')  # Type of this symbol not yet determined
    ## Mapping from supported data types for constant values to
    #  internal Python types
    mapping = {'integer': int, 'character': str, 'boolean': bool}

    class Access(Enum):
        '''
        Enumeration for the different types of access that a Symbol is
        permitted to have.

        '''
        ## The symbol is only ever read within the current scoping block.
        READ = 1
        ## The first access of the symbol in the scoping block is a write and
        # therefore any value that it may have had upon entry is discarded.
        WRITE = 2
        ## The first access of the symbol in the scoping block is a read but
        # it is subsequently written to.
        READWRITE = 3
        ## The way in which the symbol is accessed in the scoping block is
        # unknown
        UNKNOWN = 4

    class Argument(SymbolInterface):
        '''
        Captures the interface to a symbol that is accessed as a routine
        argument.

        :param access: how the symbol is accessed within the local scope.
        :type access: :py:class:`psyclone.psyGen.Symbol.Access`
        '''
        def __init__(self, access=None):
            super(Symbol.Argument, self).__init__(access=access)
            self._pass_by_value = False

        def __str__(self):
            return "Argument(pass-by-value={0})".format(self._pass_by_value)

    class FortranGlobal(SymbolInterface):
        '''
        Describes the interface to a Fortran Symbol representing data that
        is supplied as some sort of global variable. Currently only supports
        data accessed via a module 'USE' statement.

        :param str module_use: the name of the Fortran module from which the \
                               symbol is imported.
        :param access: the manner in which the Symbol is accessed in the \
                       associated code section. If None is supplied then the \
                       access is Symbol.Access.UNKNOWN.
        :type access: :py:class:`psyclone.psyGen.Symbol.Access` or None.
        '''
        def __init__(self, module_use, access=None):
            self._module_name = ""
            super(Symbol.FortranGlobal, self).__init__(access=access)
            self.module_name = module_use

        def __str__(self):
            return "FortranModule({0})".format(self.module_name)

        @property
        def module_name(self):
            '''
            :returns: the name of the Fortran module from which the symbol is \
                      imported or None if it is not a module variable.
            :rtype: str or None
            '''
            return self._module_name

        @module_name.setter
        def module_name(self, value):
            '''
            Setter for the name of the Fortran module from which this symbol
            is imported.

            :param str value: the name of the Fortran module.

            :raises TypeError: if the supplied value is not a str.
            :raises ValueError: if the supplied string is not at least one \
                                character long.
            '''
            if not isinstance(value, str):
                raise TypeError("module_name must be a str but got '{0}'".
                                format(type(value)))
            if not value:
                raise ValueError("module_name must be one or more characters "
                                 "long")
            self._module_name = value

    def __init__(self, name, datatype, shape=None, constant_value=None,
                 interface=None):

        self._name = name

        if datatype not in Symbol.valid_data_types:
            raise NotImplementedError(
                "Symbol can only be initialised with {0} datatypes but found "
                "'{1}'.".format(str(Symbol.valid_data_types), datatype))
        self._datatype = datatype

        if shape is None:
            shape = []
        elif not isinstance(shape, list):
            raise TypeError("Symbol shape attribute must be a list.")

        for dimension in shape:
            if isinstance(dimension, Symbol):
                if dimension.datatype != "integer" or dimension.shape:
                    raise TypeError(
                        "Symbols that are part of another symbol shape can "
                        "only be scalar integers, but found '{0}'."
                        "".format(str(dimension)))
            elif not isinstance(dimension, (type(None), int)):
                raise TypeError("Symbol shape list elements can only be "
                                "'Symbol', 'integer' or 'None'.")
        self._shape = shape
        # The following attributes have setter methods (with error checking)
        self._constant_value = None
        self._interface = None
        # If an interface is specified for this symbol then the data with
        # which it is associated must exist outside of this kernel.
        self.interface = interface
        self.constant_value = constant_value

    @property
    def name(self):
        '''
        :returns: Name of the Symbol.
        :rtype: str
        '''
        return self._name

    @property
    def datatype(self):
        '''
        :returns: Datatype of the Symbol.
        :rtype: str
        '''
        return self._datatype

    @property
    def access(self):
        '''
        :returns: How this symbol is accessed (read, readwrite etc.) within \
                  the local scope.
        :rtype: :py:class:`psyclone.psyGen.Symbol.Access` or NoneType.
        '''
        if self._interface:
            return self._interface.access
        # This symbol has no interface info and therefore is local
        return None

    @property
    def shape(self):
        '''
        :returns: Shape of the symbol in column-major order (leftmost \
                  index is contiguous in memory). Each entry represents \
                  an array dimension. If it is 'None' the extent of that \
                  dimension is unknown, otherwise it holds an integer \
                  literal or a reference to an integer symbol with the \
                  extent. If it is an empty list then the symbol \
                  represents a scalar.
        :rtype: list
        '''
        return self._shape

    @property
    def scope(self):
        '''
        :returns: Whether the symbol is 'local' (just exists inside the \
                  kernel scope) or 'global' (data also lives outside the \
                  kernel). Global-scoped symbols must have an associated \
                  'interface' that specifies the mechanism by which the \
                  kernel accesses the associated data.
        :rtype: str
        '''
        if self._interface:
            return "global"
        return "local"

    @property
    def interface(self):
        '''
        :returns: the an object describing the external interface to \
                  this Symbol or None (if it is local).
        :rtype: Sub-class of :py:class:`psyclone.psyGen.SymbolInterface` or \
                NoneType.
        '''
        return self._interface

    @interface.setter
    def interface(self, value):
        '''
        Setter for the Interface associated with this Symbol.

        :param value: an Interface object describing how the Symbol is \
                      accessed by the code or None if it is local.
        :type value: Sub-class of :py:class:`psyclone.psyGen.SymbolInterface` \
                     or NoneType.

        :raises TypeError: if the supplied `value` is of the wrong type.
        '''
        if value is not None and not isinstance(value, SymbolInterface):
            raise TypeError("The interface to a Symbol must be a "
                            "SymbolInterface or None but got '{0}'".
                            format(type(value)))
        self._interface = value

    @property
    def is_constant(self):
        '''
        :returns: Whether the symbol is a constant with a fixed known \
        value (True) or not (False).
        :rtype: bool

        '''
        return self._constant_value is not None

    @property
    def is_scalar(self):
        '''
        :returns: True if this symbol is a scalar and False otherwise.
        :rtype: bool

        '''
        # If the shape variable is an empty list then this symbol is a
        # scalar.
        return self.shape == []

    @property
    def is_array(self):
        '''
        :returns: True if this symbol is an array and False otherwise.
        :rtype: bool

        '''
        # The assumption in this method is that if this symbol is not
        # a scalar then it is an array. If this assumption becomes
        # invalid then this logic will need to be changed
        # appropriately.
        return not self.is_scalar

    @property
    def constant_value(self):
        '''
        :returns: The fixed known value for this symbol if one has \
        been set or None if not.
        :rtype: int, str, bool or NoneType

        '''
        return self._constant_value

    @constant_value.setter
    def constant_value(self, new_value):
        '''
        :param constant_value: Set or change the fixed known value of \
        the constant for this Symbol. If the value is None then this \
        symbol does not have a fixed constant. The datatype of \
        new_value must be compatible with the datatype of the symbol.
        :type constant_value: int, str or bool

        :raises ValueError: If a non-None value is provided and 1) \
        this Symbol instance does not have local scope, or 2) this \
        Symbol instance is not a scalar (as the shape attribute is not \
        empty), or 3) a constant value is provided but the type of the \
        value does not support this, or 4) the type of the value \
        provided is not compatible with the datatype of this Symbol \
        instance.

        '''
        if new_value is not None:
            if self.scope != "local":
                raise ValueError(
                    "Symbol with a constant value is currently limited to "
                    "having local scope but found '{0}'.".format(self.scope))
            if self.is_array:
                raise ValueError(
                    "Symbol with a constant value must be a scalar but the "
                    "shape attribute is not empty.")
            try:
                lookup = Symbol.mapping[self.datatype]
            except KeyError:
                raise ValueError(
                    "A constant value is not currently supported for "
                    "datatype '{0}'.".format(self.datatype))
            if not isinstance(new_value, lookup):
                raise ValueError(
                    "This Symbol instance's datatype is '{0}' which means "
                    "the constant value is expected to be '{1}' but found "
                    "'{2}'.".format(self.datatype,
                                    Symbol.mapping[self.datatype],
                                    type(new_value)))
        self._constant_value = new_value

    def __str__(self):
        ret = self.name + ": <" + self.datatype + ", "
        if self.is_array:
            ret += "Array["
            for dimension in self.shape:
                if isinstance(dimension, Symbol):
                    ret += dimension.name
                elif isinstance(dimension, int):
                    ret += str(dimension)
                elif dimension is None:
                    ret += "'Unknown bound'"
                else:
                    raise InternalError(
                        "Symbol shape list elements can only be 'Symbol', "
                        "'integer' or 'None', but found '{0}'."
                        "".format(type(dimension)))
                ret += ", "
            ret = ret[:-2] + "]"  # Deletes last ", " and adds "]"
        else:
            ret += "Scalar"
        if self.interface:
            ret += ", global=" + str(self.interface)
        else:
            ret += ", local"
        if self.is_constant:
            ret += ", constant_value={0}".format(self.constant_value)
        return ret + ">"

    def copy(self):
        '''Create and return a copy of this object. Any references to the
        original will not be affected so the copy will not be referred
        to by any other object.

        :returns: A symbol object with the same properties as this \
                  symbol object.
        :rtype: :py:class:`psyclone.psyGen.Symbol`

        '''
        return Symbol(self.name, self.datatype, shape=self.shape[:],
                      constant_value=self.constant_value,
                      interface=self.interface)

    def copy_properties(self, symbol_in):
        '''Replace all properties in this object with the properties from
        symbol_in, apart from the name which is immutable.

        :param symbol_in: The symbol from which the properties are \
                          copied from.
        :type symbol_in: :py:class:`psyclone.psyGen.Symbol`

        :raises TypeError: If the argument is not the expected type.

        '''
        if not isinstance(symbol_in, Symbol):
            raise TypeError("Argument should be of type 'Symbol' but found "
                            "'{0}'.".format(type(symbol_in).__name__))

        self._datatype = symbol_in.datatype
        self._shape = symbol_in.shape[:]
        self._constant_value = symbol_in.constant_value
        self._interface = symbol_in.interface


class SymbolTable(object):
    '''
    Encapsulates the symbol table and provides methods to add new symbols
    and look up existing symbols. It is implemented as a single scope
    symbol table (nested scopes not supported).

    :param kernel: Reference to the KernelSchedule to which this symbol table \
        belongs.
    :type kernel: :py:class:`psyclone.psyGen.KernelSchedule` or NoneType
    '''
    # TODO: (Issue #321) Explore how the SymbolTable overlaps with the
    # NameSpace class functionality.
    def __init__(self, kernel=None):
        # Dict of Symbol objects with the symbol names as keys. Make
        # this ordered so that different versions of Python always
        # produce code with declarations in the same order.
        self._symbols = OrderedDict()
        # Ordered list of the arguments.
        self._argument_list = []
        # Reference to KernelSchedule to which this symbol table belongs.
        self._kernel = kernel

    def add(self, new_symbol):
        '''Add a new symbol to the symbol table.

        :param new_symbol: The symbol to add to the symbol table.
        :type new_symbol: :py:class:`psyclone.psyGen.Symbol`

        :raises KeyError: If the symbol name is already in use.

        '''
        if new_symbol.name in self._symbols:
            raise KeyError("Symbol table already contains a symbol with"
                           " name '{0}'.".format(new_symbol.name))
        self._symbols[new_symbol.name] = new_symbol

    def swap_symbol_properties(self, symbol1, symbol2):
        '''Swaps the properties of symbol1 and symbol2 apart from the symbol
        name. Argument list positions are also updated appropriately.

        :param symbol1: The first symbol.
        :type symbol1: :py:class:`psyclone.psyGen.Symbol`
        :param symbol2: The second symbol.
        :type symbol2: :py:class:`psyclone.psyGen.Symbol`

        :raises KeyError: If either of the supplied symbols are not in \
                          the symbol table.
        :raises TypeError: If the supplied arguments are not symbols, \
                 or the names of the symbols are the same in the SymbolTable \
                 instance.

        '''
        for symbol in [symbol1, symbol2]:
            if not isinstance(symbol, Symbol):
                raise TypeError("Arguments should be of type 'Symbol' but "
                                "found '{0}'.".format(type(symbol).__name__))
            if symbol.name not in self._symbols:
                raise KeyError("Symbol '{0}' is not in the symbol table."
                               "".format(symbol.name))
        if symbol1.name == symbol2.name:
            raise ValueError("The symbols should have different names, but "
                             "found '{0}' for both.".format(symbol1.name))

        tmp_symbol = symbol1.copy()
        symbol1.copy_properties(symbol2)
        symbol2.copy_properties(tmp_symbol)

        # Update argument list if necessary
        index1 = None
        if symbol1 in self._argument_list:
            index1 = self._argument_list.index(symbol1)
        index2 = None
        if symbol2 in self._argument_list:
            index2 = self._argument_list.index(symbol2)
        if index1 is not None:
            self._argument_list[index1] = symbol2
        if index2 is not None:
            self._argument_list[index2] = symbol1

    def specify_argument_list(self, argument_symbols):
        '''
        Sets-up the internal list storing the order of the arguments to this
        kernel.

        :param list argument_symbols: Ordered list of the Symbols representing\
                                      the kernel arguments.

        :raises ValueError: If the new argument_list is not consistent with \
                            the existing entries in the SymbolTable.

        '''
        self._validate_arg_list(argument_symbols)
        self._argument_list = argument_symbols[:]

    def lookup(self, name):
        '''
        Look up a symbol in the symbol table.

        :param str name: Name of the symbol
        :raises KeyError: If the given name is not in the Symbol Table.

        '''
        try:
            return self._symbols[name]
        except KeyError:
            raise KeyError("Could not find '{0}' in the Symbol Table."
                           "".format(name))

    def __contains__(self, key):
        '''Check if the given key is part of the Symbol Table.

        :param str key: key to check for existance.
        :returns: Whether the Symbol Table contains the given key.
        :rtype: bool
        '''
        return key in self._symbols

    @property
    def argument_list(self):
        '''
        Checks that the contents of the SymbolTable are self-consistent
        and then returns the list of kernel arguments.

        :returns: Ordered list of arguments.
        :rtype: list of :py:class:`psyclone.psyGen.Symbol`

        :raises InternalError: If the entries of the SymbolTable are not \
                               self-consistent.

        '''
        try:
            self._validate_arg_list(self._argument_list)
            self._validate_non_args()
        except ValueError as err:
            # If the SymbolTable is inconsistent at this point then
            # we have an InternalError.
            raise InternalError(str(err.args))
        return self._argument_list

    @staticmethod
    def _validate_arg_list(arg_list):
        '''
        Checks that the supplied list of Symbols are valid kernel arguments.

        :param arg_list: the proposed kernel arguments.
        :type param_list: list of :py:class:`psyclone.psyGen.Symbol`

        :raises TypeError: if any item in the supplied list is not a Symbol.
        :raises ValueError: if any of the symbols has no Interface.
        :raises ValueError: if any of the symbols has an Interface that is \
                            not a :py:class:`psyclone.psyGen.Symbol.Argument`.

        '''
        for symbol in arg_list:
            if not isinstance(symbol, Symbol):
                raise TypeError("Expected a list of Symbols but found an "
                                "object of type '{0}'.".format(type(symbol)))
            # All symbols in the argument list must have a
            # 'Symbol.Argument' interface
            if symbol.scope == 'local':
                raise ValueError(
                    "Symbol '{0}' is listed as a kernel argument but has "
                    "no associated Interface.".format(str(symbol)))
            if not isinstance(symbol.interface, Symbol.Argument):
                raise ValueError(
                    "Symbol '{0}' is listed as a kernel argument but has "
                    "an interface of type '{1}' rather than "
                    "Symbol.Argument".format(str(symbol),
                                             type(symbol.interface)))

    def _validate_non_args(self):
        '''
        Performs internal consistency checks on the current entries in the
        SymbolTable that do not represent kernel arguments.

        :raises ValueError: If a symbol that is not in the argument list \
                            has a Symbol.Argument interface.

        '''
        for symbol in self._symbols.values():
            if symbol not in self._argument_list:
                # Symbols not in the argument list must not have a
                # Symbol.Argument interface
                if symbol.interface and isinstance(symbol.interface,
                                                   Symbol.Argument):
                    raise ValueError(
                        "Symbol '{0}' is not listed as a kernel argument and "
                        "yet has a Symbol.Argument interface.".format(
                            str(symbol)))

    @property
    def symbols(self):
        '''
        :returns:  List of symbols.
        :rtype: list of :py:class:`psyclone.psyGen.Symbol`
        '''
        return list(self._symbols.values())

    @property
    def local_symbols(self):
        '''
        :returns:  List of local symbols.
        :rtype: list of :py:class:`psyclone.psyGen.Symbol`
        '''
        return [sym for sym in self._symbols.values() if sym.scope == "local"]

    @property
    def iteration_indices(self):
        '''
        :return: List of symbols representing kernel iteration indices.
        :rtype: list of :py:class:`psyclone.psyGen.Symbol`

        :raises NotImplementedError: this method is abstract.
        '''
        raise NotImplementedError(
            "Abstract property. Which symbols are iteration indices is"
            " API-specific.")

    @property
    def data_arguments(self):
        '''
        :return: List of symbols representing kernel data arguments.
        :rtype: list of :py:class:`psyclone.psyGen.Symbol`

        :raises NotImplementedError: this method is abstract.
        '''
        raise NotImplementedError(
            "Abstract property. Which symbols are data arguments is"
            " API-specific.")

    def view(self):
        '''
        Print a representation of this Symbol Table to stdout.
        '''
        print(str(self))

    def __str__(self):
        return ("Symbol Table:\n" +
                "\n".join(map(str, self._symbols.values())) +
                "\n")


class KernelSchedule(Schedule):
    '''
    A kernelSchedule inherits the functionality from Schedule and adds a symbol
    table to keep a record of the declared variables and their attributes.

    :param str name: Kernel subroutine name
    '''

    def __init__(self, name):
        super(KernelSchedule, self).__init__(sequence=None, parent=None)
        self._name = name
        self._symbol_table = SymbolTable(self)

    @property
    def name(self):
        '''
        :returns: Name of the Kernel
        :rtype: str
        '''
        return self._name

    @name.setter
    def name(self, new_name):
        '''
        Sets a new name for the kernel.

        :param str new_name: New name for the kernel.
        '''
        self._name = new_name

    @property
    def symbol_table(self):
        '''
        :returns: Table containing symbol information for the kernel.
        :rtype: :py:class:`psyclone.psyGen.SymbolTable`
        '''
        return self._symbol_table

    def view(self, indent=0):
        '''
        Print a text representation of this node to stdout and then
        call the view() method of any children.

        :param int indent: Depth of indent for output text
        '''
        print(self.indent(indent) + self.coloured_text + "[name:'" + self._name
              + "']")
        for entity in self._children:
            entity.view(indent=indent + 1)

    def __str__(self):
        result = "KernelSchedule[name:'" + self._name + "']:\n"
        for entity in self._children:
            result += str(entity)+"\n"
        result += "End Schedule"
        return result


class CodeBlock(Node):
    '''
    Node representing some generic Fortran code that PSyclone does not attempt
    to manipulate. As such it is a leaf in the PSyIR and therefore has no
    children.

    :param statements: list of fparser2 AST nodes representing the Fortran \
                       code constituting the code block.
    :type statements: list of :py:class:`fparser.two.utils.Base`
    :param parent: the parent node of this code block in the PSyIR.
    :type parent: :py:class:`psyclone.psyGen.Node`
    '''
    def __init__(self, statements, parent=None):
        super(CodeBlock, self).__init__(parent=parent)
        # Store a list of the parser objects holding the code associated
        # with this block. We make a copy of the contents of the list because
        # the list itself is a temporary product of the process of converting
        # from the fparser2 AST to the PSyIR.
        self._statements = statements[:]
        # Store references back into the fparser2 AST
        if statements:
            self.ast = self._statements[0]
            self.ast_end = self._statements[-1]
        else:
            self.ast = None
            self.ast_end = None

    @property
    def coloured_text(self):
        '''
        Return the name of this node type with control codes for
        terminal colouring.

        :returns: Name of node + control chars for colour.
        :rtype: str
        '''
        return colored("CodeBlock", SCHEDULE_COLOUR_MAP["CodeBlock"])

    def view(self, indent=0):
        '''
        Print a representation of this node in the schedule to stdout.

        :param int indent: level to which to indent output.
        '''
        print(self.indent(indent) + self.coloured_text + "[" +
              str(list(map(type, self._statements))) + "]")

    def __str__(self):
        return "CodeBlock[{0} statements]".format(len(self._statements))


class Assignment(Node):
    '''
    Node representing an Assignment statement. As such it has a LHS and RHS
    as children 0 and 1 respectively.

    :param ast: node in the fparser2 AST representing the assignment.
    :type ast: :py:class:`fparser.two.Fortran2003.Assignment_Stmt.
    :param parent: the parent node of this Assignment in the PSyIR.
    :type parent: :py:class:`psyclone.psyGen.Node`
    '''
    def __init__(self, ast=None, parent=None):
        super(Assignment, self).__init__(ast=ast, parent=parent)

    @property
    def lhs(self):
        '''
        :returns: the child node representing the Left-Hand Side of the \
            assignment.
        :rtype: :py:class:`psyclone.psyGen.Node`

        :raises InternalError: Node has lest children than expected
        '''
        if not self._children:
            raise InternalError(
                "Assignment '{}' malformed or incomplete. It "
                "needs at least 1 children to have a lhs.".format(str(self)))

        return self._children[0]

    @property
    def rhs(self):
        '''
        :returns: the child node representing the Right-Hand Side of the \
            assignment.
        :rtype: :py:class:`psyclone.psyGen.Node`

        :raises InternalError: Node has lest children than expected
        '''
        if len(self._children) < 2:
            raise InternalError(
                "Assignment '{}' malformed or incomplete. It "
                "needs at least 2 children to have a rhs.".format(str(self)))

        return self._children[1]

    @property
    def coloured_text(self):
        '''
        Return the name of this node type with control codes for
        terminal colouring.

        :returns: Name of node + control chars for colour.
        :rtype: str
        '''
        return colored("Assignment", SCHEDULE_COLOUR_MAP["Assignment"])

    def view(self, indent=0):
        '''
        Print a representation of this node in the schedule to stdout.

        :param int indent: level to which to indent output.
        '''
        print(self.indent(indent) + self.coloured_text + "[]")
        for entity in self._children:
            entity.view(indent=indent + 1)

    def __str__(self):
        result = "Assignment[]\n"
        for entity in self._children:
            result += str(entity)
        return result


class Reference(Node):
    '''
    Node representing a Reference Expression.

    :param ast: node in the fparser2 AST representing the reference.
    :type ast: :py:class:`fparser.two.Fortran2003.Name.
    :param parent: the parent node of this Reference in the PSyIR.
    :type parent: :py:class:`psyclone.psyGen.Node`
    '''
    def __init__(self, reference_name, parent):
        super(Reference, self).__init__(parent=parent)
        self._reference = reference_name

    @property
    def name(self):
        ''' Return the name of the referenced symbol.

        :return: Name of the referenced symbol.
        :rtype: str
        '''
        return self._reference

    @property
    def coloured_text(self):
        '''
        Return the name of this node type with control codes for
        terminal colouring.

        :returns: Name of node + control chars for colour.
        :rtype: str
        '''
        return colored("Reference", SCHEDULE_COLOUR_MAP["Reference"])

    def view(self, indent=0):
        '''
        Print a representation of this node in the schedule to stdout.

        :param int indent: level to which to indent output.
        '''
        print(self.indent(indent) + self.coloured_text + "[name:'"
              + self._reference + "']")

    def __str__(self):
        return "Reference[name:'" + self._reference + "']\n"


@six.add_metaclass(abc.ABCMeta)
class Operation(Node):
    '''
    Abstract base class for PSyIR nodes representing operators.

    :param operator: the operator used in the operation.
    :type operator: :py:class:`psyclone.psyGen.UnaryOperation.Operator` or \
                    :py:class:`psyclone.psyGen.BinaryOperation.Operator` or \
                    :py:class:`psyclone.psyGen.NaryOperation.Operator`
    :param parent: the parent node of this Operation in the PSyIR.
    :type parent: :py:class:`psyclone.psyGen.Node`

    :raises TypeError: if the supplied operator is not an instance of \
                       self.Operator.

    '''
    # Must be overridden in sub-class to hold an Enumeration of the Operators
    # that it can represent.
    Operator = None

    def __init__(self, operator, parent=None):
        super(Operation, self).__init__(parent=parent)

        if not isinstance(operator, self.Operator):
            raise TypeError(
                "{0} operator argument must be of type "
                "{0}.Operator but found {1}.".format(type(self).__name__,
                                                     type(operator).__name__))
        self._operator = operator

    @property
    @abc.abstractmethod
    def coloured_text(self):
        '''
        Abstract method to return the name of this node type with control
        codes for terminal colouring.

        :return: Name of node + control chars for colour.
        :rtype: str
        '''

    @property
    def operator(self):
        '''
        Return the operator.

        :return: Enumerated type capturing the operator.
        :rtype: :py:class:`psyclone.psyGen.UnaryOperation.Operator` or \
                :py:class:`psyclone.psyGen.BinaryOperation.Operator` or \
                :py:class:`psyclone.psyGen.NaryOperation.Operator`

        '''
        return self._operator

    def view(self, indent=0):
        '''
        Print a representation of this node in the schedule to stdout.

        :param int indent: level to which to indent output.

        '''
        print(self.indent(indent) + self.coloured_text + "[operator:'" +
              self._operator.name + "']")
        for entity in self._children:
            entity.view(indent=indent + 1)

    def __str__(self):
        result = "{0}[operator:'{1}']\n".format(type(self).__name__,
                                                self._operator.name)
        for entity in self._children:
            result += str(entity)
        return result

<<<<<<< HEAD
=======

class UnaryOperation(Operation):
    '''
    Node representing a UnaryOperation expression. As such it has one operand
    as child 0, and an attribute with the operator type.

    :param operator: Enumerated type capturing the unary operator.
    :type operator: :py:class:`psyclone.psyGen.UnaryOperation.Operator`
    :param parent: the parent node of this UnaryOperation in the PSyIR.
    :type parent: :py:class:`psyclone.psyGen.Node`

    '''
    Operator = Enum('Operator', [
        # Arithmetic Operators
        'MINUS', 'PLUS', 'SQRT', 'EXP', 'LOG', 'LOG10',
        # Logical Operators
        'NOT',
        # Trigonometric Operators
        'COS', 'SIN', 'TAN', 'ACOS', 'ASIN', 'ATAN',
        # Other Maths Operators
        'ABS', 'CEIL',
        # Casting Operators
        'REAL', 'INT'
        ])

    @property
    def coloured_text(self):
        '''
        Return the name of this node type with control codes for
        terminal colouring.

        :return: Name of node + control chars for colour.
        :rtype: str

        '''
        return colored("UnaryOperation",
                       SCHEDULE_COLOUR_MAP["Operation"])

    def gen_c_code(self, indent=0):
        '''
        Generate a string representation of this node using C language.

        :param int indent: Depth of indent for the output string.

        :return: C language code representing the node.
        :rtype: str

        :raises GenerationError: If the node or its children are invalid.
        :raises NotImplementedError: If the operator is not supported.

        '''
        if len(self.children) != 1:
            raise GenerationError("UnaryOperation malformed or "
                                  "incomplete. It should have exactly 1 "
                                  "child, but found {0}."
                                  "".format(len(self.children)))

        def operator_format(operator_str, expr_str):
            '''
            :param str operator_str: String representing the operator.
            :param str expr_str: String representation of the operand.

            :returns: C language operator expression.
            :rtype: str
            '''
            return "(" + operator_str + expr_str + ")"

        def function_format(function_str, expr_str):
            '''
            :param str function_str: Name of the function.
            :param str expr_str: String representation of the operand.

            :returns: C language unary function expression.
            :rtype: str
            '''
            return function_str + "(" + expr_str + ")"

        # Define a map with the operator string and the formatter function
        # associated with each UnaryOperation.Operator
        opmap = {
            UnaryOperation.Operator.MINUS: ("-", operator_format),
            UnaryOperation.Operator.PLUS: ("+", operator_format),
            UnaryOperation.Operator.NOT: ("!", operator_format),
            UnaryOperation.Operator.SIN: ("sin", function_format),
            UnaryOperation.Operator.COS: ("cos", function_format),
            UnaryOperation.Operator.TAN: ("tan", function_format),
            UnaryOperation.Operator.ASIN: ("asin", function_format),
            UnaryOperation.Operator.ACOS: ("acos", function_format),
            UnaryOperation.Operator.ATAN: ("atan", function_format),
            UnaryOperation.Operator.ABS: ("abs", function_format),
            UnaryOperation.Operator.REAL: ("float", function_format),
            UnaryOperation.Operator.SQRT: ("sqrt", function_format),
            }

        # If the instance operator exists in the map, use its associated
        # operator and formatter to generate the code, otherwise raise
        # an Error.
        try:
            opstring, formatter = opmap[self._operator]
        except KeyError:
            raise NotImplementedError(
                "The gen_c_code backend does not support the '{0}' operator."
                "".format(self._operator))

        return formatter(opstring, self.children[0].gen_c_code())

>>>>>>> 3c98e0e1

class BinaryOperation(Operation):
    '''
    Node representing a BinaryOperation expression. As such it has two operands
    as children 0 and 1, and an attribute with the operator type.

    :param operator: the operator used in the operation.
    :type operator: :py:class:`psyclone.psyGen.BinaryOperation.Operator`
    :param parent: the parent node of this Operation in the PSyIR.
    :type parent: :py:class:`psyclone.psyGen.Node`

    '''
    Operator = Enum('Operator', [
        # Arithmetic Operators. ('REM' is remainder AKA 'MOD' in Fortran.)
        'ADD', 'SUB', 'MUL', 'DIV', 'REM', 'POW', 'SUM',
        # Relational Operators
        'EQ', 'NE', 'GT', 'LT', 'GE', 'LE',
        # Logical Operators
        'AND', 'OR',
        # Other Maths Operators
        'SIGN', 'MIN', 'MAX'
        ])

    @property
    def coloured_text(self):
        '''
        Return the name of this node type with control codes for
        terminal colouring.

        :returns: Name of node + control chars for colour.
        :rtype: str
        '''
        return colored("BinaryOperation",
                       SCHEDULE_COLOUR_MAP["Operation"])


class NaryOperation(Operation):
    '''
    Node representing a n-ary operation expression. The n operands are the
    stored as the 0 - n-1th children of this node and the type of the operator
    is held in an attribute.


    :param operator: the operator used in the operation.
    :type operator: :py:class:`psyclone.psyGen.NaryOperation.Operator`
    :param parent: the parent node of this Operation in the PSyIR.
    :type parent: :py:class:`psyclone.psyGen.Node`

    '''
    Operator = Enum('Operator', [
        # Arithmetic Operators
        'MAX', 'MIN', 'SUM'
        ])

    @property
    def coloured_text(self):
        '''
        Return the name of this node type with control codes for
        terminal colouring.

        :returns: Name of node + control chars for colour.
        :rtype: str

        '''
        return colored("NaryOperation", SCHEDULE_COLOUR_MAP["Operation"])


class Array(Reference):
    '''
    Node representing an Array reference. As such it has a reference and a
    subscript list as children 0 and 1, respectively.

    :param reference_name: node in the fparser2 parse tree representing array.
    :type reference_name: :py:class:`fparser.two.Fortran2003.Part_Ref.
    :param parent: the parent node of this Array in the PSyIR.
    :type parent: :py:class:`psyclone.psyGen.Node`

    '''
    def __init__(self, reference_name, parent):
        super(Array, self).__init__(reference_name, parent=parent)

    @property
    def coloured_text(self):
        '''
        Return the name of this node type with control codes for
        terminal colouring.

        :returns: Name of node + control chars for colour.
        :rtype: str
        '''
        return colored("ArrayReference", SCHEDULE_COLOUR_MAP["Reference"])

    def view(self, indent=0):
        '''
        Print a representation of this node in the schedule to stdout.

        :param int indent: level to which to indent output.
        '''
        super(Array, self).view(indent)
        for entity in self._children:
            entity.view(indent=indent + 1)

    def __str__(self):
        result = "Array" + super(Array, self).__str__()
        for entity in self._children:
            result += str(entity)
        return result


class Literal(Node):
    '''
    Node representing a Literal

    :param str value: String representing the literal value.
    :param parent: the parent node of this Literal in the PSyIR.
    :type parent: :py:class:`psyclone.psyGen.Node`
    '''
    def __init__(self, value, parent=None):
        super(Literal, self).__init__(parent=parent)
        self._value = value

    @property
    def value(self):
        '''
        Return the value of the literal.

        :return: String representing the literal value.
        :rtype: str
        '''
        return self._value

    @property
    def coloured_text(self):
        '''
        Return the name of this node type with control codes for
        terminal colouring.

        :returns: Name of node + control chars for colour.
        :rtype: str
        '''
        return colored("Literal", SCHEDULE_COLOUR_MAP["Literal"])

    def view(self, indent=0):
        '''
        Print a representation of this node in the schedule to stdout.

        :param int indent: level to which to indent output.
        '''
        print(self.indent(indent) + self.coloured_text + "["
              + "value:'"+self._value + "']")

    def __str__(self):
        return "Literal[value:'" + self._value + "']\n"


class Return(Node):
    '''
    Node representing a Return statement (subroutine break without return
    value).

    :param parent: the parent node of this Return in the PSyIR.
    :type parent: :py:class:`psyclone.psyGen.Node`
    '''
    def __init__(self, parent=None):
        super(Return, self).__init__(parent=parent)

    @property
    def coloured_text(self):
        '''
        Return the name of this node type with control codes for
        terminal colouring.

        :return: Name of node + control chars for colour.
        :rtype: str
        '''
        return colored("Return", SCHEDULE_COLOUR_MAP["Return"])

    def view(self, indent=0):
        '''
        Print a representation of this node in the schedule to stdout.

        :param int indent: level to which to indent output.
        '''
        print(self.indent(indent) + self.coloured_text + "[]")

    def __str__(self):
        return "Return[]\n"


class Fparser2ASTProcessor(object):
    '''
    Class to encapsulate the functionality for processing the fparser2 AST and
    convert the nodes to PSyIR.
    '''

    unary_operators = OrderedDict([
        ('+', UnaryOperation.Operator.PLUS),
        ('-', UnaryOperation.Operator.MINUS),
        ('.not.', UnaryOperation.Operator.NOT),
        ('abs', UnaryOperation.Operator.ABS),
        ('ceiling', UnaryOperation.Operator.CEIL),
        ('exp', UnaryOperation.Operator.EXP),
        ('log', UnaryOperation.Operator.LOG),
        ('log10', UnaryOperation.Operator.LOG10),
        ('sin', UnaryOperation.Operator.SIN),
        ('asin', UnaryOperation.Operator.ASIN),
        ('cos', UnaryOperation.Operator.COS),
        ('acos', UnaryOperation.Operator.ACOS),
        ('tan', UnaryOperation.Operator.TAN),
        ('atan', UnaryOperation.Operator.ATAN),
        ('sqrt', UnaryOperation.Operator.SQRT),
        ('real', UnaryOperation.Operator.REAL),
        ('int', UnaryOperation.Operator.INT)])

    binary_operators = OrderedDict([
        ('+', BinaryOperation.Operator.ADD),
        ('-', BinaryOperation.Operator.SUB),
        ('*', BinaryOperation.Operator.MUL),
        ('/', BinaryOperation.Operator.DIV),
        ('**', BinaryOperation.Operator.POW),
        ('==', BinaryOperation.Operator.EQ),
        ('.eq.', BinaryOperation.Operator.EQ),
        ('/=', BinaryOperation.Operator.NE),
        ('.ne.', BinaryOperation.Operator.NE),
        ('<=', BinaryOperation.Operator.LE),
        ('.le.', BinaryOperation.Operator.LE),
        ('<', BinaryOperation.Operator.LT),
        ('.lt.', BinaryOperation.Operator.LT),
        ('>=', BinaryOperation.Operator.GE),
        ('.ge.', BinaryOperation.Operator.GE),
        ('>', BinaryOperation.Operator.GT),
        ('.gt.', BinaryOperation.Operator.GT),
        ('.and.', BinaryOperation.Operator.AND),
        ('.or.', BinaryOperation.Operator.OR),
        ('sign', BinaryOperation.Operator.SIGN),
        ('sum', BinaryOperation.Operator.SUM),
        ('max', BinaryOperation.Operator.MAX),
        ('min', BinaryOperation.Operator.MIN),
        ('mod', BinaryOperation.Operator.REM)])

    nary_operators = OrderedDict([
        ('max', NaryOperation.Operator.MAX),
        ('min', NaryOperation.Operator.MIN),
        ('sum', NaryOperation.Operator.SUM)])

    def __init__(self):
        from fparser.two import Fortran2003, utils
        # Map of fparser2 node types to handlers (which are class methods)
        self.handlers = {
            Fortran2003.Assignment_Stmt: self._assignment_handler,
            Fortran2003.Name: self._name_handler,
            Fortran2003.Parenthesis: self._parenthesis_handler,
            Fortran2003.Part_Ref: self._part_ref_handler,
            Fortran2003.If_Stmt: self._if_stmt_handler,
            utils.NumberBase: self._number_handler,
            utils.BinaryOpBase: self._binary_op_handler,
            Fortran2003.End_Do_Stmt: self._ignore_handler,
            Fortran2003.End_Subroutine_Stmt: self._ignore_handler,
            Fortran2003.If_Construct: self._if_construct_handler,
            Fortran2003.Case_Construct: self._case_construct_handler,
            Fortran2003.Return_Stmt: self._return_handler,
            Fortran2003.UnaryOpBase: self._unary_op_handler,
            Fortran2003.Intrinsic_Function_Reference: self._intrinsic_handler,
        }

    @staticmethod
    def nodes_to_code_block(parent, statements):
        '''
        Create a CodeBlock for the supplied list of statements
        and then wipe the list of statements. A CodeBlock is a node
        in the PSyIR (Schedule) that represents a sequence of one or more
        Fortran statements which PSyclone does not attempt to handle.

        :param parent: Node in the PSyclone AST to which to add this code \
                       block.
        :type parent: :py:class:`psyclone.psyGen.Node`
        :param list statements: List of fparser2 AST nodes constituting the \
                                code block.
        :rtype: :py:class:`psyclone.CodeBlock`
        '''
        if not statements:
            return None

        code_block = CodeBlock(statements, parent=parent)
        parent.addchild(code_block)
        del statements[:]
        return code_block

    @staticmethod
    def get_inputs_outputs(nodes):
        '''
        Identify variables that are inputs and outputs to the section of
        Fortran code represented by the supplied list of nodes in the
        fparser2 parse tree. Loop variables are ignored.

        :param nodes: list of Nodes in the fparser2 AST to analyse.
        :type nodes: list of :py:class:`fparser.two.utils.Base`

        :return: 3-tuple of list of inputs, list of outputs, list of in-outs
        :rtype: (list of str, list of str, list of str)
        '''
        from fparser.two.Fortran2003 import Assignment_Stmt, Part_Ref, \
            Data_Ref, If_Then_Stmt, Array_Section
        from fparser.two.utils import walk_ast
        readers = set()
        writers = set()
        readwrites = set()
        # A dictionary of all array accesses that we encounter - used to
        # sanity check the readers and writers we identify.
        all_array_refs = {}

        # Loop over a flat list of all the nodes in the supplied region
        for node in walk_ast(nodes):

            if isinstance(node, Assignment_Stmt):
                # Found lhs = rhs
                structure_name_str = None

                lhs = node.items[0]
                rhs = node.items[2]
                # Do RHS first as we cull readers after writers but want to
                # keep a = a + ... as the RHS is computed before assigning
                # to the LHS
                for node2 in walk_ast([rhs]):
                    if isinstance(node2, Part_Ref):
                        name = node2.items[0].string
                        if name.upper() not in FORTRAN_INTRINSICS:
                            if name not in writers:
                                readers.add(name)
                    if isinstance(node2, Data_Ref):
                        # TODO we need a robust implementation - issue #309.
                        raise NotImplementedError(
                            "get_inputs_outputs: derived-type references on "
                            "the RHS of assignments are not yet supported.")
                # Now do LHS
                if isinstance(lhs, Data_Ref):
                    # This is a structure which contains an array access.
                    structure_name_str = lhs.items[0].string
                    writers.add(structure_name_str)
                    lhs = lhs.items[1]
                if isinstance(lhs, (Part_Ref, Array_Section)):
                    # This is an array reference
                    name_str = lhs.items[0].string
                    if structure_name_str:
                        # Array ref is part of a derived type
                        name_str = "{0}%{1}".format(structure_name_str,
                                                    name_str)
                        structure_name_str = None
                    writers.add(name_str)
            elif isinstance(node, If_Then_Stmt):
                # Check for array accesses in IF statements
                array_refs = walk_ast([node], [Part_Ref])
                for ref in array_refs:
                    name = ref.items[0].string
                    if name.upper() not in FORTRAN_INTRINSICS:
                        if name not in writers:
                            readers.add(name)
            elif isinstance(node, Part_Ref):
                # Keep a record of all array references to check that we
                # haven't missed anything. Once #309 is done we should be
                # able to get rid of this check.
                name = node.items[0].string
                if name.upper() not in FORTRAN_INTRINSICS and \
                   name not in all_array_refs:
                    all_array_refs[name] = node
            elif node:
                # TODO #309 handle array accesses in other contexts, e.g. as
                # loop bounds in DO statements.
                pass

        # Sanity check that we haven't missed anything. To be replaced when
        # #309 is done.
        accesses = list(readers) + list(writers)
        for name, node in all_array_refs.items():
            if name not in accesses:
                # A matching bare array access hasn't been found but it
                # might have been part of a derived-type access so check
                # for that.
                found = False
                for access in accesses:
                    if "%"+name in access:
                        found = True
                        break
                if not found:
                    raise InternalError(
                        "Array '{0}' present in source code ('{1}') but not "
                        "identified as being read or written.".
                        format(name, str(node)))
        # Now we check for any arrays that are both read and written
        readwrites = readers & writers
        # Remove them from the readers and writers sets
        readers = readers - readwrites
        writers = writers - readwrites
        # Convert sets to lists and sort so that we get consistent results
        # between Python versions (for testing)
        rlist = list(readers)
        rlist.sort()
        wlist = list(writers)
        wlist.sort()
        rwlist = list(readwrites)
        rwlist.sort()

        return (rlist, wlist, rwlist)

    @staticmethod
    def _create_schedule(name):
        '''
        Create an empty KernelSchedule.

        :param str name: Name of the subroutine represented by the kernel.
        :returns: New KernelSchedule empty object.
        :rtype: py:class:`psyclone.psyGen.KernelSchedule`
        '''
        return KernelSchedule(name)

    def generate_schedule(self, name, module_ast):
        '''
        Create a KernelSchedule from the supplied fparser2 AST.

        :param str name: Name of the subroutine represented by the kernel.
        :param module_ast: fparser2 AST of the full module where the kernel \
                           code is located.
        :type module_ast: :py:class:`fparser.two.Fortran2003.Program`
        :raises GenerationError: Unable to generate a kernel schedule from the
                                 provided fpaser2 parse tree.
        '''
        from fparser.two import Fortran2003

        def first_type_match(nodelist, typekind):
            '''
            Returns the first instance of the specified type in the given
            node list.

            :param list nodelist: List of fparser2 nodes.
            :param type typekind: The fparse2 Type we are searching for.
            '''
            for node in nodelist:
                if isinstance(node, typekind):
                    return node
            raise ValueError  # Type not found

        def search_subroutine(nodelist, searchname):
            '''
            Returns the first instance of the specified subroutine in the given
            node list.

            :param list nodelist: List of fparser2 nodes.
            :param str searchname: Name of the subroutine we are searching for.
            '''
            for node in nodelist:
                if (isinstance(node, Fortran2003.Subroutine_Subprogram) and
                        str(node.content[0].get_name()) == searchname):
                    return node
            raise ValueError  # Subroutine not found

        new_schedule = self._create_schedule(name)

        # Assume just 1 Fortran module definition in the file
        if len(module_ast.content) > 1:
            raise GenerationError("Unexpected AST when generating '{0}' "
                                  "kernel schedule. Just one "
                                  "module definition per file supported."
                                  "".format(name))

        # TODO: Metadata can be also accessed for validation (issue #288)

        try:
            mod_content = module_ast.content[0].content
            subroutines = first_type_match(mod_content,
                                           Fortran2003.Module_Subprogram_Part)
            subroutine = search_subroutine(subroutines.content, name)
        except (ValueError, IndexError):
            raise GenerationError("Unexpected kernel AST. Could not find "
                                  "subroutine: {0}".format(name))

        try:
            sub_spec = first_type_match(subroutine.content,
                                        Fortran2003.Specification_Part)
            decl_list = sub_spec.content
            arg_list = subroutine.content[0].items[2].items
        except ValueError:
            # Subroutine without declarations, continue with empty lists.
            decl_list = []
            arg_list = []
        except (IndexError, AttributeError):
            # Subroutine without argument list, continue with empty list.
            arg_list = []
        finally:
            self.process_declarations(new_schedule, decl_list, arg_list)

        try:
            sub_exec = first_type_match(subroutine.content,
                                        Fortran2003.Execution_Part)
        except ValueError:
            pass
        else:
            self.process_nodes(new_schedule, sub_exec.content, sub_exec)

        return new_schedule

    @staticmethod
    def _parse_dimensions(dimensions, symbol_table):
        '''
        Parse the fparser dimension attribute into a shape list with
        the extent of each dimension.

        :param dimensions: fparser dimension attribute
        :type dimensions: \
            :py:class:`fparser.two.Fortran2003.Dimension_Attr_Spec`
        :param symbol_table: Symbol table of the declaration context.
        :type symbol_table: :py:class:`psyclone.psyGen.SymbolTable`
        :returns: Shape of the attribute in column-major order (leftmost \
                  index is contiguous in memory). Each entry represents \
                  an array dimension. If it is 'None' the extent of that \
                  dimension is unknown, otherwise it holds an integer \
                  with the extent. If it is an empty list then the symbol \
                  represents a scalar.
        :rtype: list
        '''
        from fparser.two.utils import walk_ast
        from fparser.two import Fortran2003
        shape = []

        # Traverse shape specs in Depth-first-search order
        for dim in walk_ast([dimensions], [Fortran2003.Assumed_Shape_Spec,
                                           Fortran2003.Explicit_Shape_Spec,
                                           Fortran2003.Assumed_Size_Spec]):

            if isinstance(dim, Fortran2003.Assumed_Size_Spec):
                raise NotImplementedError(
                    "Could not process {0}. Assumed-size arrays"
                    " are not supported.".format(dimensions))

            elif isinstance(dim, Fortran2003.Assumed_Shape_Spec):
                shape.append(None)

            elif isinstance(dim, Fortran2003.Explicit_Shape_Spec):
                def _unsupported_type_error(dimensions):
                    raise NotImplementedError(
                        "Could not process {0}. Only scalar integer literals"
                        " or symbols are supported for explicit shape array "
                        "declarations.".format(dimensions))
                if isinstance(dim.items[1],
                              Fortran2003.Int_Literal_Constant):
                    shape.append(int(dim.items[1].items[0]))
                elif isinstance(dim.items[1], Fortran2003.Name):
                    sym = symbol_table.lookup(dim.items[1].string)
                    if sym.datatype != 'integer' or sym.shape:
                        _unsupported_type_error(dimensions)
                    shape.append(sym)
                else:
                    _unsupported_type_error(dimensions)

            else:
                raise InternalError(
                    "Reached end of loop body and {0} has"
                    " not been handled.".format(type(dim)))

        return shape

    def process_declarations(self, parent, nodes, arg_list):
        '''
        Transform the variable declarations in the fparser2 parse tree into
        symbols in the PSyIR parent node symbol table.

        :param parent: PSyIR node in which to insert the symbols found.
        :type parent: :py:class:`psyclone.psyGen.KernelSchedule`
        :param nodes: fparser2 AST nodes to search for declaration statements.
        :type nodes: list of :py:class:`fparser.two.utils.Base`
        :param arg_list: fparser2 AST node containing the argument list.
        :type arg_list: :py:class:`fparser.Fortran2003.Dummy_Arg_List`
        :raises NotImplementedError: The provided declarations contain
                                     attributes which are not supported yet.
        :raises GenerationError: If the parse tree for a USE statement does \
                                 not have the expected structure.
        '''
        from fparser.two.utils import walk_ast
        from fparser.two import Fortran2003

        def iterateitems(nodes):
            '''
            At the moment fparser nodes can be of type None, a single element
            or a list of elements. This helper function provide a common
            iteration interface. This could be improved when fpaser/#170 is
            fixed.
            :param nodes: fparser2 AST node.
            :type nodes: None or List or :py:class:`fparser.two.utils.Base`
            :returns: Returns nodes but always encapsulated in a list
            :rtype: list
            '''
            if nodes is None:
                return []
            if type(nodes).__name__.endswith("_List"):
                return nodes.items
            return [nodes]

        # Look at any USE statments
        for decl in walk_ast(nodes, [Fortran2003.Use_Stmt]):

            # Check that the parse tree is what we expect
            if len(decl.items) != 5:
                # We can't just do str(decl) as that also checks that items
                # is of length 5
                text = ""
                for item in decl.items:
                    if item:
                        text += str(item)
                raise GenerationError(
                    "Expected the parse tree for a USE statement to contain "
                    "5 items but found {0} for '{1}'".format(len(decl.items),
                                                             text))
            if not isinstance(decl.items[4],
                              (Fortran2003.Name, Fortran2003.Only_List)):
                # This USE doesn't have an ONLY clause so we skip it. We
                # don't raise an error as this will only become a problem if
                # this Schedule represents a kernel that is the target of a
                # transformation. See #315.
                continue
            mod_name = str(decl.items[2])
            for name in iterateitems(decl.items[4]):
                # Create an entry in the SymbolTable for each symbol named
                # in the ONLY clause.
                parent.symbol_table.add(
                    Symbol(str(name), datatype='deferred',
                           interface=Symbol.FortranGlobal(mod_name)))

        for decl in walk_ast(nodes, [Fortran2003.Type_Declaration_Stmt]):
            (type_spec, attr_specs, entities) = decl.items

            # Parse type_spec, currently just 'real', 'integer', 'logical' and
            # 'character' intrinsic types are supported.
            datatype = None
            if isinstance(type_spec, Fortran2003.Intrinsic_Type_Spec):
                if str(type_spec.items[0]).lower() == 'real':
                    datatype = 'real'
                elif str(type_spec.items[0]).lower() == 'integer':
                    datatype = 'integer'
                elif str(type_spec.items[0]).lower() == 'character':
                    datatype = 'character'
                elif str(type_spec.items[0]).lower() == 'logical':
                    datatype = 'boolean'
            if datatype is None:
                raise NotImplementedError(
                    "Could not process {0}. Only 'real', 'integer', "
                    "'logical' and 'character' intrinsic types are "
                    "supported.".format(str(decl.items)))

            # Parse declaration attributes:
            # 1) If no dimension attribute is provided, it defaults to scalar.
            attribute_shape = []
            # 2) If no intent attribute is provided, it is provisionally
            # marked as a local variable (when the argument list is parsed,
            # arguments with no explicit intent are updated appropriately).
            interface = None
            for attr in iterateitems(attr_specs):
                if isinstance(attr, Fortran2003.Attr_Spec):
                    normalized_string = str(attr).lower().replace(' ', '')
                    if "intent(in)" in normalized_string:
                        interface = Symbol.Argument(access=Symbol.Access.READ)
                    elif "intent(out)" in normalized_string:
                        interface = Symbol.Argument(access=Symbol.Access.WRITE)
                    elif "intent(inout)" in normalized_string:
                        interface = Symbol.Argument(
                            access=Symbol.Access.READWRITE)
                    else:
                        raise NotImplementedError(
                            "Could not process {0}. Unrecognized attribute "
                            "'{1}'.".format(decl.items, str(attr)))
                elif isinstance(attr, Fortran2003.Dimension_Attr_Spec):
                    attribute_shape = \
                        self._parse_dimensions(attr, parent.symbol_table)
                else:
                    raise NotImplementedError(
                        "Could not process {0}. Unrecognized attribute "
                        "type {1}.".format(decl.items, str(type(attr))))

            # Parse declarations RHS and declare new symbol into the
            # parent symbol table for each entity found.
            for entity in iterateitems(entities):
                (name, array_spec, char_len, initialisation) = entity.items

                # If the entity has an array-spec shape, it has priority.
                # Otherwise use the declaration attribute shape.
                if array_spec is not None:
                    entity_shape = \
                        self._parse_dimensions(array_spec, parent.symbol_table)
                else:
                    entity_shape = attribute_shape

                if initialisation is not None:
                    raise NotImplementedError(
                        "Could not process {0}. Initialisations on the"
                        " declaration statements are not supported."
                        "".format(decl.items))

                if char_len is not None:
                    raise NotImplementedError(
                        "Could not process {0}. Character length "
                        "specifications are not supported."
                        "".format(decl.items))

                parent.symbol_table.add(Symbol(str(name), datatype,
                                               shape=entity_shape,
                                               interface=interface))

        try:
            arg_symbols = []
            # Ensure each associated symbol has the correct interface info.
            for arg_name in [x.string for x in arg_list]:
                symbol = parent.symbol_table.lookup(arg_name)
                if symbol.scope == 'local':
                    # We didn't previously know that this Symbol was an
                    # argument (as it had no 'intent' qualifier). Mark
                    # that it is an argument by specifying its interface.
                    # A Fortran argument has intent(inout) by default
                    symbol.interface = Symbol.Argument(
                        access=Symbol.Access.READWRITE)
                arg_symbols.append(symbol)
            # Now that we've updated the Symbols themselves, set the
            # argument list
            parent.symbol_table.specify_argument_list(arg_symbols)
        except KeyError:
            raise InternalError("The kernel argument "
                                "list '{0}' does not match the variable "
                                "declarations for fparser nodes {1}."
                                "".format(str(arg_list), nodes))

        # fparser2 does not always handle Statement Functions correctly, this
        # loop checks for Stmt_Functions that should be an array statement
        # and recovers them, otherwise it raises an error as currently
        # Statement Functions are not supported in PSyIR.
        for stmtfn in walk_ast(nodes, [Fortran2003.Stmt_Function_Stmt]):
            (fn_name, arg_list, scalar_expr) = stmtfn.items
            try:
                symbol = parent.symbol_table.lookup(fn_name.string)
                if symbol.is_array:
                    # This is an array assignment wrongly categorized as a
                    # statement_function by fparser2.
                    array_name = fn_name
                    if hasattr(arg_list, 'items'):
                        array_subscript = arg_list.items
                    else:
                        array_subscript = [arg_list]
                    assignment_rhs = scalar_expr

                    # Create assingment node
                    assignment = Assignment(parent=parent)
                    parent.addchild(assignment)

                    # Build lhs
                    lhs = Array(array_name.string, parent=assignment)
                    self.process_nodes(parent=lhs, nodes=array_subscript,
                                       nodes_parent=arg_list)
                    assignment.addchild(lhs)

                    # Build rhs
                    self.process_nodes(parent=assignment,
                                       nodes=[assignment_rhs],
                                       nodes_parent=scalar_expr)
                else:
                    raise InternalError(
                        "Could not process '{0}'. Symbol '{1}' is in the"
                        " SymbolTable but it is not an array as expected, so"
                        " it can not be recovered as an array assignment."
                        "".format(str(stmtfn), symbol.name))
            except KeyError:
                raise NotImplementedError(
                    "Could not process '{0}'. Statement Function declarations "
                    "are not supported.".format(str(stmtfn)))

    # TODO remove nodes_parent argument once fparser2 AST contains
    # parent information (fparser/#102).
    def process_nodes(self, parent, nodes, nodes_parent):
        '''
        Create the PSyIR of the supplied list of nodes in the
        fparser2 AST. Currently also inserts parent information back
        into the fparser2 AST. This is a workaround until fparser2
        itself generates and stores this information.

        :param parent: Parent node in the PSyIR we are constructing.
        :type parent: :py:class:`psyclone.psyGen.Node`
        :param nodes: List of sibling nodes in fparser2 AST.
        :type nodes: list of :py:class:`fparser.two.utils.Base`
        :param nodes_parent: the parent of the supplied list of nodes in \
                             the fparser2 AST.
        :type nodes_parent: :py:class:`fparser.two.utils.Base`
        '''
        code_block_nodes = []
        for child in nodes:
            # TODO remove this line once fparser2 contains parent
            # information (fparser/#102)
            child._parent = nodes_parent  # Retro-fit parent info

            try:
                psy_child = self._create_child(child, parent)
            except NotImplementedError:
                # If child type implementation not found, add them on the
                # ongoing code_block node list.
                code_block_nodes.append(child)
            else:
                if psy_child:
                    self.nodes_to_code_block(parent, code_block_nodes)
                    parent.addchild(psy_child)
                # If psy_child is not initialised but it didn't produce a
                # NotImplementedError, it means it is safe to ignore it.

        # Complete any unfinished code-block
        self.nodes_to_code_block(parent, code_block_nodes)

    def _create_child(self, child, parent=None):
        '''
        Create a PSyIR node representing the supplied fparser 2 node.

        :param child: node in fparser2 AST.
        :type child: :py:class:`fparser.two.utils.Base`
        :param parent: Parent node of the PSyIR node we are constructing.
        :type parent: :py:class:`psyclone.psyGen.Node`
        :raises NotImplementedError: There isn't a handler for the provided \
                child type.
        :returns: Returns the PSyIR representation of child, which can be a \
                  single node, a tree of nodes or None if the child can be \
                  ignored.
        :rtype: :py:class:`psyclone.psyGen.Node` or NoneType
        '''
        handler = self.handlers.get(type(child))
        if handler is None:
            # If the handler is not found then check with the first
            # level parent class. This is done to simplify the
            # handlers map when multiple fparser2 types can be
            # processed with the same handler. (e.g. Subclasses of
            # BinaryOpBase: Mult_Operand, Add_Operand, Level_2_Expr,
            # ... can use the same handler.)
            generic_type = type(child).__bases__[0]
            handler = self.handlers.get(generic_type)
            if not handler:
                raise NotImplementedError()
        return handler(child, parent)

    def _ignore_handler(self, *_):
        '''
        This handler returns None indicating that the associated
        fparser2 node can be ignored.

        Note that this method contains ignored arguments to comform with
        the handler(node, parent) method interface.

        :returns: None
        :rtype: NoneType
        '''
        return None

    def _if_construct_handler(self, node, parent):
        '''
        Transforms an fparser2 If_Construct to the PSyIR representation.

        :param node: node in fparser2 tree.
        :type node: :py:class:`fparser.two.Fortran2003.If_Construct`
        :param parent: Parent node of the PSyIR node we are constructing.
        :type parent: :py:class:`psyclone.psyGen.Node`
        :returns: PSyIR representation of node
        :rtype: :py:class:`psyclone.psyGen.IfBlock`
        :raises InternalError: If the fparser2 tree has an unexpected \
            structure.
        '''
        from fparser.two import Fortran2003

        # Check that the fparser2 parsetree has the expected structure
        if not isinstance(node.content[0], Fortran2003.If_Then_Stmt):
            raise InternalError(
                "Failed to find opening if then statement in: "
                "{0}".format(str(node)))
        if not isinstance(node.content[-1], Fortran2003.End_If_Stmt):
            raise InternalError(
                "Failed to find closing end if statement in: "
                "{0}".format(str(node)))

        # Search for all the conditional clauses in the If_Construct
        clause_indices = []
        for idx, child in enumerate(node.content):
            child._parent = node  # Retrofit parent info
            if isinstance(child, (Fortran2003.If_Then_Stmt,
                                  Fortran2003.Else_Stmt,
                                  Fortran2003.Else_If_Stmt,
                                  Fortran2003.End_If_Stmt)):
                clause_indices.append(idx)

        # Deal with each clause: "if", "else if" or "else".
        ifblock = None
        currentparent = parent
        num_clauses = len(clause_indices) - 1
        for idx in range(num_clauses):
            start_idx = clause_indices[idx]
            end_idx = clause_indices[idx+1]
            clause = node.content[start_idx]

            if isinstance(clause, (Fortran2003.If_Then_Stmt,
                                   Fortran2003.Else_If_Stmt)):
                # If it's an 'IF' clause just create an IfBlock, otherwise
                # it is an 'ELSE' clause and it needs an IfBlock annotated
                # with 'was_elseif' inside a Schedule.
                newifblock = None
                if isinstance(clause, Fortran2003.If_Then_Stmt):
                    ifblock = IfBlock(parent=currentparent)
                    ifblock.ast = node  # Keep pointer to fpaser2 AST
                    newifblock = ifblock
                else:
                    elsebody = Schedule(parent=currentparent)
                    currentparent.addchild(elsebody)
                    newifblock = IfBlock(parent=elsebody,
                                         annotation='was_elseif')
                    elsebody.addchild(newifblock)

                    # Keep pointer to fpaser2 AST
                    elsebody.ast = node.content[start_idx]
                    newifblock.ast = node.content[start_idx]

                # Create condition as first child
                self.process_nodes(parent=newifblock,
                                   nodes=[clause.items[0]],
                                   nodes_parent=node)

                # Create if-body as second child
                ifbody = Schedule(parent=ifblock)
                ifbody.ast = node.content[start_idx + 1]
                ifbody.ast_end = node.content[end_idx - 1]
                newifblock.addchild(ifbody)
                self.process_nodes(parent=ifbody,
                                   nodes=node.content[start_idx + 1:end_idx],
                                   nodes_parent=node)

                currentparent = newifblock

            elif isinstance(clause, Fortran2003.Else_Stmt):
                if not idx == num_clauses - 1:
                    raise InternalError(
                        "Else clause should only be found next to last "
                        "clause, but found {0}".format(node.content))
                elsebody = Schedule(parent=currentparent)
                currentparent.addchild(elsebody)
                elsebody.ast = node.content[start_idx]
                elsebody.ast_end = node.content[end_idx]
                self.process_nodes(parent=elsebody,
                                   nodes=node.content[start_idx + 1:end_idx],
                                   nodes_parent=node)
            else:
                raise InternalError(
                    "Only fparser2 If_Then_Stmt, Else_If_Stmt and Else_Stmt "
                    "are expected, but found {0}.".format(clause))

        return ifblock

    def _if_stmt_handler(self, node, parent):
        '''
        Transforms an fparser2 If_Stmt to the PSyIR representation.

        :param node: node in fparser2 AST.
        :type node: :py:class:`fparser.two.Fortran2003.If_Stmt`
        :param parent: Parent node of the PSyIR node we are constructing.
        :type parent: :py:class:`psyclone.psyGen.Node`
        :returns: PSyIR representation of node
        :rtype: :py:class:`psyclone.psyGen.IfBlock`
        '''
        ifblock = IfBlock(parent=parent, annotation='was_single_stmt')
        ifblock.ast = node
        self.process_nodes(parent=ifblock, nodes=[node.items[0]],
                           nodes_parent=node)
        ifbody = Schedule(parent=ifblock)
        ifblock.addchild(ifbody)
        self.process_nodes(parent=ifbody, nodes=[node.items[1]],
                           nodes_parent=node)
        return ifblock

    def _case_construct_handler(self, node, parent):
        '''
        Transforms an fparser2 Case_Construct to the PSyIR representation.

        :param node: node in fparser2 tree.
        :type node: :py:class:`fparser.two.Fortran2003.Case_Construct`
        :param parent: Parent node of the PSyIR node we are constructing.
        :type parent: :py:class:`psyclone.psyGen.Node`

        :returns: PSyIR representation of node
        :rtype: :py:class:`psyclone.psyGen.IfBlock`

        :raises InternalError: If the fparser2 tree has an unexpected \
            structure.
        :raises NotImplementedError: If the fparser2 tree contains an \
            unsupported structure and should be placed in a CodeBlock.

        '''
        from fparser.two import Fortran2003
        # Check that the fparser2 parsetree has the expected structure
        if not isinstance(node.content[0], Fortran2003.Select_Case_Stmt):
            raise InternalError(
                "Failed to find opening case statement in: "
                "{0}".format(str(node)))
        if not isinstance(node.content[-1], Fortran2003.End_Select_Stmt):
            raise InternalError(
                "Failed to find closing case statement in: "
                "{0}".format(str(node)))

        # Search for all the CASE clauses in the Case_Construct. We do this
        # because the fp2 parse tree has a flat structure at this point with
        # the clauses being siblings of the contents of the clauses. The
        # final index in this list will hold the position of the end-select
        # statement.
        clause_indices = []
        selector = None
        # The position of the 'case default' clause, if any
        default_clause_idx = None
        for idx, child in enumerate(node.content):
            child._parent = node  # Retrofit parent info
            if isinstance(child, Fortran2003.Select_Case_Stmt):
                selector = child.items[0]
            if isinstance(child, Fortran2003.Case_Stmt):
                # Case value Ranges not supported yet, if found we
                # raise a NotImplementedError that the process_node()
                # will catch and generate a CodeBlock instead.
                case_expression = child.items[0].items[0]
                if isinstance(case_expression,
                              (Fortran2003.Case_Value_Range,
                               Fortran2003.Case_Value_Range_List)):
                    raise NotImplementedError("Case Value Range Statement")
                if case_expression is None:
                    # This is a 'case default' clause - store its position.
                    # We do this separately as this clause is special and
                    # will be added as a final 'else'.
                    default_clause_idx = idx
                clause_indices.append(idx)
            if isinstance(child, Fortran2003.End_Select_Stmt):
                clause_indices.append(idx)

        # Deal with each Case_Stmt
        rootif = None
        currentparent = parent
        num_clauses = len(clause_indices) - 1
        for idx in range(num_clauses):
            # Skip the 'default' clause for now because we handle it last
            if clause_indices[idx] == default_clause_idx:
                continue
            start_idx = clause_indices[idx]
            end_idx = clause_indices[idx+1]
            clause = node.content[start_idx]

            if isinstance(clause, Fortran2003.Case_Stmt):
                case = clause.items[0]
                if isinstance(case, Fortran2003.Case_Selector):
                    ifblock = IfBlock(parent=currentparent,
                                      annotation='was_case')
                    ifblock.ast = node.content[start_idx]
                    ifblock.ast_end = node.content[end_idx - 1]

                    # Add condition: selector == case
                    bop = BinaryOperation(BinaryOperation.Operator.EQ,
                                          parent=ifblock)

                    self.process_nodes(parent=bop,
                                       nodes=[selector],
                                       nodes_parent=node)
                    self.process_nodes(parent=bop,
                                       nodes=[case.items[0]],
                                       nodes_parent=node)
                    ifblock.addchild(bop)

                    # Add If_body
                    ifbody = Schedule(parent=ifblock)
                    self.process_nodes(parent=ifbody,
                                       nodes=node.content[start_idx + 1:
                                                          end_idx],
                                       nodes_parent=node)
                    ifblock.addchild(ifbody)
                    ifbody.ast = node.content[start_idx + 1]
                    ifbody.ast_end = node.content[end_idx - 1]

                    if rootif:
                        # If rootif is already initialised we chain the new
                        # case in the last else branch.
                        elsebody = Schedule(parent=currentparent)
                        currentparent.addchild(elsebody)
                        elsebody.addchild(ifblock)
                        elsebody.ast = node.content[start_idx + 1]
                        elsebody.ast_end = node.content[end_idx - 1]
                    else:
                        rootif = ifblock

                    currentparent = ifblock

        if default_clause_idx:
            # Finally, add the content of the 'default' clause as a last
            # 'else' clause.
            elsebody = Schedule(parent=currentparent)
            start_idx = default_clause_idx
            # Find the next 'case' clause that occurs after 'case default'
            # (if any)
            end_idx = -1
            for idx in clause_indices:
                if idx > default_clause_idx:
                    end_idx = idx
                    break
            self.process_nodes(parent=elsebody,
                               nodes=node.content[start_idx + 1:
                                                  end_idx],
                               nodes_parent=node)
            currentparent.addchild(elsebody)
            elsebody.ast = node.content[start_idx + 1]
            elsebody.ast_end = node.content[end_idx - 1]
        return rootif

    def _return_handler(self, _, parent):
        '''
        Transforms an fparser2 Return_Stmt to the PSyIR representation.

        Note that this method contains ignored arguments to comform with
        the handler(node, parent) method interface.

        :param parent: Parent node of the PSyIR node we are constructing.
        :type parent: :py:class:`psyclone.psyGen.Node`
        :return: PSyIR representation of node
        :rtype: :py:class:`psyclone.psyGen.Return`
        '''
        return Return(parent=parent)

    def _assignment_handler(self, node, parent):
        '''
        Transforms an fparser2 Assignment_Stmt to the PSyIR representation.

        :param node: node in fparser2 AST.
        :type node: :py:class:`fparser.two.Fortran2003.Assignment_Stmt`
        :param parent: Parent node of the PSyIR node we are constructing.
        :type parent: :py:class:`psyclone.psyGen.Node`

        :returns: PSyIR representation of node.
        :rtype: :py:class:`psyclone.psyGen.Assignment`
        '''
        assignment = Assignment(node, parent=parent)
        self.process_nodes(parent=assignment, nodes=[node.items[0]],
                           nodes_parent=node)
        self.process_nodes(parent=assignment, nodes=[node.items[2]],
                           nodes_parent=node)

        return assignment

    def _unary_op_handler(self, node, parent):
        '''
        Transforms an fparser2 UnaryOpBase or Intrinsic_Function_Reference
        to the PSyIR representation.

        :param node: node in fparser2 AST.
        :type node: :py:class:`fparser.two.utils.UnaryOpBase` or \
               :py:class:`fparser.two.Fortran2003.Intrinsic_Function_Reference`
        :param parent: Parent node of the PSyIR node we are constructing.
        :type parent: :py:class:`psyclone.psyGen.Node`

        :return: PSyIR representation of node
        :rtype: :py:class:`psyclone.psyGen.UnaryOperation`

        :raises NotImplementedError: if the supplied operator is not \
                                     supported by this handler.
        :raises InternalError: if the fparser parse tree does not have the \
                               expected structure.

        '''
        from fparser.two.Fortran2003 import Actual_Arg_Spec_List

        operator_str = str(node.items[0]).lower()
        try:
            operator = Fparser2ASTProcessor.unary_operators[operator_str]
        except KeyError:
            # Operator not supported, it will produce a CodeBlock instead
            raise NotImplementedError(operator_str)

        if isinstance(node.items[1], Actual_Arg_Spec_List) and \
                len(node.items[1].items) > 1:
            # We have more than one argument and therefore this is not a
            # unary operation!
            raise InternalError("Operation '{0}' has more than one argument "
                                "and is therefore not unary!".
                                format(str(node)))

        unary_op = UnaryOperation(operator, parent=parent)
        self.process_nodes(parent=unary_op, nodes=[node.items[1]],
                           nodes_parent=node)

        return unary_op

    def _binary_op_handler(self, node, parent):
        '''
        Transforms an fparser2 BinaryOp or Intrinsic_Function_Reference to
        the PSyIR representation.

        :param node: node in fparser2 AST.
        :type node: :py:class:`fparser.two.utils.BinaryOpBase` or \
               :py:class:`fparser.two.Fortran2003.Intrinsic_Function_Reference`
        :param parent: Parent node of the PSyIR node we are constructing.
        :type parent: :py:class:`psyclone.psyGen.Node`

        :returns: PSyIR representation of node
        :rtype: :py:class:`psyclone.psyGen.BinaryOperation`

        :raises NotImplementedError: if the supplied operator/intrinsic is \
                                     not supported by this handler.
        :raises InternalError: if the fparser parse tree does not have the \
                               expected structure.

        '''
        from fparser.two.Fortran2003 import Intrinsic_Function_Reference, \
            Actual_Arg_Spec_List

        if isinstance(node, Intrinsic_Function_Reference):
            operator_str = node.items[0].string.lower()
            # Arguments are held in an Actual_Arg_Spec_List
            if not isinstance(node.items[1], Actual_Arg_Spec_List):
                raise InternalError(
                    "Unexpected fparser parse tree for binary intrinsic "
                    "operation '{0}'. Expected second child to be "
                    "Actual_Arg_Spec_List but got '{1}'.".format(
                        str(node), type(node.items[1])))
            arg_nodes = node.items[1].items
            if len(arg_nodes) != 2:
                raise InternalError(
                    "Binary operator should have exactly two arguments but "
                    "found {0} for '{1}'.".format(len(arg_nodes), str(node)))
        else:
            operator_str = node.items[1].lower()
            arg_nodes = [node.items[0], node.items[2]]

        try:
            operator = Fparser2ASTProcessor.binary_operators[operator_str]
        except KeyError:
            # Operator not supported, it will produce a CodeBlock instead
            raise NotImplementedError(operator_str)

        binary_op = BinaryOperation(operator, parent=parent)
        self.process_nodes(parent=binary_op, nodes=[arg_nodes[0]],
                           nodes_parent=node)
        self.process_nodes(parent=binary_op, nodes=[arg_nodes[1]],
                           nodes_parent=node)

        return binary_op

    def _nary_op_handler(self, node, parent):
        '''
        Transforms an fparser2 Intrinsic_Function_Reference with three or
        more arguments to the PSyIR representation.
        :param node: node in fparser2 Parse Tree.
        :type node: \
             :py:class:`fparser.two.Fortran2003.Intrinsic_Function_Reference`
        :param parent: Parent node of the PSyIR node we are constructing.
        :type parent: :py:class:`psyclone.psyGen.Node`

        :returns: PSyIR representation of node.
        :rtype: :py:class:`psyclone.psyGen.NaryOperation`

        :raises NotImplementedError: if the supplied Intrinsic is not \
                                     supported by this handler.
        :raises InternalError: if the fparser parse tree does not have the \
                               expected structure.

        '''
        from fparser.two.Fortran2003 import Actual_Arg_Spec_List

        operator_str = str(node.items[0]).lower()
        try:
            operator = Fparser2ASTProcessor.nary_operators[operator_str]
        except KeyError:
            # Intrinsic not supported, it will produce a CodeBlock instead
            raise NotImplementedError(operator_str)

        nary_op = NaryOperation(operator, parent=parent)

        if not isinstance(node.items[1], Actual_Arg_Spec_List):
            raise InternalError(
                "Expected second 'item' of N-ary intrinsic '{0}' in fparser "
                "parse tree to be an Actual_Arg_Spec_List but found '{1}'.".
                format(str(node), type(node.items[1])))
        if len(node.items[1].items) < 3:
            raise InternalError(
                "An N-ary operation must have more than two arguments but "
                "found {0} for '{1}'.".format(len(node.items[1].items),
                                              str(node)))

        # node.items[1] is a Fortran2003.Actual_Arg_Spec_List so we have
        # to process the `items` of that...
        self.process_nodes(parent=nary_op, nodes=list(node.items[1].items),
                           nodes_parent=node.items[1])
        return nary_op

    def _intrinsic_handler(self, node, parent):
        '''
        Transforms an fparser2 Intrinsic_Function_Reference to the PSyIR
        representation. Since Fortran Intrinsics can be unary, binary or
        nary this handler identifies the appropriate 'sub handler' by
        examining the number of arguments present.

        :param node: node in fparser2 Parse Tree.
        :type node: \
            :py:class:`fparser.two.Fortran2003.Intrinsic_Function_Reference`
        :param parent: Parent node of the PSyIR node we are constructing.
        :type parent: :py:class:`psyclone.psyGen.Node`

        :returns: PSyIR representation of node
        :rtype: :py:class:`psyclone.psyGen.UnaryOperation` or \
                :py:class:`psyclone.psyGen.BinaryOperation` or \
                :py:class:`psyclone.psyGen.NaryOperation`

        '''
        from fparser.two.Fortran2003 import Actual_Arg_Spec_List
        # First item is the name of the intrinsic
        name = node.items[0].string.upper()
        # Now work out how many arguments it has
        num_args = 0
        if len(node.items) > 1:
            # TODO Once fparser #203 is on master this check on isinstance
            # will probably be unnecessary.
            if isinstance(node.items[1], Actual_Arg_Spec_List):
                num_args = len(node.items[1].items)
            else:
                num_args = len(node.items) - 1

        # We don't handle any intrinsics that don't have arguments
        if num_args == 1:
            return self._unary_op_handler(node, parent)
        if num_args == 2:
            return self._binary_op_handler(node, parent)
        if num_args > 2:
            return self._nary_op_handler(node, parent)

        # Intrinsic is not handled - this will result in a CodeBlock
        raise NotImplementedError(name)

    def _name_handler(self, node, parent):
        '''
        Transforms an fparser2 Name to the PSyIR representation. If the node
        is connected to a SymbolTable, it checks the reference has been
        previously declared.

        :param node: node in fparser2 AST.
        :type node: :py:class:`fparser.two.Fortran2003.Name`
        :param parent: Parent node of the PSyIR node we are constructing.
        :type parent: :py:class:`psyclone.psyGen.Node`
        :returns: PSyIR representation of node
        :rtype: :py:class:`psyclone.psyGen.Reference`
        '''
        if hasattr(parent.root, 'symbol_table'):
            symbol_table = parent.root.symbol_table
            try:
                symbol_table.lookup(node.string)
            except KeyError:
                raise GenerationError(
                    "Undeclared reference '{0}' found when parsing fparser2 "
                    "node '{1}' inside '{2}'."
                    "".format(str(node.string), repr(node), parent.root.name))

        return Reference(node.string, parent)

    def _parenthesis_handler(self, node, parent):
        '''
        Transforms an fparser2 Parenthesis to the PSyIR representation.
        This means ignoring the parentheis and process the fparser2 children
        inside.

        :param node: node in fparser2 AST.
        :type node: :py:class:`fparser.two.Fortran2003.Parenthesis`
        :param parent: Parent node of the PSyIR node we are constructing.
        :type parent: :py:class:`psyclone.psyGen.Node`
        :returns: PSyIR representation of node
        :rtype: :py:class:`psyclone.psyGen.Node`
        '''
        # Use the items[1] content of the node as it contains the required
        # information (items[0] and items[2] just contain the left and right
        # brackets as strings so can be disregarded.
        return self._create_child(node.items[1], parent)

    def _part_ref_handler(self, node, parent):
        '''
        Transforms an fparser2 Part_Ref to the PSyIR representation. If the
        node is connected to a SymbolTable, it checks the reference has been
        previously declared.

        :param node: node in fparser2 AST.
        :type node: :py:class:`fparser.two.Fortran2003.Part_Ref`
        :param parent: Parent node of the PSyIR node we are constructing.
        :type parent: :py:class:`psyclone.psyGen.Node`

        :raises NotImplementedError: If the fparser node represents \
            unsupported PSyIR features and should be placed in a CodeBlock.

        :returns: PSyIR representation of node
        :rtype: :py:class:`psyclone.psyGen.Array`

        '''
        from fparser.two import Fortran2003

        reference_name = node.items[0].string.lower()

        if hasattr(parent.root, 'symbol_table'):
            symbol_table = parent.root.symbol_table
            try:
                symbol_table.lookup(reference_name)
            except KeyError:
                raise GenerationError(
                    "Undeclared reference '{0}' found when parsing fparser2 "
                    "node '{1}' inside '{2}'."
                    "".format(str(reference_name), repr(node),
                              parent.root.name))

        array = Array(reference_name, parent)

        if isinstance(node.items[1], Fortran2003.Section_Subscript_List):
            subscript_list = node.items[1].items

            self.process_nodes(parent=array, nodes=subscript_list,
                               nodes_parent=node.items[1])
        else:
            # When there is only one dimension fparser does not have
            # a Subscript_List
            self.process_nodes(parent=array, nodes=[node.items[1]],
                               nodes_parent=node)

        return array

    def _number_handler(self, node, parent):
        '''
        Transforms an fparser2 NumberBase to the PSyIR representation.

        :param node: node in fparser2 AST.
        :type node: :py:class:`fparser.two.utils.NumberBase`
        :param parent: Parent node of the PSyIR node we are constructing.
        :type parent: :py:class:`psyclone.psyGen.Node`
        :returns: PSyIR representation of node
        :rtype: :py:class:`psyclone.psyGen.Literal`
        '''
        return Literal(str(node.items[0]), parent=parent)

__all__ = ['UnaryOperation', 'BinaryOperation', 'NaryOperation']<|MERGE_RESOLUTION|>--- conflicted
+++ resolved
@@ -5888,8 +5888,6 @@
             result += str(entity)
         return result
 
-<<<<<<< HEAD
-=======
 
 class UnaryOperation(Operation):
     '''
@@ -5928,75 +5926,6 @@
         return colored("UnaryOperation",
                        SCHEDULE_COLOUR_MAP["Operation"])
 
-    def gen_c_code(self, indent=0):
-        '''
-        Generate a string representation of this node using C language.
-
-        :param int indent: Depth of indent for the output string.
-
-        :return: C language code representing the node.
-        :rtype: str
-
-        :raises GenerationError: If the node or its children are invalid.
-        :raises NotImplementedError: If the operator is not supported.
-
-        '''
-        if len(self.children) != 1:
-            raise GenerationError("UnaryOperation malformed or "
-                                  "incomplete. It should have exactly 1 "
-                                  "child, but found {0}."
-                                  "".format(len(self.children)))
-
-        def operator_format(operator_str, expr_str):
-            '''
-            :param str operator_str: String representing the operator.
-            :param str expr_str: String representation of the operand.
-
-            :returns: C language operator expression.
-            :rtype: str
-            '''
-            return "(" + operator_str + expr_str + ")"
-
-        def function_format(function_str, expr_str):
-            '''
-            :param str function_str: Name of the function.
-            :param str expr_str: String representation of the operand.
-
-            :returns: C language unary function expression.
-            :rtype: str
-            '''
-            return function_str + "(" + expr_str + ")"
-
-        # Define a map with the operator string and the formatter function
-        # associated with each UnaryOperation.Operator
-        opmap = {
-            UnaryOperation.Operator.MINUS: ("-", operator_format),
-            UnaryOperation.Operator.PLUS: ("+", operator_format),
-            UnaryOperation.Operator.NOT: ("!", operator_format),
-            UnaryOperation.Operator.SIN: ("sin", function_format),
-            UnaryOperation.Operator.COS: ("cos", function_format),
-            UnaryOperation.Operator.TAN: ("tan", function_format),
-            UnaryOperation.Operator.ASIN: ("asin", function_format),
-            UnaryOperation.Operator.ACOS: ("acos", function_format),
-            UnaryOperation.Operator.ATAN: ("atan", function_format),
-            UnaryOperation.Operator.ABS: ("abs", function_format),
-            UnaryOperation.Operator.REAL: ("float", function_format),
-            UnaryOperation.Operator.SQRT: ("sqrt", function_format),
-            }
-
-        # If the instance operator exists in the map, use its associated
-        # operator and formatter to generate the code, otherwise raise
-        # an Error.
-        try:
-            opstring, formatter = opmap[self._operator]
-        except KeyError:
-            raise NotImplementedError(
-                "The gen_c_code backend does not support the '{0}' operator."
-                "".format(self._operator))
-
-        return formatter(opstring, self.children[0].gen_c_code())
-
->>>>>>> 3c98e0e1
 
 class BinaryOperation(Operation):
     '''
@@ -7431,4 +7360,5 @@
         '''
         return Literal(str(node.items[0]), parent=parent)
 
+
 __all__ = ['UnaryOperation', 'BinaryOperation', 'NaryOperation']