# -----------------------------------------------------------------------------
# BSD 3-Clause License
#
# Copyright (c) 2017-2019, Science and Technology Facilities Council.
# All rights reserved.
#
# Redistribution and use in source and binary forms, with or without
# modification, are permitted provided that the following conditions are met:
#
# * Redistributions of source code must retain the above copyright notice, this
#   list of conditions and the following disclaimer.
#
# * Redistributions in binary form must reproduce the above copyright notice,
#   this list of conditions and the following disclaimer in the documentation
#   and/or other materials provided with the distribution.
#
# * Neither the name of the copyright holder nor the names of its
#   contributors may be used to endorse or promote products derived from
#   this software without specific prior written permission.
#
# THIS SOFTWARE IS PROVIDED BY THE COPYRIGHT HOLDERS AND CONTRIBUTORS
# "AS IS" AND ANY EXPRESS OR IMPLIED WARRANTIES, INCLUDING, BUT NOT
# LIMITED TO, THE IMPLIED WARRANTIES OF MERCHANTABILITY AND FITNESS
# FOR A PARTICULAR PURPOSE ARE DISCLAIMED. IN NO EVENT SHALL THE
# COPYRIGHT HOLDER OR CONTRIBUTORS BE LIABLE FOR ANY DIRECT, INDIRECT,
# INCIDENTAL, SPECIAL, EXEMPLARY, OR CONSEQUENTIAL DAMAGES (INCLUDING,
# BUT NOT LIMITED TO, PROCUREMENT OF SUBSTITUTE GOODS OR SERVICES;
# LOSS OF USE, DATA, OR PROFITS; OR BUSINESS INTERRUPTION) HOWEVER
# CAUSED AND ON ANY THEORY OF LIABILITY, WHETHER IN CONTRACT, STRICT
# LIABILITY, OR TORT (INCLUDING NEGLIGENCE OR OTHERWISE) ARISING IN
# ANY WAY OUT OF THE USE OF THIS SOFTWARE, EVEN IF ADVISED OF THE
# POSSIBILITY OF SUCH DAMAGE.
# -----------------------------------------------------------------------------
# Authors R. W. Ford, A. R. Porter and S. Siso, STFC Daresbury Lab
# Modified I. Kavcic, Met Office
# -----------------------------------------------------------------------------

''' This module provides generic support for PSyclone's PSy code optimisation
    and generation. The classes in this method need to be specialised for a
    particular API and implementation. '''

from __future__ import print_function, absolute_import
from enum import Enum
import abc
from collections import OrderedDict
import six
from fparser.two import Fortran2003
from psyclone.configuration import Config
from psyclone.core.access_info import VariablesAccessInfo, AccessType

# We use the termcolor module (if available) to enable us to produce
# coloured, textual representations of Invoke schedules. If it's not
# available then we don't use colour.
try:
    from termcolor import colored
except ImportError:
    # We don't have the termcolor package available so provide
    # alternative routine
    def colored(text, _):
        '''
        Returns the supplied text argument unchanged. This is a swap-in
        replacement for when termcolor.colored is not available.

        :param text: Text to return
        :type text: string
        :param _: Fake argument, only required to match interface
                  provided by termcolor.colored
        :returns: The supplied text, unchanged
        :rtype: string
        '''
        return text


# The types of 'intent' that an argument to a Fortran subroutine
# may have
FORTRAN_INTENT_NAMES = ["inout", "out", "in"]

# The list of Fortran instrinsic functions that we know about (and can
# therefore distinguish from array accesses). These are taken from
# fparser.
FORTRAN_INTRINSICS = Fortran2003.Intrinsic_Name.function_names

# OMP_OPERATOR_MAPPING is used to determine the operator to use in the
# reduction clause of an OpenMP directive. All code for OpenMP
# directives exists in psyGen.py so this mapping should not be
# overidden.
OMP_OPERATOR_MAPPING = {AccessType.SUM: "+"}

# Names of types of scalar variable
MAPPING_SCALARS = {"iscalar": "iscalar", "rscalar": "rscalar"}


# Valid types of argument to a kernel call
VALID_ARG_TYPE_NAMES = []

# Mapping of access type to operator.
REDUCTION_OPERATOR_MAPPING = {AccessType.SUM: "+"}

# Colour map to use when writing Invoke schedule to terminal. (Requires
# that the termcolor package be installed. If it isn't then output is not
# coloured.) See https://pypi.python.org/pypi/termcolor for details.
SCHEDULE_COLOUR_MAP = {"Schedule": "white",
                       "Loop": "red",
                       "GlobalSum": "cyan",
                       "Directive": "green",
                       "HaloExchange": "blue",
                       "HaloExchangeStart": "yellow",
                       "HaloExchangeEnd": "yellow",
                       "BuiltIn": "magenta",
                       "CodedKern": "magenta",
                       "Profile": "green",
                       "Extract": "green",
                       "If": "red",
                       "Assignment": "blue",
                       "Reference": "yellow",
                       "Operation": "blue",
                       "Literal": "yellow",
                       "Return": "yellow",
                       "CodeBlock": "red"}

# Default indentation string
INDENTATION_STRING = "    "


def object_index(alist, item):
    '''
    A version of the `list.index()` method that checks object identity
    rather that the content of the object.

    TODO this is a workaround for the fact that fparser2 overrides the
    comparison operator for all nodes in the parse tree. See fparser
    issue 174.

    :param alist: single object or list of objects to search.
    :type alist: list or :py:class:`fparser.two.utils.Base`
    :param obj item: object to search for in the list.
    :returns: index of the item in the list.
    :rtype: int
    :raises ValueError: if object is not in the list.
    '''
    if item is None:
        raise InternalError("Cannot search for None item in list.")
    for idx, entry in enumerate(alist):
        if entry is item:
            return idx
    raise ValueError(
        "Item '{0}' not found in list: {1}".format(str(item), alist))


def get_api(api):
    ''' If no API is specified then return the default. Otherwise, check that
    the supplied API is valid.
    :param str api: The PSyclone API to check or an empty string.
    :returns: The API that is in use.
    :rtype: str
    :raises GenerationError: if the specified API is not supported.

    '''
    if api == "":
        api = Config.get().default_api
    else:
        if api not in Config.get().supported_apis:
            raise GenerationError("get_api: Unsupported API '{0}' "
                                  "specified. Supported types are "
                                  "{1}.".format(api,
                                                Config.get().supported_apis))
    return api


def zero_reduction_variables(red_call_list, parent):
    '''zero all reduction variables associated with the calls in the call
    list'''
    if red_call_list:
        from psyclone.f2pygen import CommentGen
        parent.add(CommentGen(parent, ""))
        parent.add(CommentGen(parent, " Zero summation variables"))
        parent.add(CommentGen(parent, ""))
        for call in red_call_list:
            call.zero_reduction_variable(parent)
        parent.add(CommentGen(parent, ""))


def args_filter(arg_list, arg_types=None, arg_accesses=None, arg_meshes=None,
                is_literal=True):
    '''
    Return all arguments in the supplied list that are of type
    arg_types and with access in arg_accesses. If these are not set
    then return all arguments.

    :param arg_list: List of kernel arguments to filter
    :type arg_list: list of :py:class:`psyclone.parse.algorithm.Descriptor`
    :param arg_types: List of argument types (e.g. "GH_FIELD")
    :type arg_types: list of str
    :param arg_accesses: List of access types that arguments must have
    :type arg_accesses: List of \
        :py:class:`psyclone.core.access_type.AccessType`.
    :param arg_meshes: List of meshes that arguments must be on
    :type arg_meshes: list of str
    :param bool is_literal: Whether or not to include literal arguments in \
                            the returned list.
    :returns: list of kernel arguments matching the requirements
    :rtype: list of :py:class:`psyclone.parse.algorithm.Descriptor`
    '''
    arguments = []
    for argument in arg_list:
        if arg_types:
            if argument.type.lower() not in arg_types:
                continue
        if arg_accesses:
            if argument.access not in arg_accesses:
                continue
        if arg_meshes:
            if argument.mesh not in arg_meshes:
                continue
        if not is_literal:
            # We're not including literal arguments so skip this argument
            # if it is literal.
            if argument.is_literal:
                continue
        arguments.append(argument)
    return arguments


class GenerationError(Exception):
    ''' Provides a PSyclone specific error class for errors found during PSy
        code generation. '''
    def __init__(self, value):
        Exception.__init__(self, value)
        self.value = "Generation Error: "+value

    def __str__(self):
        return str(self.value)


class FieldNotFoundError(Exception):
    ''' Provides a PSyclone-specific error class when a field with the
    requested property/ies is not found '''
    def __init__(self, value):
        Exception.__init__(self, value)
        self.value = "Field not found error: "+value

    def __str__(self):
        return str(self.value)


class InternalError(Exception):
    '''
    PSyclone-specific exception for use when an internal error occurs (i.e.
    something that 'should not happen').

    :param str value: the message associated with the error.
    '''
    def __init__(self, value):
        Exception.__init__(self, value)
        self.value = "PSyclone internal error: "+value

    def __str__(self):
        return str(self.value)


class PSyFactory(object):
    '''
    Creates a specific version of the PSy. If a particular api is not
    provided then the default api, as specified in the psyclone.cfg
    file, is chosen.
    '''
    def __init__(self, api="", distributed_memory=None):
        '''Initialises a factory which can create API specific PSY objects.
        :param str api: Name of the API to use.
        :param bool distributed_memory: True if distributed memory should be \
                                        supported.
        '''
        if distributed_memory is None:
            _distributed_memory = Config.get().distributed_memory
        else:
            _distributed_memory = distributed_memory

        if _distributed_memory not in [True, False]:
            raise GenerationError(
                "The distributed_memory flag in PSyFactory must be set to"
                " 'True' or 'False'")
        Config.get().distributed_memory = _distributed_memory
        self._type = get_api(api)

    def create(self, invoke_info):
        '''
        Create the API-specific PSy instance.

        :param invoke_info: information on the invoke()s found by parsing
                            the Algorithm layer.
        :type invoke_info: :py:class:`psyclone.parse.algorithm.FileInfo`

        :returns: an instance of the API-specifc sub-class of PSy.
        :rtype: subclass of :py:class:`psyclone.psyGen.PSy`
        '''
        if self._type == "dynamo0.1":
            from psyclone.dynamo0p1 import DynamoPSy as PSyClass
        elif self._type == "dynamo0.3":
            from psyclone.dynamo0p3 import DynamoPSy as PSyClass
        elif self._type == "gocean0.1":
            from psyclone.gocean0p1 import GOPSy as PSyClass
        elif self._type == "gocean1.0":
            from psyclone.gocean1p0 import GOPSy as PSyClass
        elif self._type == "nemo":
            from psyclone.nemo import NemoPSy as PSyClass
            # For this API, the 'invoke_info' is actually the fparser2 AST
            # of the Fortran file being processed
        else:
            raise GenerationError("PSyFactory: Internal Error: Unsupported "
                                  "api type '{0}' found. Should not be "
                                  "possible.".format(self._type))
        return PSyClass(invoke_info)


class PSy(object):
    '''
    Base class to help manage and generate PSy code for a single
    algorithm file. Takes the invocation information output from the
    function :func:`parse.algorithm.parse` as its input and stores this in a
    way suitable for optimisation and code generation.

    :param FileInfo invoke_info: An object containing the required \
                                 invocation information for code \
                                 optimisation and generation. Produced \
                                 by the function :func:`parse.algorithm.parse`.
    :type invoke_info: :py:class:`psyclone.parse.algorithm.FileInfo`

    For example:

    >>> from psyclone.parse.algorithm import parse
    >>> ast, info = parse("argspec.F90")
    >>> from psyclone.psyGen import PSyFactory
    >>> api = "..."
    >>> psy = PSyFactory(api).create(info)
    >>> print(psy.gen)

    '''
    def __init__(self, invoke_info):
        self._name = invoke_info.name
        self._invokes = None

    def __str__(self):
        return "PSy"

    @property
    def invokes(self):
        return self._invokes

    @property
    def name(self):
        return "psy_"+self._name

    @property
    @abc.abstractmethod
    def gen(self):
        '''Abstract base class for code generation function.
        :param parent: the parent of this Node in the PSyIR.
        :type parent: :py:class:`psyclone.psyGen.Node`.
        '''

    def inline(self, module):
        ''' inline all kernel subroutines into the module that are marked for
            inlining. Avoid inlining the same kernel more than once. '''
        inlined_kernel_names = []
        for invoke in self.invokes.invoke_list:
            schedule = invoke.schedule
            for kernel in schedule.walk(schedule.children, CodedKern):
                if kernel.module_inline:
                    if kernel.name.lower() not in inlined_kernel_names:
                        inlined_kernel_names.append(kernel.name.lower())
                        module.add_raw_subroutine(kernel._kernel_code)


class Invokes(object):
    '''Manage the invoke calls

    :param alg_calls: A list of invoke metadata extracted by the \
    parser.
    :type alg_calls: list of \
    :py:class:`psyclone.parse.algorithm.InvokeCall`
    :param Invoke: An api-specific Invoke class
    :type Invoke: Specialisation of :py:class:`psyclone.psyGen.Invoke`

    '''
    def __init__(self, alg_calls, Invoke):
        self.invoke_map = {}
        self.invoke_list = []
        from psyclone.profiler import Profiler
        for idx, alg_invocation in enumerate(alg_calls):
            my_invoke = Invoke(alg_invocation, idx)
            self.invoke_map[my_invoke.name] = my_invoke
            self.invoke_list.append(my_invoke)
            # Add profiling nodes to schedule if automatic profiling has been
            # requested.
            Profiler.add_profile_nodes(my_invoke.schedule, Loop)

    def __str__(self):
        return "Invokes object containing "+str(self.names)

    @property
    def names(self):
        return self.invoke_map.keys()

    def get(self, invoke_name):
        # add a try here for keyerror
        try:
            return self.invoke_map[invoke_name]
        except KeyError:
            raise RuntimeError("Cannot find an invoke named '{0}' in {1}".
                               format(invoke_name,
                                      str(self.names)))

    def gen_code(self, parent):
        '''
        Create the f2pygen AST for each Invoke in the PSy layer.

        :param parent: the parent node in the AST to which to add content.
        :type parent: `psyclone.f2pygen.ModuleGen`
        '''
        opencl_kernels = []
        for invoke in self.invoke_list:
            invoke.gen_code(parent)
            # If we are generating OpenCL for an Invoke then we need to
            # create routine(s) to set the arguments of the Kernel(s) it
            # calls. We do it here as this enables us to prevent
            # duplication.
            if invoke.schedule.opencl:
                for kern in invoke.schedule.coded_kernels():
                    if kern.name not in opencl_kernels:
                        opencl_kernels.append(kern.name)
                        kern.gen_arg_setter_code(parent)
                # We must also ensure that we have a kernel object for
                # each kernel called from the PSy layer
                self.gen_ocl_init(parent, opencl_kernels)

    @staticmethod
    def gen_ocl_init(parent, kernels):
        '''
        Generates a subroutine to initialise the OpenCL environment and
        construct the list of OpenCL kernel objects used by this PSy layer.

        :param parent: the node in the f2pygen AST representing the module \
                       that will contain the generated subroutine.
        :type parent: :py:class:`psyclone.f2pygen.ModuleGen`
        :param kernels: List of kernel names called by the PSy layer.
        :type kernels: list of str
        '''
        from psyclone.f2pygen import SubroutineGen, DeclGen, AssignGen, \
            CallGen, UseGen, CommentGen, CharDeclGen, IfThenGen

        sub = SubroutineGen(parent, "psy_init")
        parent.add(sub)
        sub.add(UseGen(sub, name="fortcl", only=True,
                       funcnames=["ocl_env_init", "add_kernels"]))
        # Add a logical variable used to ensure that this routine is only
        # executed once.
        sub.add(DeclGen(sub, datatype="logical", save=True,
                        entity_decls=["initialised"],
                        initial_values=[".False."]))
        # Check whether or not this is our first time in the routine
        sub.add(CommentGen(sub, " Check to make sure we only execute this "
                           "routine once"))
        ifthen = IfThenGen(sub, ".not. initialised")
        sub.add(ifthen)
        ifthen.add(AssignGen(ifthen, lhs="initialised", rhs=".True."))

        # Initialise the OpenCL environment
        ifthen.add(CommentGen(ifthen,
                              " Initialise the OpenCL environment/device"))
        ifthen.add(CallGen(ifthen, "ocl_env_init"))

        # Create a list of our kernels
        ifthen.add(CommentGen(ifthen,
                              " The kernels this PSy layer module requires"))
        nkernstr = str(len(kernels))

        # Declare array of character strings
        ifthen.add(CharDeclGen(
            ifthen, length="30",
            entity_decls=["kernel_names({0})".format(nkernstr)]))
        for idx, kern in enumerate(kernels):
            ifthen.add(AssignGen(ifthen, lhs="kernel_names({0})".format(idx+1),
                                 rhs='"{0}"'.format(kern)))
        ifthen.add(CommentGen(ifthen,
                              " Create the OpenCL kernel objects. Expects "
                              "to find all of the compiled"))
        ifthen.add(CommentGen(ifthen, " kernels in PSYCLONE_KERNELS_FILE."))
        ifthen.add(CallGen(ifthen, "add_kernels", [nkernstr, "kernel_names"]))


class NameSpaceFactory(object):
    # storage for the instance reference
    _instance = None

    def __init__(self, reset=False):
        """ Create singleton instance """
        # Check whether we already have an instance
        if NameSpaceFactory._instance is None or reset:
            # Create and remember instance
            NameSpaceFactory._instance = NameSpace()

    def create(self):
        return NameSpaceFactory._instance


class NameSpace(object):
    '''keeps a record of reserved names and used names for clashes and
        provides a new name if there is a clash. '''

    def __init__(self, case_sensitive=False):
        self._reserved_names = []
        self._added_names = []
        self._context = {}
        self._case_sensitive = case_sensitive

    def create_name(self, root_name=None, context=None, label=None):
        '''Returns a unique name. If root_name is supplied, the name returned
            is based on this name, otherwise one is made up.  If
            context and label are supplied and a previous create_name
            has been called with the same context and label then the
            name provided by the previous create_name is returned.
        '''
        # make up a base name if one has not been supplied
        if root_name is None:
            root_name = "anon"
        # if not case sensitive then make the name lower case
        if not self._case_sensitive:
            lname = root_name.lower()
        else:
            lname = root_name
        # check context and label validity
        if context is None and label is not None or \
                context is not None and label is None:
            raise RuntimeError(
                "NameSpace:create_name() requires both context and label to "
                "be set")

        # if the same context and label have already been supplied
        # then return the previous name
        if context is not None and label is not None:
            # labels may have spurious white space
            label = label.strip()
            if not self._case_sensitive:
                label = label.lower()
                context = context.lower()
            if context in self._context:
                if label in self._context[context]:
                    # context and label have already been supplied
                    return self._context[context][label]
            else:
                # initialise the context so we can add the label value later
                self._context[context] = {}

        # create our name
        if lname not in self._reserved_names and \
                lname not in self._added_names:
            proposed_name = lname
        else:
            count = 1
            proposed_name = lname + "_" + str(count)
            while proposed_name in self._reserved_names or \
                    proposed_name in self._added_names:
                count += 1
                proposed_name = lname+"_"+str(count)

        # store our name
        self._added_names.append(proposed_name)
        if context is not None and label is not None:
            self._context[context][label] = proposed_name

        return proposed_name

    def add_reserved_name(self, name):
        ''' adds a reserved name. create_name() will not return this name '''
        if not self._case_sensitive:
            lname = name.lower()
        else:
            lname = name
        # silently ignore if this is already a reserved name
        if lname not in self._reserved_names:
            if lname in self._added_names:
                raise RuntimeError(
                    "attempted to add a reserved name to a namespace that"
                    " has already used that name")
            self._reserved_names.append(lname)

    def add_reserved_names(self, names):
        ''' adds a list of reserved names '''
        for name in names:
            self.add_reserved_name(name)


class Invoke(object):
    ''' Manage an individual invoke call '''

    def __str__(self):
        return self._name+"("+", ".join([str(arg) for arg in
                                         self._alg_unique_args])+")"

    def __init__(self, alg_invocation, idx, schedule_class,
                 reserved_names=None):
        '''Constructs an invoke object. Parameters:

        :param alg_invocation:
        :type alg_invocation:
        :param idx: Position/index of this invoke call in the subroutine.
            If not None, this number is added to the name ("invoke_").
        :type idx: Integer.
        :param schedule_class: The schedule class to create for this invoke.
        :type schedule_class: :py:class:`psyclone.psyGen.InvokeSchedule`.
        :param reserved_names: Optional argument: list of reserved names,
               i.e. names that should not be used e.g. as psyclone created
               variable name.
        :type reserved_names: List of strings.
        '''

        self._name = "invoke"
        self._alg_unique_args = []

        if alg_invocation is None and idx is None:
            return

        # create a name for the call if one does not already exist
        if alg_invocation.name is not None:
            self._name = alg_invocation.name
        elif len(alg_invocation.kcalls) == 1 and \
                alg_invocation.kcalls[0].type == "kernelCall":
            # use the name of the kernel call with the position appended.
            # Appended position is needed in case we have two separate invokes
            # in the same algorithm code containing the same (single) kernel
            self._name = "invoke_" + str(idx) + "_" + \
                alg_invocation.kcalls[0].ktype.name
        else:
            # use the position of the invoke
            self._name = "invoke_"+str(idx)

        # create our namespace manager - must be done before creating the
        # schedule
        self._name_space_manager = NameSpaceFactory(reset=True).create()

        # Add the name for the call to the list of reserved names. This
        # ensures we don't get a name clash with any variables we subsequently
        # generate.
        if reserved_names:
            reserved_names.append(self._name)
        else:
            reserved_names = [self._name]
        self._name_space_manager.add_reserved_names(reserved_names)

        # create the schedule
        self._schedule = schedule_class(alg_invocation.kcalls)

        # let the schedule have access to me
        self._schedule.invoke = self

        # extract the argument list for the algorithm call and psy
        # layer subroutine.
        self._alg_unique_args = []
        self._psy_unique_vars = []
        tmp_arg_names = []
        for call in self.schedule.kernels():
            for arg in call.arguments.args:
                if arg.text is not None:
                    if arg.text not in self._alg_unique_args:
                        self._alg_unique_args.append(arg.text)
                    if arg.name not in tmp_arg_names:
                        tmp_arg_names.append(arg.name)
                        self._psy_unique_vars.append(arg)
                else:
                    # literals have no name
                    pass

        # work out the unique dofs required in this subroutine
        self._dofs = {}
        for kern_call in self._schedule.coded_kernels():
            dofs = kern_call.arguments.dofs
            for dof in dofs:
                if dof not in self._dofs:
                    # Only keep the first occurence for the moment. We will
                    # need to change this logic at some point as we need to
                    # cope with writes determining the dofs that are used.
                    self._dofs[dof] = [kern_call, dofs[dof][0]]

    @property
    def name(self):
        return self._name

    @property
    def alg_unique_args(self):
        return self._alg_unique_args

    @property
    def psy_unique_vars(self):
        return self._psy_unique_vars

    @property
    def psy_unique_var_names(self):
        names = []
        for var in self._psy_unique_vars:
            names.append(var.name)
        return names

    @property
    def schedule(self):
        return self._schedule

    @schedule.setter
    def schedule(self, obj):
        self._schedule = obj

    def unique_declarations(self, datatype, access=None):
        ''' Returns a list of all required declarations for the
        specified datatype. If access is supplied (e.g. "write") then
        only declarations with that access are returned.
        :param string datatype: The type of the kernel argument for the \
                                particular API for which the intent is \
                                required
        :param access: Optional AccessType that the declaration should have.
        :returns: List of all declared names.
        :rtype: A list of strings.
        :raises: GenerationError if an invalid datatype is given.
        :raises: InternalError if an invalid access is specified.
        '''
        if datatype not in VALID_ARG_TYPE_NAMES:
            raise GenerationError(
                "unique_declarations called with an invalid datatype. "
                "Expected one of '{0}' but found '{1}'".
                format(str(VALID_ARG_TYPE_NAMES), datatype))

        if access and not isinstance(access, AccessType):
            raise InternalError(
                "unique_declarations called with an invalid access type. "
                "Type is {0} instead of AccessType".
                format(type(access)))

        declarations = []
        for call in self.schedule.kernels():
            for arg in call.arguments.args:
                if not access or arg.access == access:
                    if arg.text is not None:
                        if arg.type == datatype:
                            test_name = arg.declaration_name
                            if test_name not in declarations:
                                declarations.append(test_name)
        return declarations

    def first_access(self, arg_name):
        ''' Returns the first argument with the specified name passed to
        a kernel in our schedule '''
        for call in self.schedule.kernels():
            for arg in call.arguments.args:
                if arg.text is not None:
                    if arg.declaration_name == arg_name:
                        return arg
        raise GenerationError("Failed to find any kernel argument with name "
                              "'{0}'".format(arg_name))

    def unique_declns_by_intent(self, datatype):
        '''
        Returns a dictionary listing all required declarations for each
        type of intent ('inout', 'out' and 'in').

        :param string datatype: the type of the kernel argument for the \
                                particular API for which the intent is \
                                required
        :returns: dictionary containing 'intent' keys holding the kernel \
                  argument intent and declarations of all kernel arguments \
                  for each type of intent
        :rtype: dict
        :raises GenerationError: if the kernel argument is not a valid \
                                 datatype for the particular API.

        '''
        if datatype not in VALID_ARG_TYPE_NAMES:
            raise GenerationError(
                "unique_declns_by_intent called with an invalid datatype. "
                "Expected one of '{0}' but found '{1}'".
                format(str(VALID_ARG_TYPE_NAMES), datatype))

        # Get the lists of all kernel arguments that are accessed as
        # inc (shared update), write, read and readwrite (independent
        # update). A single argument may be accessed in different ways
        # by different kernels.
        inc_args = self.unique_declarations(datatype, access=AccessType.INC)
        write_args = self.unique_declarations(datatype,
                                              access=AccessType.WRITE)
        read_args = self.unique_declarations(datatype, access=AccessType.READ)
        readwrite_args = self.unique_declarations(datatype,
                                                  AccessType.READWRITE)
        sum_args = self.unique_declarations(datatype, access=AccessType.SUM)
        # sum_args behave as if they are write_args from
        # the PSy-layer's perspective.
        write_args += sum_args
        # readwrite_args behave in the same way as inc_args
        # from the perspective of first access and intents
        inc_args += readwrite_args
        # Rationalise our lists so that any fields that are updated
        # (have inc or readwrite access) do not appear in the list
        # of those that are only written to
        for arg in write_args[:]:
            if arg in inc_args:
                write_args.remove(arg)
        # Fields that are only ever read by any kernel that
        # accesses them
        for arg in read_args[:]:
            if arg in write_args or arg in inc_args:
                read_args.remove(arg)

        # We will return a dictionary containing as many lists
        # as there are types of intent
        declns = {}
        for intent in FORTRAN_INTENT_NAMES:
            declns[intent] = []

        for name in inc_args:
            # For every arg that is updated ('inc'd' or readwritten)
            # by at least one kernel, identify the type of the first
            # access. If it is 'write' then the arg is only
            # intent(out), otherwise it is intent(inout)
            first_arg = self.first_access(name)
            if first_arg.access != AccessType.WRITE:
                if name not in declns["inout"]:
                    declns["inout"].append(name)
            else:
                if name not in declns["out"]:
                    declns["out"].append(name)

        for name in write_args:
            # For every argument that is written to by at least one kernel,
            # identify the type of the first access - if it is read
            # or inc'd before it is written then it must have intent(inout).
            # However, we deal with inc and readwrite args separately so we
            # do not consider those here.
            first_arg = self.first_access(name)
            if first_arg.access == AccessType.READ:
                if name not in declns["inout"]:
                    declns["inout"].append(name)
            else:
                if name not in declns["out"]:
                    declns["out"].append(name)

        for name in read_args:
            # Anything we have left must be declared as intent(in)
            if name not in declns["in"]:
                declns["in"].append(name)

        return declns

    def gen(self):
        from psyclone.f2pygen import ModuleGen
        module = ModuleGen("container")
        self.gen_code(module)
        return module.root

    def gen_code(self, parent):
        from psyclone.f2pygen import SubroutineGen, TypeDeclGen, DeclGen, \
            SelectionGen, AssignGen
        # create the subroutine
        invoke_sub = SubroutineGen(parent, name=self.name,
                                   args=self.psy_unique_vars)
        # add the subroutine argument declarations
        my_typedecl = TypeDeclGen(invoke_sub, datatype="field_type",
                                  entity_decls=self.psy_unique_vars,
                                  intent="inout")
        invoke_sub.add(my_typedecl)
        # declare field-type, column topology and function-space types
        column_topology_name = "topology"
        my_typedecl = TypeDeclGen(invoke_sub, datatype="ColumnTopology",
                                  entity_decls=[column_topology_name],
                                  pointer=True)
        invoke_sub.add(my_typedecl)
        # declare any basic types required
        my_decl = DeclGen(invoke_sub, datatype="integer",
                          entity_decls=["nlayers"])
        invoke_sub.add(my_decl)

        for (idx, dof) in enumerate(self._dofs):
            call = self._dofs[dof][0]
            arg = self._dofs[dof][1]
            # declare a type select clause which is used to map from a base
            # class to FunctionSpace_type
            type_select = SelectionGen(invoke_sub,
                                       expr=arg.name + "_space=>" + arg.name +
                                       "%function_space", typeselect=True)
            invoke_sub.add(type_select)

            my_typedecl = TypeDeclGen(invoke_sub,
                                      datatype="FunctionSpace_type",
                                      entity_decls=[arg.name+"_space"],
                                      pointer=True)
            invoke_sub.add(my_typedecl)

            content = []
            if idx == 0:
                # use the first model to provide nlayers
                # *** assumption that all fields operate over the same number
                # of layers
                assign_1 = AssignGen(type_select, lhs="topology",
                                     rhs=arg.name+"_space%topology",
                                     pointer=True)
                assign_2 = AssignGen(type_select, lhs="nlayers",
                                     rhs="topology%layer_count()")
                content.append(assign_1)
                content.append(assign_2)
            iterates_over = call.iterates_over
            stencil = arg.stencil
            assign_3 = AssignGen(type_select, lhs=dof+"dofmap",
                                 rhs=arg.name +
                                 "_space%dof_map(" + iterates_over + ", " +
                                 stencil + ")",
                                 pointer=True)
            content.append(assign_3)
            type_select.addcase(["FunctionSpace_type"], content=content)
            # declare our dofmap
            my_decl = DeclGen(invoke_sub, datatype="integer",
                              entity_decls=[dof+"dofmap(:,:)"], pointer=True)
            invoke_sub.add(my_decl)

        # create the subroutine kernel call content
        self.schedule.gen_code(invoke_sub)
        parent.add(invoke_sub)


class Node(object):
    '''
    Base class for a node in the PSyIR (schedule).

    :param ast: reference into the fparser2 AST corresponding to this node.
    :type ast: sub-class of :py:class:`fparser.two.Fortran2003.Base`
    :param children: the PSyIR nodes that are children of this node.
    :type children: list of :py:class:`psyclone.psyGen.Node`
    :param parent: that parent of this node in the PSyIR tree.
    :type parent: :py:class:`psyclone.psyGen.Node`

    '''
    # Define two class constants: START_DEPTH and START_POSITION
    # START_DEPTH is used to calculate depth of all Nodes in the tree
    # (1 for main Nodes and increasing for their descendants).
    START_DEPTH = 0
    # START_POSITION is used to to calculate position of all Nodes in
    # the tree (absolute or relative to a parent).
    START_POSITION = 0

    def __init__(self, ast=None, children=None, parent=None):
        if not children:
            self._children = []
        else:
            self._children = children
        self._parent = parent
        # Reference into fparser2 AST (if any)
        self._ast = ast
        # Ref. to last fparser2 parse tree node associated with this Node.
        # This is required when adding directives.
        self._ast_end = None
        # List of tags that provide additional information about this Node.
        self._annotations = []

    def __str__(self):
        raise NotImplementedError("Please implement me")

    @property
    def ast(self):
        '''
        :returns: a reference to that part of the fparser2 parse tree that \
                  this node represents or None.
        :rtype: sub-class of :py:class:`fparser.two.utils.Base`
        '''
        return self._ast

    @property
    def ast_end(self):
        '''
        :returns: a reference to the last node in the fparser2 parse tree \
                  that represents a child of this PSyIR node or None.
        :rtype: sub-class of :py:class:`fparser.two.utils.Base`
        '''
        return self._ast_end

    @ast.setter
    def ast(self, ast):
        '''
        Set a reference to the fparser2 node associated with this Node.

        :param ast: fparser2 node associated with this Node.
        :type ast: :py:class:`fparser.two.utils.Base`
        '''
        self._ast = ast

    @ast_end.setter
    def ast_end(self, ast_end):
        '''
        Set a reference to the last fparser2 node associated with this Node.

        :param ast: last fparser2 node associated with this Node.
        :type ast: :py:class:`fparser.two.utils.Base`
        '''
        self._ast_end = ast_end

    @property
    def annotations(self):
        ''' Return the list of annotations attached to this Node.

        :return: List of anotations
        :rtype: list of str
        '''
        return self._annotations

    def dag(self, file_name='dag', file_format='svg'):
        '''Create a dag of this node and its children.'''
        try:
            import graphviz as gv
        except ImportError:
            # todo: add a warning to a log file here
            # silently return if graphviz bindings are not installed
            return
        try:
            graph = gv.Digraph(format=file_format)
        except ValueError:
            raise GenerationError(
                "unsupported graphviz file format '{0}' provided".
                format(file_format))
        self.dag_gen(graph)
        graph.render(filename=file_name)

    def dag_gen(self, graph):
        '''Output my node's graph (dag) information and call any
        children. Nodes with children are represented as two vertices,
        a start and an end. Forward dependencies are represented as
        green edges, backward dependencies are represented as red
        edges (but their direction is reversed so the layout looks
        reasonable) and parent child dependencies are represented as
        blue edges.'''
        # names to append to my default name to create start and end vertices
        start_postfix = "_start"
        end_postfix = "_end"
        if self.children:
            # I am represented by two vertices, a start and an end
            graph.node(self.dag_name+start_postfix)
            graph.node(self.dag_name+end_postfix)
        else:
            # I am represented by a single vertex
            graph.node(self.dag_name)
        # first deal with forward dependencies
        remote_node = self.forward_dependence()
        local_name = self.dag_name
        if self.children:
            # edge will come from my end vertex as I am a forward dependence
            local_name += end_postfix
        if remote_node:
            # this node has a forward dependence
            remote_name = remote_node.dag_name
            if remote_node.children:
                # the remote node has children so I will connect to
                # its start vertex
                remote_name += start_postfix
            # Create the forward dependence edge in green
            graph.edge(local_name, remote_name, color="green")
        elif self.parent:
            # this node is a child of another node and has no forward
            # dependence. Therefore connect it to the the end vertex
            # of its parent. Use blue to indicate a parent child
            # relationship.
            remote_name = self.parent.dag_name + end_postfix
            graph.edge(local_name, remote_name, color="blue")
        # now deal with backward dependencies. When creating the edges
        # we reverse the direction of the dependence (place
        # remote_node before local_node) to help with the graph
        # layout
        remote_node = self.backward_dependence()
        local_name = self.dag_name
        if self.children:
            # the edge will come from my start vertex as I am a
            # backward dependence
            local_name += start_postfix
        if remote_node:
            # this node has a backward dependence.
            remote_name = remote_node.dag_name
            if remote_node.children:
                # the remote node has children so I will connect to
                # its end vertex
                remote_name += end_postfix
            # Create the backward dependence edge in red.
            graph.edge(remote_name, local_name, color="red")
        elif self.parent:
            # this node has a parent and has no backward
            # dependence. Therefore connect it to the the start vertex
            # of its parent. Use blue to indicate a parent child
            # relationship.
            remote_name = self.parent.dag_name + start_postfix
            graph.edge(remote_name, local_name, color="blue")
        # now call any children so they can add their information to
        # the graph
        for child in self.children:
            child.dag_gen(graph)

    @property
    def dag_name(self):
        '''Return the base dag name for this node.'''
        return "node_" + str(self.abs_position)

    @property
    def args(self):
        '''Return the list of arguments associated with this Node. The default
        implementation assumes the Node has no directly associated
        arguments (i.e. is not a Kern class or subclass). Arguments of
        any of this nodes descendants are considered to be
        associated. '''
        args = []
        for call in self.kernels():
            args.extend(call.args)
        return args

    def backward_dependence(self):
        '''Returns the closest preceding Node that this Node has a direct
        dependence with or None if there is not one. Only Nodes with
        the same parent as self are returned. Nodes inherit their
        descendants' dependencies. The reason for this is that for
        correctness a node must maintain its parent if it is
        moved. For example a halo exchange and a kernel call may have
        a dependence between them but it is the loop body containing
        the kernel call that the halo exchange must not move beyond
        i.e. the loop body inherits the dependencies of the routines
        within it.'''
        dependence = None
        # look through all the backward dependencies of my arguments
        for arg in self.args:
            dependent_arg = arg.backward_dependence()
            if dependent_arg:
                # this argument has a backward dependence
                node = dependent_arg.call
                # if the remote node is deeper in the tree than me
                # then find the ancestor that is at the same level of
                # the tree as me.
                while node.depth > self.depth:
                    node = node.parent
                if self.sameParent(node):
                    # The remote node (or one of its ancestors) shares
                    # the same parent as me
                    if not dependence:
                        # this is the first dependence found so keep it
                        dependence = node
                    else:
                        # we have already found a dependence
                        if dependence.position < node.position:
                            # the new dependence is closer to me than
                            # the previous dependence so keep it
                            dependence = node
        return dependence

    def forward_dependence(self):
        '''Returns the closest following Node that this Node has a direct
        dependence with or None if there is not one. Only Nodes with
        the same parent as self are returned. Nodes inherit their
        descendants' dependencies. The reason for this is that for
        correctness a node must maintain its parent if it is
        moved. For example a halo exchange and a kernel call may have
        a dependence between them but it is the loop body containing
        the kernel call that the halo exchange must not move beyond
        i.e. the loop body inherits the dependencies of the routines
        within it.'''
        dependence = None
        # look through all the forward dependencies of my arguments
        for arg in self.args:
            dependent_arg = arg.forward_dependence()
            if dependent_arg:
                # this argument has a forward dependence
                node = dependent_arg.call
                # if the remote node is deeper in the tree than me
                # then find the ancestor that is at the same level of
                # the tree as me.
                while node.depth > self.depth:
                    node = node.parent
                if self.sameParent(node):
                    # The remote node (or one of its ancestors) shares
                    # the same parent as me
                    if not dependence:
                        # this is the first dependence found so keep it
                        dependence = node
                    else:
                        if dependence.position > node.position:
                            # the new dependence is closer to me than
                            # the previous dependence so keep it
                            dependence = node
        return dependence

    def is_valid_location(self, new_node, position="before"):
        '''If this Node can be moved to the new_node
        (where position determines whether it is before of after the
        new_node) without breaking any data dependencies then return True,
        otherwise return False. '''
        # First perform correctness checks
        # 1: check new_node is a Node
        if not isinstance(new_node, Node):
            raise GenerationError(
                "In the psyGen.Node.is_valid_location() method the "
                "supplied argument is not a Node, it is a '{0}'.".
                format(type(new_node).__name__))

        # 2: check position has a valid value
        valid_positions = ["before", "after"]
        if position not in valid_positions:
            raise GenerationError(
                "The position argument in the psyGenNode.is_valid_location() "
                "method must be one of {0} but found '{1}'".format(
                    valid_positions, position))

        # 3: check self and new_node have the same parent
        if not self.sameParent(new_node):
            raise GenerationError(
                "In the psyGen.Node.is_valid_location() method "
                "the node and the location do not have the same parent")

        # 4: check proposed new position is not the same as current position
        new_position = new_node.position
        if new_position < self.position and position == "after":
            new_position += 1
        elif new_position > self.position and position == "before":
            new_position -= 1

        if self.position == new_position:
            raise GenerationError(
                "In the psyGen.Node.is_valid_location() method, the "
                "node and the location are the same so this transformation "
                "would have no effect.")

        # Now determine whether the new location is valid in terms of
        # data dependencies
        # Treat forward and backward dependencies separately
        if new_position < self.position:
            # the new_node is before this node in the schedule
            prev_dep_node = self.backward_dependence()
            if not prev_dep_node:
                # There are no backward dependencies so the move is valid
                return True
            else:
                # return (is the dependent node before the new_position?)
                return prev_dep_node.position < new_position
        else:  # new_node.position > self.position
            # the new_node is after this node in the schedule
            next_dep_node = self.forward_dependence()
            if not next_dep_node:
                # There are no forward dependencies so the move is valid
                return True
            else:
                # return (is the dependent node after the new_position?)
                return next_dep_node.position > new_position

    @property
    def depth(self):
        '''
        Returns this Node's depth in the tree: 1 for the Schedule
        and increasing for its descendants at each level.
        :returns: depth of the Node in the tree
        :rtype: int
        '''
        my_depth = self.START_DEPTH
        node = self
        while node is not None:
            node = node.parent
            my_depth += 1
        return my_depth

    @abc.abstractmethod
    def view(self, indent=0):
        '''Abstract function to prints a text representation of the node.

        :param int indent: depth of indent for output text.
        '''

    @staticmethod
    def indent(count, indent=INDENTATION_STRING):
        '''
        Helper function to produce indentation strings.

        :param int count: Number of indentation levels.
        :param str indent: String representing one indentation level.
        :returns: Complete indentation string.
        :rtype: str
        '''
        return count * indent

    def list(self, indent=0):
        result = ""
        for entity in self._children:
            result += str(entity)+"\n"
        return result

    def list_to_string(self, my_list):
        result = ""
        for idx, value in enumerate(my_list):
            result += str(value)
            if idx < (len(my_list) - 1):
                result += ","
        return result

    def addchild(self, child, index=None):
        if index is not None:
            self._children.insert(index, child)
        else:
            self._children.append(child)

    @property
    def children(self):
        return self._children

    @children.setter
    def children(self, my_children):
        self._children = my_children

    @property
    def parent(self):
        return self._parent

    @parent.setter
    def parent(self, my_parent):
        self._parent = my_parent

    @property
    def position(self):
        '''
        Find a Node's position relative to its parent Node (starting
        with 0 if it does not have a parent).

        :returns: relative position of a Node to its parent
        :rtype: int
        '''
        if self.parent is None:
            return self.START_POSITION
        return self.parent.children.index(self)

    @property
    def abs_position(self):
        '''
        Find a Node's absolute position in the tree (starting with 0 if
        it is the root). Needs to be computed dynamically from the
        starting position (0) as its position may change.

        :returns: absolute position of a Node in the tree
        :rtype: int

        :raises InternalError: if the absolute position cannot be found
        '''
        if self.root == self and isinstance(self.root, Schedule):
            return self.START_POSITION
        found, position = self._find_position(self.root.children,
                                              self.START_POSITION)
        if not found:
            raise InternalError("Error in search for Node position "
                                "in the tree")
        return position

    def _find_position(self, children, position):
        '''
        Recurse through the tree depth first returning position of
        a Node if found.
        :param children: list of Nodes which are children of this Node
        :type children: list of :py:class:`psyclone.psyGen.Node`
        :returns: position of the Node in the tree
        :rtype: int
        :raises InternalError: if the starting position is < 0
        '''
        if position < self.START_POSITION:
            raise InternalError(
                "Search for Node position started from {0} "
                "instead of {1}.".format(position, self.START_POSITION))
        for child in children:
            position += 1
            if child == self:
                return True, position
            if child.children:
                found, position = self._find_position(child.children, position)
                if found:
                    return True, position
        return False, position

    @property
    def root(self):
        node = self
        while node.parent is not None:
            node = node.parent
        return node

    def sameRoot(self, node_2):
        if self.root == node_2.root:
            return True
        return False

    def sameParent(self, node_2):
        if self.parent is None or node_2.parent is None:
            return False
        if self.parent == node_2.parent:
            return True
        return False

    def walk(self, children, my_type):
        ''' Recurse through tree and return objects of 'my_type'. '''
        local_list = []
        for child in children:
            if isinstance(child, my_type):
                local_list.append(child)
            local_list += self.walk(child.children, my_type)
        return local_list

    def ancestor(self, my_type, excluding=None):
        '''
        Search back up tree and check whether we have an ancestor that is
        an instance of the supplied type. If we do then we return
        it otherwise we return None. A list of (sub-) classes to ignore
        may be provided via the `excluding` argument.

        :param type my_type: Class to search for.
        :param list excluding: list of (sub-)classes to ignore or None.
        :returns: First ancestor Node that is an instance of the requested \
                  class or None if not found.
        '''
        myparent = self.parent
        while myparent is not None:
            if isinstance(myparent, my_type):
                matched = True
                if excluding:
                    # We have one or more sub-classes we must exclude
                    for etype in excluding:
                        if isinstance(myparent, etype):
                            matched = False
                            break
                if matched:
                    return myparent
            myparent = myparent.parent
        return None

    def kernels(self):
        '''
        :returns: all kernels that are descendants of this node in the PSyIR.
        :rtype: list of :py:class:`psyclone.psyGen.Kern` sub-classes.
        '''
        return self.walk(self.children, Kern)

    def following(self):
        '''Return all :py:class:`psyclone.psyGen.Node` nodes after me in the
        schedule. Ordering is depth first.

        :returns: a list of nodes
        :rtype: :func:`list` of :py:class:`psyclone.psyGen.Node`

        '''
        all_nodes = self.walk(self.root.children, Node)
        position = all_nodes.index(self)
        return all_nodes[position+1:]

    def preceding(self, reverse=None):
        '''Return all :py:class:`psyclone.psyGen.Node` nodes before me in the
        schedule. Ordering is depth first. If the `reverse` argument
        is set to `True` then the node ordering is reversed
        i.e. returning the nodes closest to me first

        :param: reverse: An optional, default `False`, boolean flag
        :type: reverse: bool
        :returns: A list of nodes
        :rtype: :func:`list` of :py:class:`psyclone.psyGen.Node`

        '''
        all_nodes = self.walk(self.root.children, Node)
        position = all_nodes.index(self)
        nodes = all_nodes[:position]
        if reverse:
            nodes.reverse()
        return nodes

    def coded_kernels(self):
        '''
        Returns a list of all of the user-supplied kernels that are beneath
        this node in the PSyIR.

        :returns: all user-supplied kernel calls below this node.
        :rtype: list of :py:class:`psyclone.psyGen.CodedKern`
        '''
        return self.walk(self._children, CodedKern)

    def loops(self):
        '''Return all loops currently in this schedule.'''
        return self.walk(self._children, Loop)

    def reductions(self, reprod=None):
        '''Return all calls that have reductions and are decendents of this
        node. If reprod is not provided, all reductions are
        returned. If reprod is False, all builtin reductions that are
        not set to reproducible are returned. If reprod is True, all
        builtins that are set to reproducible are returned.'''

        call_reduction_list = []
        for call in self.walk(self.children, Kern):
            if call.is_reduction:
                if reprod is None:
                    call_reduction_list.append(call)
                elif reprod:
                    if call.reprod_reduction:
                        call_reduction_list.append(call)
                else:
                    if not call.reprod_reduction:
                        call_reduction_list.append(call)
        return call_reduction_list

    def is_openmp_parallel(self):
        '''Returns true if this Node is within an OpenMP parallel region.

        '''
        omp_dir = self.ancestor(OMPParallelDirective)
        if omp_dir:
            return True
        return False

    def gen_code(self, parent):
        '''Abstract base class for code generation function.

        :param parent: the parent of this Node in the PSyIR.
        :type parent: :py:class:`psyclone.psyGen.Node`
        '''
        raise NotImplementedError("Please implement me")

    def update(self):
        ''' By default we assume there is no need to update the existing
        fparser2 AST which this Node represents. We simply call the update()
        method of any children. '''
        for child in self._children:
            child.update()

    def reference_accesses(self, var_accesses):
        '''Get all variable access information. The default implementation
        just recurses down to all children.

        :param var_accesses: Stores the output results.
        :type var_accesses: \
            :py:class:`psyclone.core.access_info.VariablesAccessInfo`
        '''
        for child in self._children:
            child.reference_accesses(var_accesses)


class Schedule(Node):
    ''' Stores schedule information for a sequence of statements.

    :param sequence: the sequence of PSyIR nodes that make up the schedule.
    :type sequence: list of :py:class:`psyclone.psyGen.Node`
    :param parent: that parent of this node in the PSyIR tree.
    :type parent:  :py:class:`psyclone.psyGen.Node`
    '''

    def __init__(self, sequence=None, parent=None):
        Node.__init__(self, children=sequence, parent=parent)

    @property
    def dag_name(self):
        '''
        :returns: The name of this node in the dag.
        :rtype: str
        '''
        return "schedule"

    def view(self, indent=0):
        '''
        Print a text representation of this node to stdout and then
        call the view() method of any children.

        :param int indent: Depth of indent for output text.
        '''
        print(self.indent(indent) + self.coloured_text + "[]")
        for entity in self._children:
            entity.view(indent=indent + 1)

    @property
    def coloured_text(self):
        '''
        Returns the name of this node with appropriate control codes
        to generate coloured output in a terminal that supports it.

        :return: Text containing the name of this node, possibly coloured.
        :rtype: str
        '''
        return colored("Schedule", SCHEDULE_COLOUR_MAP["Schedule"])

    def __getitem__(self, index):
        '''
        Overload the subscript notation ([int]) to access specific statements
        in the Schedule.

        :param int index: index of the statement to access.
        :return: statement in a given position in the Schedule sequence.
        :rtype: :py:class:`psyclone.psyGen.Node`
        '''
        return self._children[index]

    def __str__(self):
        result = "Schedule:\n"
        for entity in self._children:
            result += str(entity)+"\n"
        result += "End Schedule"
        return result


class InvokeSchedule(Schedule):
    '''
    Stores schedule information for an invocation call. Schedules can be
    optimised using transformations.

    >>> from psyclone.parse.algorithm import parse
    >>> ast, info = parse("algorithm.f90")
    >>> from psyclone.psyGen import PSyFactory
    >>> api = "..."
    >>> psy = PSyFactory(api).create(info)
    >>> invokes = psy.invokes
    >>> invokes.names
    >>> invoke = invokes.get("name")
    >>> schedule = invoke.schedule
    >>> schedule.view()

    :param type KernFactory: class instance of the factory to use when \
     creating Kernels. e.g. :py:class:`psyclone.dynamo0p3.DynKernCallFactory`.
    :param type BuiltInFactory: class instance of the factory to use when \
     creating built-ins. e.g. \
     :py:class:`psyclone.dynamo0p3_builtins.DynBuiltInCallFactory`.
    :param alg_calls: list of Kernel calls in the schedule.
    :type alg_calls: list of :py:class:`psyclone.parse.algorithm.KernelCall`

    '''

    def __init__(self, KernFactory, BuiltInFactory, alg_calls=None):
        # we need to separate calls into loops (an iteration space really)
        # and calls so that we can perform optimisations separately on the
        # two entities.
        if alg_calls is None:
            alg_calls = []
        sequence = []
        from psyclone.parse.algorithm import BuiltInCall
        for call in alg_calls:
            if isinstance(call, BuiltInCall):
                sequence.append(BuiltInFactory.create(call, parent=self))
            else:
                sequence.append(KernFactory.create(call, parent=self))
        Schedule.__init__(self, sequence=sequence, parent=None)
        self._invoke = None
        self._opencl = False  # Whether or not to generate OpenCL
        self._name_space_manager = NameSpaceFactory().create()

    @property
    def invoke(self):
        return self._invoke

    @invoke.setter
    def invoke(self, my_invoke):
        self._invoke = my_invoke

    def view(self, indent=0):
        '''
        Print a text representation of this node to stdout and then
        call the view() method of any children.

        :param indent: Depth of indent for output text
        :type indent: integer
        '''
        print(self.indent(indent) + self.coloured_text +
              "[invoke='" + self.invoke.name + "']")
        for entity in self._children:
            entity.view(indent=indent + 1)

    @property
    def coloured_text(self):
        '''
        Returns the name of this node with appropriate control codes
        to generate coloured output in a terminal that supports it.

        :returns: Text containing the name of this node, possibly coloured
        :rtype: string
        '''
        return colored("InvokeSchedule", SCHEDULE_COLOUR_MAP["Schedule"])

    def __str__(self):
        result = "InvokeSchedule:\n"
        for entity in self._children:
            result += str(entity)+"\n"
        result += "End Schedule"
        return result

    def gen_code(self, parent):
        '''
        Generate the Nodes in the f2pygen AST for this schedule.

        :param parent: the parent Node (i.e. the enclosing subroutine) to \
                       which to add content.
        :type parent: :py:class:`psyclone.f2pygen.SubroutineGen`
        '''
        from psyclone.f2pygen import UseGen, DeclGen, AssignGen, CommentGen, \
            IfThenGen, CallGen

        if self._opencl:
            parent.add(UseGen(parent, name="iso_c_binding"))
            parent.add(UseGen(parent, name="clfortran"))
            parent.add(UseGen(parent, name="fortcl", only=True,
                              funcnames=["get_num_cmd_queues",
                                         "get_cmd_queues",
                                         "get_kernel_by_name"]))
            # Command queues
            nqueues = self._name_space_manager.create_name(
                root_name="num_cmd_queues", context="PSyVars",
                label="num_cmd_queues")
            qlist = self._name_space_manager.create_name(
                root_name="cmd_queues", context="PSyVars", label="cmd_queues")
            first = self._name_space_manager.create_name(
                root_name="first_time", context="PSyVars", label="first_time")
            flag = self._name_space_manager.create_name(
                root_name="ierr", context="PSyVars", label="ierr")
            parent.add(DeclGen(parent, datatype="integer", save=True,
                               entity_decls=[nqueues]))
            parent.add(DeclGen(parent, datatype="integer", save=True,
                               pointer=True, kind="c_intptr_t",
                               entity_decls=[qlist + "(:)"]))
            parent.add(DeclGen(parent, datatype="integer",
                               entity_decls=[flag]))
            parent.add(DeclGen(parent, datatype="logical", save=True,
                               entity_decls=[first],
                               initial_values=[".true."]))
            if_first = IfThenGen(parent, first)
            parent.add(if_first)
            if_first.add(AssignGen(if_first, lhs=first, rhs=".false."))
            if_first.add(CommentGen(if_first,
                                    " Ensure OpenCL run-time is initialised "
                                    "for this PSy-layer module"))
            if_first.add(CallGen(if_first, "psy_init"))
            if_first.add(AssignGen(if_first, lhs=nqueues,
                                   rhs="get_num_cmd_queues()"))
            if_first.add(AssignGen(if_first, lhs=qlist, pointer=True,
                                   rhs="get_cmd_queues()"))
            # Kernel pointers
            kernels = self.walk(self._children, Kern)
            for kern in kernels:
                base = "kernel_" + kern.name
                kernel = self._name_space_manager.create_name(
                    root_name=base, context="PSyVars", label=base)
                parent.add(
                    DeclGen(parent, datatype="integer", kind="c_intptr_t",
                            save=True, target=True, entity_decls=[kernel]))
                if_first.add(
                    AssignGen(
                        if_first, lhs=kernel,
                        rhs='get_kernel_by_name("{0}")'.format(kern.name)))

        for entity in self._children:
            entity.gen_code(parent)

        if self.opencl:
            # Ensure we block at the end of the invoke to ensure all
            # kernels have completed before we return.
            # This code ASSUMES only the first command queue is used for
            # executing kernels.
            parent.add(CommentGen(parent,
                                  " Block until all kernels have finished"))
            parent.add(AssignGen(parent, lhs=flag,
                                 rhs="clFinish(" + qlist + "(1))"))

    @property
    def opencl(self):
        '''
        :returns: Whether or not we are generating OpenCL for this \
            InvokeSchedule.
        :rtype: bool
        '''
        return self._opencl

    @opencl.setter
    def opencl(self, value):
        '''
        Setter for whether or not to generate the OpenCL version of this
        schedule.

        :param bool value: whether or not to generate OpenCL.
        '''
        if not isinstance(value, bool):
            raise ValueError(
                "InvokeSchedule.opencl must be a bool but got {0}".
                format(type(value)))
        self._opencl = value


class Directive(Node):
    '''
    Base class for all Directive statements.

    All classes that generate Directive statments (e.g. OpenMP,
    OpenACC, compiler-specific) inherit from this class.

    '''

    def view(self, indent=0):
        '''
        Print a text representation of this node to stdout and then
        call the view() method of any children.

        :param indent: Depth of indent for output text
        :type indent: integer
        '''
        print(self.indent(indent) + self.coloured_text)
        for entity in self._children:
            entity.view(indent=indent + 1)

    @property
    def coloured_text(self):
        '''
        Returns a string containing the name of this element with
        control codes for colouring in terminals that support it.

        :returns: Text containing the name of this node, possibly coloured
        :rtype: string
        '''
        return colored("Directive", SCHEDULE_COLOUR_MAP["Directive"])

    @property
    def dag_name(self):
        ''' return the base dag name for this node '''
        return "directive_" + str(self.abs_position)


class ACCDirective(Directive):
    ''' Base class for all OpenACC directive statements. '''

    @abc.abstractmethod
    def view(self, indent=0):
        '''
        Print text representation of this node to stdout.

        :param int indent: size of indent to use for output
        '''

    @property
    def dag_name(self):
        ''' Return the name to use in a dag for this node.

        :returns: Name of corresponding node in DAG
        :rtype: str
        '''
        return "ACC_directive_" + str(self.abs_position)

    def _add_region(self, start_text, end_text=None, data_movement=None):
        '''
        Modifies the underlying fparser2 parse tree to include a subset
        of nodes within a region. (e.g. a 'kernels' or 'data' region.)

        :param str start_text: the directive body to insert at the \
                               beginning of the region. "!$ACC " is \
                               prepended to the supplied text.
        :param str end_text: the directive body to insert at the end of \
                             the region (or None). "!$ACC " is \
                             prepended to the supplied text.
        :param str data_movement: whether to include data-movement clauses and\
                               if so, whether to determine them by analysing \
                               the code within the region ("analyse") or to \
                               specify 'default(present)' ("present").

        :raises InternalError: if either start_text or end_text already
                               begin with '!'.
        :raises InternalError: if data_movement is not None and not one of \
                               "present" or "analyse".
        '''
        from fparser.common.readfortran import FortranStringReader
        from fparser.two.Fortran2003 import Comment
        valid_data_movement = ["present", "analyse"]

        # Ensure the fparser2 AST is up-to-date for all of our children
        Node.update(self)

        # Check that we haven't already been called
        if self.ast:
            return

        # Sanity check the supplied begin/end text
        if start_text.lstrip()[0] == "!":
            raise InternalError(
                "_add_region: start_text must be a plain label without "
                "directive or comment characters but got: '{0}'".
                format(start_text))
        if end_text and end_text.lstrip()[0] == "!":
            raise InternalError(
                "_add_region: end_text must be a plain label without directive"
                " or comment characters but got: '{0}'".format(end_text))

        # Find a reference to the fparser2 parse tree that belongs to
        # the contents of this region. Then go back up one level in the
        # parse tree to find the node to which we will add directives as
        # children. (We do this because our parent PSyIR node may be a
        # directive which has no associated entry in the fparser2 parse tree.)
        # TODO this should be simplified/improved once
        # the fparser2 parse tree has parent information (fparser/#102).
        content_ast = self.children[0].ast
        fp_parent = content_ast._parent

        # Find the location of the AST of our first child node in the
        # list of child nodes of our parent in the fparser parse tree.
        ast_start_index = object_index(fp_parent.content,
                                       content_ast)
        if end_text:
            if self.children[-1].ast_end:
                ast_end_index = object_index(fp_parent.content,
                                             self.children[-1].ast_end)
            else:
                ast_end_index = object_index(fp_parent.content,
                                             self.children[-1].ast)

            text = "!$ACC " + end_text
            directive = Comment(FortranStringReader(text,
                                                    ignore_comments=False))
            fp_parent.content.insert(ast_end_index+1, directive)
            # Retro-fit parent information. # TODO remove/modify this once
            # fparser/#102 is done (i.e. probably supply parent info as option
            # to the Comment() constructor).
            directive._parent = fp_parent
            # Ensure this end directive is included with the set of statements
            # belonging to this PSyIR node.
            self.ast_end = directive

        text = "!$ACC " + start_text

        if data_movement:
            if data_movement == "analyse":
                # Identify the inputs and outputs to the region (variables that
                # are read and written).
                processor = Fparser2ASTProcessor()
                readers, writers, readwrites = processor.get_inputs_outputs(
                    fp_parent.content[ast_start_index:ast_end_index+1])

                if readers:
                    text += " COPYIN({0})".format(",".join(readers))
                if writers:
                    text += " COPYOUT({0})".format(",".join(writers))
                if readwrites:
                    text += " COPY({0})".format(",".join(readwrites))

            elif data_movement == "present":
                text += " DEFAULT(PRESENT)"
            else:
                raise InternalError(
                    "_add_region: the optional data_movement argument must be "
                    "one of {0} but got '{1}'".format(valid_data_movement,
                                                      data_movement))
        directive = Comment(FortranStringReader(text,
                                                ignore_comments=False))
        fp_parent.content.insert(ast_start_index, directive)
        # Retro-fit parent information. # TODO remove/modify this once
        # fparser/#102 is done (i.e. probably supply parent info as option
        # to the Comment() constructor).
        directive._parent = fp_parent

        self.ast = directive


@six.add_metaclass(abc.ABCMeta)
class ACCEnterDataDirective(ACCDirective):
    '''
    Abstract class representing a "!$ACC enter data" OpenACC directive in
    an InvokeSchedule. Must be sub-classed for a particular API because the way
    in which fields are marked as being on the remote device is API-
    -dependent.

    :param children: list of nodes which this directive should \
                     have as children.
    :type children: list of :py:class:`psyclone.psyGen.Node`.
    :param parent: the node in the InvokeSchedule to which to add this \
                   directive as a child.
    :type parent: :py:class:`psyclone.psyGen.Node`.
    '''
    def __init__(self, children=None, parent=None):
        super(ACCEnterDataDirective, self).__init__(children=children,
                                                    parent=parent)
        self._acc_dirs = None  # List of parallel directives

    def view(self, indent=0):
        '''
        Print a text representation of this Node to stdout.

        :param int indent: the amount by which to indent the output.
        '''
        print(self.indent(indent)+self.coloured_text+"[ACC enter data]")
        for entity in self._children:
            entity.view(indent=indent + 1)

    @property
    def dag_name(self):
        '''
        :returns: the name to use for this Node in a DAG
        :rtype: str
        '''
        return "ACC_data_" + str(self.abs_position)

    def gen_code(self, parent):
        '''
        Generate the elements of the f2pygen AST for this Node in the Schedule.

        :param parent: node in the f2pygen AST to which to add node(s).
        :type parent: :py:class:`psyclone.f2pygen.BaseGen`
        '''
        from psyclone.f2pygen import DeclGen, DirectiveGen, CommentGen, \
            IfThenGen, AssignGen, CallGen, UseGen

        # We must generate a list of all of the fields accessed by
        # OpenACC kernels (calls within an OpenACC parallel directive)
        # 1. Find all parallel directives. We store this list for later
        #    use in any sub-class.
        self._acc_dirs = self.walk(self.root.children, ACCParallelDirective)
        # 2. For each directive, loop over each of the fields used by
        #    the kernels it contains (this list is given by var_list)
        #    and add it to our list if we don't already have it
        var_list = []
        # TODO grid properties are effectively duplicated in this list (but
        # the OpenACC deep-copy support should spot this).
        for pdir in self._acc_dirs:
            for var in pdir.ref_list:
                if var not in var_list:
                    var_list.append(var)
        # 3. Convert this list of objects into a comma-delimited string
        var_str = self.list_to_string(var_list)

        # 4. Declare and initialise a logical variable to keep track of
        #    whether this is the first time we've entered this Invoke
        name_space_manager = NameSpaceFactory().create()
        first_time = name_space_manager.create_name(
            root_name="first_time", context="PSyVars", label="first_time")
        parent.add(DeclGen(parent, datatype="logical",
                           entity_decls=[first_time],
                           initial_values=[".True."],
                           save=True))
        parent.add(CommentGen(parent,
                              " Ensure all fields are on the device and"))
        parent.add(CommentGen(parent, " copy them over if not."))
        # 5. Put the enter data directive inside an if-block so that we
        #    only ever do it once
        ifthen = IfThenGen(parent, first_time)
        parent.add(ifthen)
        ifthen.add(DirectiveGen(ifthen, "acc", "begin", "enter data",
                                "copyin("+var_str+")"))
        # 6. Flag that we have now entered this routine at least once
        ifthen.add(AssignGen(ifthen, lhs=first_time, rhs=".false."))
        # 7. Flag that the data is now on the device. This calls down
        #    into the API-specific subclass of this class.
        self.data_on_device(ifthen)
        parent.add(CommentGen(parent, ""))

        # 8. Ensure that any scalars are up-to-date
        var_list = []
        for pdir in self._acc_dirs:
            for var in pdir.scalars:
                if var not in var_list:
                    var_list.append(var)
        if var_list:
            # We need to 'use' the openacc module in order to access
            # the OpenACC run-time library
            parent.add(UseGen(parent, name="openacc", only=True,
                              funcnames=["acc_update_device"]))
            parent.add(
                CommentGen(parent,
                           " Ensure all scalars on the device are up-to-date"))
            for var in var_list:
                parent.add(CallGen(parent, "acc_update_device", [var, "1"]))
            parent.add(CommentGen(parent, ""))

    @abc.abstractmethod
    def data_on_device(self, parent):
        '''
        Adds nodes into an InvokeSchedule to flag that the data required by the
        kernels in the data region is now on the device.

        :param parent: the node in the InvokeSchedule to which to add nodes
        :type parent: :py:class:`psyclone.psyGen.Node`
        '''


class ACCParallelDirective(ACCDirective):
    '''
    Class representing the !$ACC PARALLEL directive of OpenACC
    in the PSyIR.

    '''
    def view(self, indent=0):
        '''
        Print a text representation of this Node to stdout.

        :param int indent: the amount by which to indent the output.
        '''
        print(self.indent(indent)+self.coloured_text+"[ACC Parallel]")
        for entity in self._children:
            entity.view(indent=indent + 1)

    @property
    def dag_name(self):
        '''
        :returns: the name to use for this Node in a DAG
        :rtype: str
        '''
        return "ACC_parallel_" + str(self.abs_position)

    def gen_code(self, parent):
        '''
        Generate the elements of the f2pygen AST for this Node in the Schedule.

        :param parent: node in the f2pygen AST to which to add node(s).
        :type parent: :py:class:`psyclone.f2pygen.BaseGen`
        '''
        from psyclone.f2pygen import DirectiveGen

        # Since we use "default(present)" the Schedule must contain an
        # 'enter data' directive. We don't mandate the order in which
        # transformations are applied so we have to check for that here.
        # We can't use Node.ancestor() because the data directive does
        # not have children. Instead, we go back up to the Schedule and
        # walk down from there.
        nodes = self.root.walk(self.root.children, ACCEnterDataDirective)
        if len(nodes) != 1:
            raise GenerationError(
                "A Schedule containing an ACC parallel region must also "
                "contain an ACC enter data directive but none was found for "
                "{0}".format(self.root.invoke.name))
        # Check that the enter-data directive comes before this parallel
        # directive
        if nodes[0].abs_position > self.abs_position:
            raise GenerationError(
                "An ACC parallel region must be preceeded by an ACC enter-"
                "data directive but in {0} this is not the case.".
                format(self.root.invoke.name))

        # "default(present)" means that the compiler is to assume that
        # all data required by the parallel region is already present
        # on the device. If we've made a mistake and it isn't present
        # then we'll get a run-time error.
        parent.add(DirectiveGen(parent, "acc", "begin", "parallel",
                                "default(present)"))

        for child in self.children:
            child.gen_code(parent)

        parent.add(DirectiveGen(parent, "acc", "end", "parallel", ""))

    @property
    def ref_list(self):
        '''
        Returns a list of the references (whether to arrays or objects)
        required by the Kernel call(s) that are children of this
        directive. This is the list of quantities that must be
        available on the remote device (probably a GPU) before
        the parallel region can be begun.

        :returns: list of variable names
        :rtype: list of str
        '''
        variables = []

        # Look-up the kernels that are children of this node
        for call in self.kernels():
            for arg in call.arguments.acc_args:
                if arg not in variables:
                    variables.append(arg)
        return variables

    @property
    def fields(self):
        '''
        Returns a list of the names of field objects required by the Kernel
        call(s) that are children of this directive.

        :returns: list of names of field arguments.
        :rtype: list of str
        '''
        # Look-up the kernels that are children of this node
        fld_list = []
        for call in self.kernels():
            for arg in call.arguments.fields:
                if arg not in fld_list:
                    fld_list.append(arg)
        return fld_list

    @property
    def scalars(self):
        '''
        Returns a list of the scalar quantities required by the Kernels in
        this region.

        :returns: list of names of scalar arguments.
        :rtype: list of str
        '''
        scalars = []
        for call in self.kernels():
            for arg in call.arguments.scalars:
                if arg not in scalars:
                    scalars.append(arg)
        return scalars

    def update(self):
        '''
        Update the underlying fparser2 parse tree with nodes for the start
        and end of this parallel region.
        '''
        self._add_region(start_text="PARALLEL", end_text="END PARALLEL")


class ACCLoopDirective(ACCDirective):
    '''
    Class managing the creation of a '!$acc loop' OpenACC directive.

    :param children: list of nodes that will be children of this directive.
    :type children: list of :py:class:`psyclone.psyGen.Node`.
    :param parent: the node in the Schedule to which to add this directive.
    :type parent: :py:class:`psyclone.psyGen.Node`.
    :param int collapse: Number of nested loops to collapse into a single \
                         iteration space or None.
    :param bool independent: Whether or not to add the `independent` clause \
                             to the loop directive.
    '''
    def __init__(self, children=None, parent=None, collapse=None,
                 independent=True, sequential=False):
        self._collapse = collapse
        self._independent = independent
        self._sequential = sequential
        super(ACCLoopDirective, self).__init__(children=children,
                                               parent=parent)

    @property
    def dag_name(self):
        '''
        :returns: the name to use for this Node in a DAG
        :rtype: str
        '''
        return "ACC_loop_" + str(self.abs_position)

    def view(self, indent=0):
        '''
        Print a textual representation of this Node to stdout.

        :param int indent: amount to indent output by
        '''
        text = self.indent(indent)+self.coloured_text+"[ACC Loop"
        if self._sequential:
            text += ", seq"
        else:
            if self._collapse:
                text += ", collapse={0}".format(self._collapse)
            if self._independent:
                text += ", independent"
        text += "]"
        print(text)
        for entity in self._children:
            entity.view(indent=indent + 1)

    def gen_code(self, parent):
        '''
        Generate the f2pygen AST entries in the Schedule for this OpenACC
        loop directive.

        :param parent: the parent Node in the Schedule to which to add our
                       content.
        :type parent: sub-class of :py:class:`psyclone.f2pygen.BaseGen`
        :raises GenerationError: if this "!$acc loop" is not enclosed within \
                                 an ACC Parallel region.
        '''
        from psyclone.f2pygen import DirectiveGen

        # It is only at the point of code generation that we can check for
        # correctness (given that we don't mandate the order that a user can
        # apply transformations to the code). As an orphaned loop directive,
        # we must have an ACCParallelDirective as an ancestor somewhere
        # back up the tree.
        if not self.ancestor(ACCParallelDirective):
            raise GenerationError(
                "ACCLoopDirective must have an ACCParallelDirective as an "
                "ancestor in the Schedule")

        # Add any clauses to the directive
        options = []
        if self._sequential:
            options.append("seq")
        else:
            if self._collapse:
                options.append("collapse({0})".format(self._collapse))
            if self._independent:
                options.append("independent")
        options_str = " ".join(options)

        parent.add(DirectiveGen(parent, "acc", "begin", "loop", options_str))

        for child in self.children:
            child.gen_code(parent)

    def update(self):
        '''
        Update the existing fparser2 parse tree with the code associated with
        this ACC LOOP directive.
        '''
        text = "LOOP"
        if self._sequential:
            text += " SEQ"
        else:
            if self._independent:
                text += " INDEPENDENT"
            if self._collapse:
                text += " COLLAPSE({0})".format(self._collapse)
        self._add_region(start_text=text)


class OMPDirective(Directive):
    '''
    Base class for all OpenMP-related directives

    '''
    @property
    def dag_name(self):
        '''
        :returns: the name to use in a dag for this node
        :rtype: str
        '''
        return "OMP_directive_" + str(self.abs_position)

    def view(self, indent=0):
        '''
        Print a text representation of this node to stdout and then
        call the view() method of any children.

        :param indent: Depth of indent for output text
        :type indent: integer
        '''
        print(self.indent(indent) + self.coloured_text + "[OMP]")
        for entity in self._children:
            entity.view(indent=indent + 1)

    def _get_reductions_list(self, reduction_type):
        '''Return the name of all scalars within this region that require a
        reduction of type reduction_type. Returned names will be unique.
        :param reduction_type: The reduction type (e.g. AccessType.SUM) to \
            search for.
        :type reduction_type: :py:class:`psyclone.core.access_type.AccessType`
        '''
        result = []
        for call in self.kernels():
            for arg in call.arguments.args:
                if arg.type in MAPPING_SCALARS.values():
                    if arg.descriptor.access == reduction_type:
                        if arg.name not in result:
                            result.append(arg.name)
        return result


class OMPParallelDirective(OMPDirective):

    @property
    def dag_name(self):
        ''' Return the name to use in a dag for this node'''
        return "OMP_parallel_" + str(self.abs_position)

    def view(self, indent=0):
        '''
        Print a text representation of this node to stdout and then
        call the view() method of any children.

        :param indent: Depth of indent for output text
        :type indent: integer
        '''
        print(self.indent(indent) + self.coloured_text + "[OMP parallel]")
        for entity in self._children:
            entity.view(indent=indent + 1)

    def gen_code(self, parent):
        '''Generate the fortran OMP Parallel Directive and any associated
        code'''
        from psyclone.f2pygen import DirectiveGen, AssignGen, UseGen, \
            CommentGen, DeclGen

        private_list = self._get_private_list()

        reprod_red_call_list = self.reductions(reprod=True)
        if reprod_red_call_list:
            # we will use a private thread index variable
            name_space_manager = NameSpaceFactory().create()
            thread_idx = name_space_manager.create_name(
                root_name="th_idx", context="PSyVars", label="thread_index")
            private_list.append(thread_idx)
            # declare the variable
            parent.add(DeclGen(parent, datatype="integer",
                               entity_decls=[thread_idx]))
        private_str = self.list_to_string(private_list)

        # We're not doing nested parallelism so make sure that this
        # omp parallel region is not already within some parallel region
        self._not_within_omp_parallel_region()

        # Check that this OpenMP PARALLEL directive encloses other
        # OpenMP directives. Although it is valid OpenMP if it doesn't,
        # this almost certainly indicates a user error.
        self._encloses_omp_directive()

        calls = self.reductions()

        # first check whether we have more than one reduction with the same
        # name in this Schedule. If so, raise an error as this is not
        # supported for a parallel region.
        names = []
        for call in calls:
            name = call.reduction_arg.name
            if name in names:
                raise GenerationError(
                    "Reduction variables can only be used once in an invoke. "
                    "'{0}' is used multiple times, please use a different "
                    "reduction variable".format(name))
            else:
                names.append(name)

        zero_reduction_variables(calls, parent)

        parent.add(DirectiveGen(parent, "omp", "begin", "parallel",
                                "default(shared), private({0})".
                                format(private_str)))

        if reprod_red_call_list:
            # add in a local thread index
            parent.add(UseGen(parent, name="omp_lib", only=True,
                              funcnames=["omp_get_thread_num"]))
            parent.add(AssignGen(parent, lhs=thread_idx,
                                 rhs="omp_get_thread_num()+1"))

        first_type = type(self.children[0])
        for child in self.children:
            if first_type != type(child):
                raise NotImplementedError("Cannot correctly generate code"
                                          " for an OpenMP parallel region"
                                          " containing children of "
                                          "different types")
            child.gen_code(parent)

        parent.add(DirectiveGen(parent, "omp", "end", "parallel", ""))

        if reprod_red_call_list:
            parent.add(CommentGen(parent, ""))
            parent.add(CommentGen(parent, " sum the partial results "
                                  "sequentially"))
            parent.add(CommentGen(parent, ""))
            for call in reprod_red_call_list:
                call.reduction_sum_loop(parent)

    def _get_private_list(self):
        '''
        Returns the variable names used for any loops within a directive
        and any variables that have been declared private by a Kernel
        within the directive.

        :returns: list of variables to declare as thread private.
        :rtype: list of str

        :raises InternalError: if a Kernel has local variable(s) but they \
                               aren't named.
        '''
        result = set()
        # get variable names from all calls that are a child of this node
        for call in self.kernels():
            for variable_name in call.local_vars():
                if variable_name == "":
                    raise InternalError(
                        "call '{0}' has a local variable but its "
                        "name is not set.".format(call.name))
                result.add(variable_name.lower())

        # Now determine scalar variables that must be private:
        var_accesses = VariablesAccessInfo()
        self.reference_accesses(var_accesses)
        for var_name in var_accesses.all_vars:
            accesses = var_accesses[var_name].all_accesses
            # Ignore variables that have indices, we only look at scalar
            if accesses[0].indices is not None:
                continue

            # If a variable is only accessed once, it is either an error
            # or a shared variable - anyway it is not private
            if len(accesses) == 1:
                continue

            # We have at least two accesses. If the first one is a write,
            # assume the variable should be private:
            if accesses[0].access_type == AccessType.WRITE:
                result.add(var_name.lower())

        # Convert the set into a list and sort it, so that we get
        # reproducible results
        list_result = list(result)
        list_result.sort()
        return list_result

    def _not_within_omp_parallel_region(self):
        ''' Check that this Directive is not within any other
            parallel region '''
        if self.ancestor(OMPParallelDirective) is not None:
            raise GenerationError("Cannot nest OpenMP parallel regions.")

    def _encloses_omp_directive(self):
        ''' Check that this Parallel region contains other OpenMP
            directives. While it doesn't have to (in order to be valid
            OpenMP), it is likely that an absence of directives
            is an error on the part of the user. '''
        # We need to recurse down through all our children and check
        # whether any of them are an OMPDirective.
        node_list = self.walk(self.children, OMPDirective)
        if len(node_list) == 0:
            # TODO raise a warning here so that the user can decide
            # whether or not this is OK.
            pass
            # raise GenerationError("OpenMP parallel region does not enclose "
            #                       "any OpenMP directives. This is probably "
            #                       "not what you want.")

    def update(self):
        '''
        Updates the fparser2 AST by inserting nodes for this OpenMP
        parallel region.

        :raises InternalError: if the existing AST doesn't have the \
                               correct structure to permit the insertion \
                               of the OpenMP parallel region.
        '''
        from fparser.common.readfortran import FortranStringReader
        from fparser.two.Fortran2003 import Comment

        # Ensure the fparser2 AST is up-to-date for all of our children
        Node.update(self)

        # Check that we haven't already been called
        if self.ast:
            return

        # Find the locations in which we must insert the begin/end
        # directives...
        # Find the children of this node in the AST of our parent node
        try:
            start_idx = object_index(self._parent.ast.content,
                                     self._children[0].ast)
            end_idx = object_index(self._parent.ast.content,
                                   self._children[-1].ast)
        except (IndexError, ValueError):
            raise InternalError("Failed to find locations to insert "
                                "begin/end directives.")
        # Create the start directive
        text = "!$omp parallel default(shared), private({0})".format(
            ",".join(self._get_private_list()))
        startdir = Comment(FortranStringReader(text,
                                               ignore_comments=False))
        # Create the end directive and insert it after the node in
        # the AST representing our last child
        enddir = Comment(FortranStringReader("!$omp end parallel",
                                             ignore_comments=False))
        self.ast_end = enddir
        # If end_idx+1 takes us beyond the range of the list then the
        # element is appended to the list
        self._parent.ast.content.insert(end_idx+1, enddir)

        # Insert the start directive (do this second so we don't have
        # to correct end_idx)
        self.ast = startdir
        self._parent.ast.content.insert(start_idx, self.ast)


class OMPDoDirective(OMPDirective):
    '''
    Class representing an OpenMP DO directive in the PSyclone AST.

    :param list children: list of Nodes that are children of this Node.
    :param parent: the Node in the AST that has this directive as a child.
    :type parent: :py:class:`psyclone.psyGen.Node`
    :param str omp_schedule: the OpenMP schedule to use.
    :param bool reprod: whether or not to generate code for run-reproducible \
                        OpenMP reductions.

    '''
    def __init__(self, children=None, parent=None, omp_schedule="static",
                 reprod=None):

        if children is None:
            children = []

        if reprod is None:
            self._reprod = Config.get().reproducible_reductions
        else:
            self._reprod = reprod

        self._omp_schedule = omp_schedule

        # Call the init method of the base class once we've stored
        # the OpenMP schedule
        super(OMPDoDirective, self).__init__(children=children,
                                             parent=parent)

    @property
    def dag_name(self):
        ''' Return the name to use in a dag for this node'''
        return "OMP_do_" + str(self.abs_position)

    def view(self, indent=0):
        '''
        Write out a textual summary of the OpenMP Do Directive and then
        call the view() method of any children.

        :param indent: Depth of indent for output text
        :type indent: integer
        '''
        if self.reductions():
            reprod = "[reprod={0}]".format(self._reprod)
        else:
            reprod = ""
        print(self.indent(indent) + self.coloured_text +
              "[OMP do]{0}".format(reprod))

        for entity in self._children:
            entity.view(indent=indent + 1)

    def _reduction_string(self):
        ''' Return the OMP reduction information as a string '''
        reduction_str = ""
        for reduction_type in AccessType.get_valid_reduction_modes():
            reductions = self._get_reductions_list(reduction_type)
            for reduction in reductions:
                reduction_str += ", reduction({0}:{1})".format(
                    OMP_OPERATOR_MAPPING[reduction_type], reduction)
        return reduction_str

    @property
    def reprod(self):
        ''' returns whether reprod has been set for this object or not '''
        return self._reprod

    def gen_code(self, parent):
        '''
        Generate the f2pygen AST entries in the Schedule for this OpenMP do
        directive.

        :param parent: the parent Node in the Schedule to which to add our \
                       content.
        :type parent: sub-class of :py:class:`psyclone.f2pygen.BaseGen`
        :raises GenerationError: if this "!$omp do" is not enclosed within \
                                 an OMP Parallel region.
        '''
        from psyclone.f2pygen import DirectiveGen

        # It is only at the point of code generation that we can check for
        # correctness (given that we don't mandate the order that a user
        # can apply transformations to the code). As an orphaned loop
        # directive, we must have an OMPRegionDirective as an ancestor
        # somewhere back up the tree.
        if not self.ancestor(OMPParallelDirective,
                             excluding=[OMPParallelDoDirective]):
            raise GenerationError("OMPOrphanLoopDirective must have an "
                                  "OMPRegionDirective as ancestor")

        if self._reprod:
            local_reduction_string = ""
        else:
            local_reduction_string = self._reduction_string()

        # As we're an orphaned loop we don't specify the scope
        # of any variables so we don't have to generate the
        # list of private variables
        options = "schedule({0})".format(self._omp_schedule) + \
                  local_reduction_string
        parent.add(DirectiveGen(parent, "omp", "begin", "do", options))

        for child in self.children:
            child.gen_code(parent)

        # make sure the directive occurs straight after the loop body
        position = parent.previous_loop()
        parent.add(DirectiveGen(parent, "omp", "end", "do", ""),
                   position=["after", position])


class OMPParallelDoDirective(OMPParallelDirective, OMPDoDirective):
    ''' Class for the !$OMP PARALLEL DO directive. This inherits from
        both OMPParallelDirective (because it creates a new OpenMP
        thread-parallel region) and OMPDoDirective (because it
        causes a loop to be parallelised). '''

    def __init__(self, children=[], parent=None, omp_schedule="static"):
        OMPDoDirective.__init__(self,
                                children=children,
                                parent=parent,
                                omp_schedule=omp_schedule)

    @property
    def dag_name(self):
        ''' Return the name to use in a dag for this node'''
        return "OMP_parallel_do_" + str(self.abs_position)

    def view(self, indent=0):
        '''
        Write out a textual summary of the OpenMP Parallel Do Directive
        and then call the view() method of any children.

        :param indent: Depth of indent for output text
        :type indent: integer
        '''
        print(self.indent(indent) + self.coloured_text +
              "[OMP parallel do]")
        for entity in self._children:
            entity.view(indent=indent + 1)

    def gen_code(self, parent):
        from psyclone.f2pygen import DirectiveGen

        # We're not doing nested parallelism so make sure that this
        # omp parallel do is not already within some parallel region
        self._not_within_omp_parallel_region()

        calls = self.reductions()
        zero_reduction_variables(calls, parent)
        private_str = self.list_to_string(self._get_private_list())
        parent.add(DirectiveGen(parent, "omp", "begin", "parallel do",
                                "default(shared), private({0}), "
                                "schedule({1})".
                                format(private_str, self._omp_schedule) +
                                self._reduction_string()))
        for child in self.children:
            child.gen_code(parent)

        # make sure the directive occurs straight after the loop body
        position = parent.previous_loop()
        parent.add(DirectiveGen(parent, "omp", "end", "parallel do", ""),
                   position=["after", position])

    def update(self):
        '''
        Updates the fparser2 AST by inserting nodes for this OpenMP
        parallel do.

        :raises GenerationError: if the existing AST doesn't have the \
                                 correct structure to permit the insertion \
                                 of the OpenMP parallel do.
        '''
        from fparser.common.readfortran import FortranStringReader
        from fparser.two.Fortran2003 import Comment

        # Ensure the fparser2 AST is up-to-date for all of our children
        Node.update(self)

        # Check that we haven't already been called
        if self.ast:
            return

        # Since this is an OpenMP (parallel) do, it can only be applied
        # to a single loop.
        if len(self._children) != 1:
            raise GenerationError(
                "An OpenMP PARALLEL DO can only be applied to a single loop "
                "but this Node has {0} children: {1}".
                format(len(self._children), self._children))

        # Find the locations in which we must insert the begin/end
        # directives...
        # Find the child of this node in the AST of our parent node
        # TODO make this robust by using the new 'children' method to
        # be introduced in fparser#105
        # We have to take care to find a parent node (in the fparser2 AST)
        # that has 'content'. This is because If-else-if blocks have their
        # 'content' as siblings of the If-then and else-if nodes.
        parent = self._parent.ast
        while parent:
            if hasattr(parent, "content") and \
               parent is not self.children[0].ast:
                break
            parent = parent._parent
        if not parent:
            raise InternalError("Failed to find parent node in which to "
                                "insert OpenMP parallel do directive")
        start_idx = object_index(parent.content,
                                 self._children[0].ast)

        # Create the start directive
        private_vars = self._get_private_list()
        text = ("!$omp parallel do default(shared), private({0}), "
                "schedule({1})".format(",".join(private_vars),
                                       self._omp_schedule))
        startdir = Comment(FortranStringReader(text,
                                               ignore_comments=False))

        # Create the end directive and insert it after the node in
        # the AST representing our last child
        enddir = Comment(FortranStringReader("!$omp end parallel do",
                                             ignore_comments=False))
        if start_idx == len(parent.content) - 1:
            parent.content.append(enddir)
        else:
            parent.content.insert(start_idx+1, enddir)
        self.ast_end = enddir

        # Insert the start directive (do this second so we don't have
        # to correct the location)
        self.ast = startdir
        parent.content.insert(start_idx, self.ast)


class GlobalSum(Node):
    '''
    Generic Global Sum class which can be added to and manipulated
    in, a schedule.

    :param scalar: the scalar that the global sum is stored into
    :type scalar: :py:class:`psyclone.dynamo0p3.DynKernelArgument`
    :param parent: optional parent (default None) of this object
    :type parent: :py:class:`psyclone.psyGen.node`

    '''
    def __init__(self, scalar, parent=None):
        Node.__init__(self, children=[], parent=parent)
        import copy
        self._scalar = copy.copy(scalar)
        if scalar:
            # Update scalar values appropriately
            # Here "readwrite" denotes how the class GlobalSum
            # accesses/updates a scalar
            self._scalar.access = AccessType.READWRITE
            self._scalar.call = self

    @property
    def scalar(self):
        ''' Return the scalar field that this global sum acts on '''
        return self._scalar

    @property
    def dag_name(self):
        ''' Return the name to use in a dag for this node'''
        return "globalsum({0})_".format(self._scalar.name) + str(self.position)

    @property
    def args(self):
        ''' Return the list of arguments associated with this node. Override
        the base method and simply return our argument.'''
        return [self._scalar]

    def view(self, indent):
        '''
        Print text describing this object to stdout and then
        call the view() method of any children.

        :param indent: Depth of indent for output text
        :type indent: integer
        '''
        print(self.indent(indent) + (
            "{0}[scalar='{1}']".format(self.coloured_text, self._scalar.name)))

    def __str__(self):
        return "GlobalSum[scalar='" + self._scalar.name + "']\n"

    @property
    def coloured_text(self):
        '''
        Return a string containing the (coloured) name of this node
        type

        :returns: A string containing the name of this node, possibly with
                  control codes for colour
        :rtype: string
        '''
        return colored("GlobalSum", SCHEDULE_COLOUR_MAP["GlobalSum"])


class HaloExchange(Node):
    '''
    Generic Halo Exchange class which can be added to and
    manipulated in, a schedule.

    :param field: the field that this halo exchange will act on
    :type field: :py:class:`psyclone.dynamo0p3.DynKernelArgument`
    :param check_dirty: optional argument default True indicating
    whether this halo exchange should be subject to a run-time check
    for clean/dirty halos.
    :type check_dirty: bool
    :param vector_index: optional vector index (default None) to
    identify which index of a vector field this halo exchange is
    responsible for
    :type vector_index: int
    :param parent: optional parent (default None) of this object
    :type parent: :py:class:`psyclone.psyGen.node`

    '''
    def __init__(self, field, check_dirty=True,
                 vector_index=None, parent=None):
        Node.__init__(self, children=[], parent=parent)
        import copy
        self._field = copy.copy(field)
        if field:
            # Update fields values appropriately
            # Here "readwrite" denotes how the class HaloExchange
            # accesses a field rather than the field's continuity
            self._field.access = AccessType.READWRITE
            self._field.call = self
        self._halo_type = None
        self._halo_depth = None
        self._check_dirty = check_dirty
        self._vector_index = vector_index
        self._text_name = "HaloExchange"
        self._colour_map_name = "HaloExchange"
        self._dag_name = "haloexchange"

    @property
    def vector_index(self):
        '''If the field is a vector then return the vector index associated
        with this halo exchange. Otherwise return None'''
        return self._vector_index

    @property
    def halo_depth(self):
        ''' Return the depth of the halo exchange '''
        return self._halo_depth

    @halo_depth.setter
    def halo_depth(self, value):
        ''' Set the depth of the halo exchange '''
        self._halo_depth = value

    @property
    def field(self):
        ''' Return the field that the halo exchange acts on '''
        return self._field

    @property
    def dag_name(self):
        ''' Return the name to use in a dag for this node'''
        name = ("{0}({1})_{2}".format(self._dag_name, self._field.name,
                                      self.position))
        if self._check_dirty:
            name = "check" + name
        return name

    @property
    def args(self):
        '''Return the list of arguments associated with this node. Overide the
        base method and simply return our argument. '''
        return [self._field]

    def check_vector_halos_differ(self, node):
        '''helper method which checks that two halo exchange nodes (one being
        self and the other being passed by argument) operating on the
        same field, both have vector fields of the same size and use
        different vector indices. If this is the case then the halo
        exchange nodes do not depend on each other. If this is not the
        case then an internal error will have occured and we raise an
        appropriate exception.

        :param node: a halo exchange which should exchange the same
        field as self
        :type node: :py:class:`psyclone.psyGen.HaloExchange`
        :raises GenerationError: if the argument passed is not a halo exchange
        :raises GenerationError: if the field name in the halo
        exchange passed in has a different name to the field in this
        halo exchange
        :raises GenerationError: if the field in this halo exchange is
        not a vector field
        :raises GenerationError: if the vector size of the field in
        this halo exchange is different to vector size of the field in
        the halo exchange passed by argument.
        :raises GenerationError: if the vector index of the field in
        this halo exchange is the same as the vector index of the
        field in the halo exchange passed by argument.

        '''

        if not isinstance(node, HaloExchange):
            raise GenerationError(
                "Internal error, the argument passed to "
                "HaloExchange.check_vector_halos_differ() is not "
                "a halo exchange object")

        if self.field.name != node.field.name:
            raise GenerationError(
                "Internal error, the halo exchange object passed to "
                "HaloExchange.check_vector_halos_differ() has a different "
                "field name '{0}' to self "
                "'{1}'".format(node.field.name, self.field.name))

        if self.field.vector_size <= 1:
            raise GenerationError(
                "Internal error, HaloExchange.check_vector_halos_differ() "
                "a halo exchange depends on another halo "
                "exchange but the vector size of field '{0}' is 1".
                format(self.field.name))

        if self.field.vector_size != node.field.vector_size:
            raise GenerationError(
                "Internal error, HaloExchange.check_vector_halos_differ() "
                "a halo exchange depends on another halo "
                "exchange but the vector sizes for field '{0}' differ".
                format(self.field.name))

        if self.vector_index == \
           node.vector_index:
            raise GenerationError(
                "Internal error, HaloExchange.check_vector_halos_differ() "
                "a halo exchange depends on another halo "
                "exchange but both vector id's ('{0}') of field '{1}' are "
                "the same".format(self.vector_index, self.field.name))

    def view(self, indent=0):
        '''
        Write out a textual summary of the OpenMP Parallel Do Directive
        and then call the view() method of any children.

        :param indent: Depth of indent for output text
        :type indent: integer
        '''
        print(self.indent(indent) + (
            "{0}[field='{1}', type='{2}', depth={3}, "
            "check_dirty={4}]".format(self.coloured_text, self._field.name,
                                      self._halo_type,
                                      self._halo_depth, self._check_dirty)))

    def __str__(self):
        result = "HaloExchange["
        result += "field='" + str(self._field.name) + "', "
        result += "type='" + str(self._halo_type) + "', "
        result += "depth='" + str(self._halo_depth) + "', "
        result += "check_dirty='" + str(self._check_dirty) + "']\n"
        return result

    @property
    def coloured_text(self):
        '''
        Return a string containing the (coloured) name of this node type

        :returns: Name of this node type, possibly with colour control codes
        :rtype: string
        '''
        return colored(
            self._text_name, SCHEDULE_COLOUR_MAP[self._colour_map_name])


class Loop(Node):
    '''Represents a loop in the PSyIR.

    :param parent: Parent of this node in the PSyIR.
    :type parent: sub-class of :py:class:`psyclone.psyGen.Node`
    :param str variable_name: Optional name of the loop iterator \
    variable. Defaults to an empty string.
    :param valid_loop_types: A list of loop types that are specific \
    to a particular API.
    :type valid_loop_types: list of str

    '''

    def __init__(self, parent=None,
                 variable_name="",
                 valid_loop_types=None):

        # we need to determine whether this is a built-in or kernel
        # call so our schedule can do the right thing.

        if valid_loop_types is None:
            self._valid_loop_types = []
        else:
            self._valid_loop_types = valid_loop_types
        self._loop_type = None        # inner, outer, colour, colours, ...
        self._field = None
        self._field_name = None       # name of the field
        self._field_space = None      # v0, v1, ...,     cu, cv, ...
        self._iteration_space = None  # cells, ...,      cu, cv, ...
        self._kern = None             # Kernel associated with this loop

        # TODO replace iterates_over with iteration_space
        self._iterates_over = "unknown"

        Node.__init__(self, parent=parent)

        self._variable_name = variable_name

        self._start = ""
        self._stop = ""
        self._step = ""
        self._id = ""

    @property
    def dag_name(self):
        ''' Return the name to use in a dag for this node

        :returns: Return the dag name for this loop
        :rtype: string

        '''
        if self.loop_type:
            name = "loop_[{0}]_".format(self.loop_type) + \
                   str(self.abs_position)
        else:
            name = "loop_" + str(self.abs_position)
        return name

    @property
    def loop_type(self):
        return self._loop_type

    @loop_type.setter
    def loop_type(self, value):
        '''
        Set the type of this Loop.

        :param str value: the type of this loop.
        :raises GenerationError: if the specified value is not a recognised \
                                 loop type.
        '''
        if value not in self._valid_loop_types:
            raise GenerationError(
                "Error, loop_type value ({0}) is invalid. Must be one of "
                "{1}.".format(value, self._valid_loop_types))
        self._loop_type = value

    def view(self, indent=0):
        '''
        Write out a textual summary of this Loop node to stdout
        and then call the view() method of any children.

        :param indent: Depth of indent for output text
        :type indent: integer
        '''
        print(self.indent(indent) + self.coloured_text +
              "[type='{0}',field_space='{1}',it_space='{2}']".
              format(self._loop_type, self._field_space, self.iteration_space))
        for entity in self._children:
            entity.view(indent=indent + 1)

    @property
    def coloured_text(self):
        '''
        Returns a string containing the name of this node along with
        control characters for colouring in terminals that support it.

        :returns: The name of this node, possibly with control codes for
                  colouring
        :rtype: string
        '''
        return colored("Loop", SCHEDULE_COLOUR_MAP["Loop"])

    @property
    def field_space(self):
        return self._field_space

    @field_space.setter
    def field_space(self, my_field_space):
        self._field_space = my_field_space

    @property
    def field_name(self):
        return self._field_name

    @property
    def field(self):
        return self._field

    @field_name.setter
    def field_name(self, my_field_name):
        self._field_name = my_field_name

    @property
    def iteration_space(self):
        return self._iteration_space

    @iteration_space.setter
    def iteration_space(self, it_space):
        self._iteration_space = it_space

    @property
    def kernel(self):
        '''
        :returns: the kernel object associated with this Loop (if any).
        :rtype: :py:class:`psyclone.psyGen.Kern`
        '''
        return self._kern

    @kernel.setter
    def kernel(self, kern):
        '''
        Setter for kernel object associated with this loop.

        :param kern: a kernel object.
        :type kern: :py:class:`psyclone.psyGen.Kern`
        '''
        self._kern = kern

    @property
    def variable_name(self):
        '''
        :returns: the name of the control variable for this loop.
        :rtype: str
        '''
        return self._variable_name

    def __str__(self):
        result = "Loop[" + self._id + "]: " + self._variable_name + "=" + \
            self._id + " lower=" + self._start + "," + self._stop + "," + \
            self._step + "\n"
        for entity in self._children:
            result += str(entity) + "\n"
        result += "EndLoop"
        return result

    def reference_accesses(self, var_accesses):
        '''Get all variable access information. It combines the data from
        the loop bounds (start, stop, end step), as well as the loop body.
        The loop variable is marked as READWRITE, start, stop, step as READ.

        :param var_accesses: VariablesAccessInfo instance that stores the \
            information about variable accesses.
        :type var_accesses: \
            :py:class:`psyclone.core.access_info.VariablesAccessInfo`
        '''

        # It is important to first add the WRITE access, since this way
        # the dependency analysis for declaring openmp private variables
        # will automatically declare the loop variables to be private
        # (write access before read)
        var_accesses.add_access(self.variable_name, AccessType.WRITE, self)
        var_accesses.add_access(self.variable_name, AccessType.READ, self)
        # TODO #400/#444: self._start/stop/step are not defined at this stage
        # (at least in the gocean1.0 api). ATM this results in an 'empty'
        # variable being created (name = "").
        var_accesses.add_access(self._start, AccessType.READ, self)
        var_accesses.add_access(self._stop, AccessType.READ, self)
        var_accesses.add_access(self._step, AccessType.READ, self)
        var_accesses.next_location()

        for child in self.children:
            child.reference_accesses(var_accesses)
            var_accesses.next_location()

    def has_inc_arg(self):
        ''' Returns True if any of the Kernels called within this
        loop have an argument with INC access. Returns False otherwise '''
        for kern_call in self.coded_kernels():
            for arg in kern_call.arguments.args:
                if arg.access == AccessType.INC:
                    return True
        return False

    def unique_modified_args(self, arg_type):
        '''Return all unique arguments of type arg_type from Kernels in this
        loop that are modified.
        :param str arg_type: the type of kernel argument (e.g. field, \
                             operator) to search for.
        :returns: all unique arguments of type arg_type from Kernels in this
        loop that are modified.
        :rtype: List of :py:class:`psyclone.psyGen.DynKernelArgument`.
        '''
        arg_names = []
        args = []
        for call in self.kernels():
            for arg in call.arguments.args:
                if arg.type.lower() == arg_type:
                    if arg.access != AccessType.READ:
                        if arg.name not in arg_names:
                            arg_names.append(arg.name)
                            args.append(arg)
        return args

    def args_filter(self, arg_types=None, arg_accesses=None, unique=False):
        '''Return all arguments of type arg_types and arg_accesses. If these
        are not set then return all arguments. If unique is set to
        True then only return uniquely named arguments'''
        all_args = []
        all_arg_names = []
        for call in self.kernels():
            call_args = args_filter(call.arguments.args, arg_types,
                                    arg_accesses)
            if unique:
                for arg in call_args:
                    if arg.name not in all_arg_names:
                        all_args.append(arg)
                        all_arg_names.append(arg.name)
            else:
                all_args.extend(call_args)
        return all_args

    def gen_code(self, parent):
        '''
        Generate the Fortran Loop and any associated code.

        :param parent: the node in the f2pygen AST to which to add content.
        :type parent: :py:class:`psyclone.f2pygen.SubroutineGen`

        '''
        if not self.is_openmp_parallel():
            calls = self.reductions()
            zero_reduction_variables(calls, parent)

        if self.root.opencl or (self._start == "1" and self._stop == "1"):
            # no need for a loop
            for child in self.children:
                child.gen_code(parent)
        else:
            from psyclone.f2pygen import DoGen, DeclGen
            do = DoGen(parent, self._variable_name, self._start, self._stop)
            # need to add do loop before children as children may want to add
            # info outside of do loop
            parent.add(do)
            for child in self.children:
                child.gen_code(do)
            my_decl = DeclGen(parent, datatype="integer",
                              entity_decls=[self._variable_name])
            parent.add(my_decl)


class Kern(Node):
    '''
    Base class representing a call to a sub-program unit from within the
    PSy layer. It is possible for this unit to be in-lined within the
    PSy layer.

    :param parent: parent of this node in the PSyIR.
    :type parent: sub-class of :py:class:`psyclone.psyGen.Node`
    :param call: information on the call itself, as obtained by parsing \
                 the Algorithm layer code.
    :type call: :py:class:`psyclone.parse.algorithm.KernelCall`
    :param str name: the name of the routine being called.
    :param arguments: object holding information on the kernel arguments, \
                      as extracted from kernel meta-data.
    :type arguments: :py:class:`psyclone.psyGen.Arguments`

    :raises GenerationError: if any of the arguments to the call are \
                             duplicated.
    '''
    def __init__(self, parent, call, name, arguments):
        Node.__init__(self, children=[], parent=parent)
        self._arguments = arguments
        self._name = name
        self._iterates_over = call.ktype.iterates_over

        # check algorithm arguments are unique for a kernel or
        # built-in call
        arg_names = []
        for arg in self._arguments.args:
            if arg.text:
                text = arg.text.lower().replace(" ", "")
                if text in arg_names:
                    raise GenerationError(
                        "Argument '{0}' is passed into kernel '{1}' code more "
                        "than once from the algorithm layer. This is not "
                        "allowed.".format(arg.text, self._name))
                else:
                    arg_names.append(text)

        self._arg_descriptors = None

        # initialise any reduction information
        reduction_modes = AccessType.get_valid_reduction_modes()
        args = args_filter(arguments.args,
                           arg_types=MAPPING_SCALARS.values(),
                           arg_accesses=reduction_modes)
        if args:
            self._reduction = True
            if len(args) != 1:
                raise GenerationError(
                    "PSyclone currently only supports a single reduction "
                    "in a kernel or builtin")
            self._reduction_arg = args[0]
        else:
            self._reduction = False
            self._reduction_arg = None

    @property
    def args(self):
        '''Return the list of arguments associated with this node. Overide the
        base method and simply return our arguments. '''
        return self.arguments.args

    def view(self, indent=0):
        '''
        Write out a textual summary of this Kern node to stdout
        and then call the view() method of any children.

        :param indent: Depth of indent for output text
        :type indent: integer
        '''
        print(self.indent(indent) + self.coloured_text,
              self.name + "(" + self.arguments.names + ")")
        for entity in self._children:
            entity.view(indent=indent + 1)

    def reference_accesses(self, var_accesses):
        '''Get all variable access information. The API specific classes
        add the accesses to the arguments. So the code here only calls
        the baseclass, and increases the location.

        :param var_accesses: VariablesAccessInfo instance that stores the \
            information about variable accesses.
        :type var_accesses: \
            :py:class:`psyclone.core.access_info.VariablesAccessInfo`
        '''
        super(Kern, self).reference_accesses(var_accesses)
        var_accesses.next_location()

    @property
    def coloured_text(self):
        ''' Return a string containing the (coloured) name of this node
        type '''
        return colored("Kernel", SCHEDULE_COLOUR_MAP["CodedKern"])

    @property
    def is_reduction(self):
        '''if this kernel/builtin contains a reduction variable then return
        True, otherwise return False'''
        return self._reduction

    @property
    def reduction_arg(self):
        ''' if this kernel/builtin contains a reduction variable then return
        the variable, otherwise return None'''
        return self._reduction_arg

    @property
    def reprod_reduction(self):
        '''Determine whether this kernel/builtin is enclosed within an OpenMP
        do loop. If so report whether it has the reproducible flag
        set. Note, this also catches OMPParallelDo Directives but they
        have reprod set to False so it is OK.'''
        ancestor = self.ancestor(OMPDoDirective)
        if ancestor:
            return ancestor.reprod
        else:
            return False

    @property
    def local_reduction_name(self):
        '''Generate a local variable name that is unique for the current
        reduction argument name. This is used for thread-local
        reductions with reproducible reductions '''
        var_name = self._reduction_arg.name
        return self._name_space_manager.\
            create_name(root_name="l_"+var_name,
                        context="PSyVars",
                        label=var_name)

    def zero_reduction_variable(self, parent, position=None):
        '''
        Generate code to zero the reduction variable and to zero the local
        reduction variable if one exists. The latter is used for reproducible
        reductions, if specified.

        :param parent: the Node in the AST to which to add new code.
        :type parent: :py:class:`psyclone.psyGen.Node`
        :param str position: where to position the new code in the AST.
        :raises GenerationError: if the variable to zero is not of type \
                                 gh_real or gh_integer.
        :raises GenerationError: if the reprod_pad_size (read from the \
                                 configuration file) is less than 1.

        '''
        from psyclone.f2pygen import AssignGen, DeclGen, AllocateGen
        if not position:
            position = ["auto"]
        var_name = self._reduction_arg.name
        local_var_name = self.local_reduction_name
        var_type = self._reduction_arg.type
        if var_type == "gh_real":
            zero = "0.0_r_def"
            kind_type = "r_def"
            data_type = "real"
        elif var_type == "gh_integer":
            zero = "0"
            kind_type = None
            data_type = "integer"
        else:
            raise GenerationError(
                "zero_reduction variable should be one of ['gh_real', "
                "'gh_integer'] but found '{0}'".format(var_type))

        parent.add(AssignGen(parent, lhs=var_name, rhs=zero),
                   position=position)
        if self.reprod_reduction:
            parent.add(DeclGen(parent, datatype=data_type,
                               entity_decls=[local_var_name],
                               allocatable=True, kind=kind_type,
                               dimension=":,:"))
            nthreads = self._name_space_manager.create_name(
                root_name="nthreads", context="PSyVars", label="nthreads")
            if Config.get().reprod_pad_size < 1:
                raise GenerationError(
                    "REPROD_PAD_SIZE in {0} should be a positive "
                    "integer, but it is set to '{1}'.".format(
                        Config.get().filename, Config.get().reprod_pad_size))
            pad_size = str(Config.get().reprod_pad_size)
            parent.add(AllocateGen(parent, local_var_name + "(" + pad_size +
                                   "," + nthreads + ")"), position=position)
            parent.add(AssignGen(parent, lhs=local_var_name,
                                 rhs=zero), position=position)

    def reduction_sum_loop(self, parent):
        '''generate the appropriate code to place after the end parallel
        region'''
        from psyclone.f2pygen import DoGen, AssignGen, DeallocateGen
        # TODO we should initialise self._name_space_manager in the
        # constructor!
        self._name_space_manager = NameSpaceFactory().create()
        thread_idx = self._name_space_manager.create_name(
            root_name="th_idx", context="PSyVars", label="thread_index")
        nthreads = self._name_space_manager.create_name(
            root_name="nthreads", context="PSyVars", label="nthreads")
        var_name = self._reduction_arg.name
        local_var_name = self.local_reduction_name
        local_var_ref = self._reduction_ref(var_name)
        reduction_access = self._reduction_arg.access
        try:
            reduction_operator = REDUCTION_OPERATOR_MAPPING[reduction_access]
        except KeyError:
            api_strings = [access.api_specific_name()
                           for access in REDUCTION_OPERATOR_MAPPING]
            raise GenerationError(
                "unsupported reduction access '{0}' found in DynBuiltin:"
                "reduction_sum_loop(). Expected one of '{1}'".
                format(reduction_access.api_specific_name(), api_strings))
        do_loop = DoGen(parent, thread_idx, "1", nthreads)
        do_loop.add(AssignGen(do_loop, lhs=var_name, rhs=var_name +
                              reduction_operator + local_var_ref))
        parent.add(do_loop)
        parent.add(DeallocateGen(parent, local_var_name))

    def _reduction_ref(self, name):
        '''Return the name unchanged if OpenMP is set to be unreproducible, as
        we will be using the OpenMP reduction clause. Otherwise we
        will be computing the reduction ourselves and therefore need
        to store values into a (padded) array separately for each
        thread.'''
        if self.reprod_reduction:
            idx_name = self._name_space_manager.create_name(
                root_name="th_idx",
                context="PSyVars",
                label="thread_index")
            local_name = self._name_space_manager.create_name(
                root_name="l_"+name,
                context="PSyVars",
                label=name)
            return local_name + "(1," + idx_name + ")"
        else:
            return name

    @property
    def arg_descriptors(self):
        return self._arg_descriptors

    @arg_descriptors.setter
    def arg_descriptors(self, obj):
        self._arg_descriptors = obj

    @property
    def arguments(self):
        return self._arguments

    @property
    def name(self):
        '''
        :returns: the name of the kernel.
        :rtype: str
        '''
        return self._name

    @name.setter
    def name(self, value):
        '''
        Set the name of the kernel.

        :param str value: The name of the kernel.
        '''
        self._name = value

    def is_coloured(self):
        '''
        :returns: True if this kernel is being called from within a \
                  coloured loop.
        :rtype: bool
        '''
        return self.parent.loop_type == "colour"

    @property
    def iterates_over(self):
        return self._iterates_over

    def local_vars(self):
        raise NotImplementedError("Kern.local_vars should be implemented")

    def __str__(self):
        raise NotImplementedError("Kern.__str__ should be implemented")

    def gen_code(self, parent):
        raise NotImplementedError("Kern.gen_code should be implemented")


class CodedKern(Kern):
    '''
    Class representing a call to a PSyclone Kernel with a user-provided
    implementation. The kernel may or may not be in-lined.

    :param type KernelArguments: the API-specific sub-class of \
                                 :py:class:`psyclone.psyGen.Arguments` to \
                                 create.
    :param call: Details of the call to this kernel in the Algorithm layer.
    :type call: :py:class:`psyclone.parse.algorithm.KernelCall`.
    :param parent: the parent of this Node (kernel call) in the Schedule.
    :type parent: sub-class of :py:class:`psyclone.psyGen.Node`.
    :param bool check: Whether or not to check that the number of arguments \
                       specified in the kernel meta-data matches the number \
                       provided by the call in the Algorithm layer.

    :raises GenerationError: if(check) and the number of arguments in the \
                             call does not match that in the meta-data.

    '''
    def __init__(self, KernelArguments, call, parent=None, check=True):
        super(CodedKern, self).__init__(parent, call,
                                        call.ktype.procedure.name,
                                        KernelArguments(call, self))
        self._module_name = call.module_name
        self._module_code = call.ktype._ast
        self._kernel_code = call.ktype.procedure
        self._fp2_ast = None  # The fparser2 AST for the kernel
        self._kern_schedule = None  # PSyIR schedule for the kernel
        # Whether or not this kernel has been transformed
        self._modified = False
        # Whether or not to in-line this kernel into the module containing
        # the PSy layer
        self._module_inline = False
        if check and len(call.ktype.arg_descriptors) != len(call.args):
            raise GenerationError(
                "error: In kernel '{0}' the number of arguments specified "
                "in the kernel metadata '{1}', must equal the number of "
                "arguments in the algorithm layer. However, I found '{2}'".
                format(call.ktype.procedure.name,
                       len(call.ktype.arg_descriptors),
                       len(call.args)))
        self.arg_descriptors = call.ktype.arg_descriptors

    def get_kernel_schedule(self):
        '''
        Returns a PSyIR Schedule representing the kernel code. The Schedule
        is just generated on first invocation, this allows us to retain
        transformations that may subsequently be applied to the Schedule
        (but will not adapt to transformations applied to the fparser2 AST).

        :returns: Schedule representing the kernel code.
        :rtype: :py:class:`psyclone.psyGen.KernelSchedule`
        '''
        if self._kern_schedule is None:
            astp = Fparser2ASTProcessor()
            self._kern_schedule = astp.generate_schedule(self.name, self.ast)
        return self._kern_schedule

    def __str__(self):
        return "kern call: "+self._name

    @property
    def module_name(self):
        '''
        :returns: The name of the Fortran module that contains this kernel
        :rtype: string
        '''
        return self._module_name

    @property
    def dag_name(self):
        ''' Return the name to use in a dag for this node'''
        return "kernel_{0}_{1}".format(self.name, str(self.abs_position))

    @property
    def module_inline(self):
        return self._module_inline

    @module_inline.setter
    def module_inline(self, value):
        '''
        Setter for whether or not to module-inline this kernel.

        :param bool value: Whether or not to module-inline this kernel.
        :raises NotImplementedError: if module-inlining is enabled and the \
                                     kernel has been transformed.
        '''
        # check all kernels in the same invoke as this one and set any
        # with the same name to the same value as this one. This is
        # required as inlining (or not) affects all calls to the same
        # kernel within an invoke. Note, this will set this kernel as
        # well so there is no need to set it locally.
        if value and self._fp2_ast:
            # TODO #229. We take the existence of an fparser2 AST for
            # this kernel to mean that it has been transformed. Since
            # kernel in-lining is currently implemented via
            # manipulation of the fparser1 AST, there is at present no
            # way to inline such a kernel.
            raise NotImplementedError(
                "Cannot module-inline a transformed kernel ({0}).".
                format(self.name))
        my_schedule = self.ancestor(Schedule)
        for kernel in self.walk(my_schedule.children, Kern):
            if kernel.name == self.name:
                kernel._module_inline = value

    def view(self, indent=0):
        '''
        Write out a textual summary of this Kernel-call node to stdout
        and then call the view() method of any children.

        :param indent: Depth of indent for output text
        :type indent: integer
        '''
        print(self.indent(indent) + self.coloured_text,
              self.name + "(" + self.arguments.names + ")",
              "[module_inline=" + str(self._module_inline) + "]")
        for entity in self._children:
            entity.view(indent=indent + 1)

    @property
    def coloured_text(self):
        '''
        Return text containing the (coloured) name of this node type

        :returns: the name of this node type, possibly with control codes
                  for colour
        :rtype: string
        '''
        return colored("CodedKern", SCHEDULE_COLOUR_MAP["CodedKern"])

    def gen_code(self, parent):
        '''
        Generates the f2pygen AST of the Fortran for this kernel call and
        writes the kernel itself to file if it has been transformed.

        :param parent: The parent of this kernel call in the f2pygen AST.
        :type parent: :py:calls:`psyclone.f2pygen.LoopGen`
        '''
        from psyclone.f2pygen import CallGen, UseGen

        # If the kernel has been transformed then we rename it. If it
        # is *not* being module inlined then we also write it to file.
        self.rename_and_write()

        parent.add(CallGen(parent, self._name,
                           self.arguments.raw_arg_list()))

        if not self.module_inline:
            parent.add(UseGen(parent, name=self._module_name, only=True,
                              funcnames=[self._name]))

    def gen_arg_setter_code(self, parent):
        '''
        Creates a Fortran routine to set the arguments of the OpenCL
        version of this kernel.

        :param parent: Parent node of the set-kernel-arguments routine.
        :type parent: :py:class:`psyclone.f2pygen.ModuleGen`
        '''
        raise NotImplementedError("gen_arg_setter_code must be implemented "
                                  "by sub-class.")

    def incremented_arg(self):
        ''' Returns the argument that has INC access. Raises a
        FieldNotFoundError if none is found.

        :rtype: str
        :raises FieldNotFoundError: if none is found.
        :returns: a Fortran argument name.
        '''
        for arg in self.arguments.args:
            if arg.access == AccessType.INC:
                return arg

        raise FieldNotFoundError("Kernel {0} does not have an argument with "
                                 "{1} access".
                                 format(self.name,
                                        AccessType.INC.api_specific_name()))

    @property
    def ast(self):
        '''
        Generate and return the fparser2 AST of the kernel source.

        :returns: fparser2 AST of the Fortran file containing this kernel.
        :rtype: :py:class:`fparser.two.Fortran2003.Program`
        '''
        from fparser.common.readfortran import FortranStringReader
        from fparser.two import parser
        # If we've already got the AST then just return it
        if self._fp2_ast:
            return self._fp2_ast
        # Use the fparser1 AST to generate Fortran source
        fortran = self._module_code.tofortran()
        # Create an fparser2 Fortran2003 parser
        my_parser = parser.ParserFactory().create()
        # Parse that Fortran using our parser
        reader = FortranStringReader(fortran)
        self._fp2_ast = my_parser(reader)
        return self._fp2_ast

    @staticmethod
    def _new_name(original, tag, suffix):
        '''
        Construct a new name given the original, a tag and a suffix (which
        may or may not terminate the original name). If suffix is present
        in the original name then the `tag` is inserted before it.

        :param str original: The original name
        :param str tag: Tag to insert into new name
        :param str suffix: Suffix with which to end new name.
        :returns: New name made of original + tag + suffix
        :rtype: str
        '''
        if original.endswith(suffix):
            return original[:-len(suffix)] + tag + suffix
        return original + tag + suffix

    def rename_and_write(self):
        '''
        Writes the (transformed) AST of this kernel to file and resets the
        'modified' flag to False. By default (config.kernel_naming ==
        "multiple"), the kernel is re-named so as to be unique within
        the kernel output directory stored within the configuration
        object. Alternatively, if config.kernel_naming is "single"
        then no re-naming and output is performed if there is already
        a transformed copy of the kernel in the output dir. (In this
        case a check is performed that the transformed kernel already
        present is identical to the one that we would otherwise write
        to file. If this is not the case then we raise a GenerationError.)

        :raises GenerationError: if config.kernel_naming == "single" and a \
                                 different, transformed version of this \
                                 kernel is already in the output directory.
        :raises NotImplementedError: if the kernel has been transformed but \
                                     is also flagged for module-inlining.

        '''
        import os
        from psyclone.line_length import FortLineLength

        # If this kernel has not been transformed we do nothing
        if not self.modified and not self.root.opencl:
            return

        # Remove any "_mod" if the file follows the PSyclone naming convention
        orig_mod_name = self.module_name[:]
        if orig_mod_name.endswith("_mod"):
            old_base_name = orig_mod_name[:-4]
        else:
            old_base_name = orig_mod_name[:]

        # We could create a hash of a string built from the name of the
        # Algorithm (module), the name/position of the Invoke and the
        # index of this kernel within that Invoke. However, that creates
        # a very long name so we simply ensure that kernel names are unique
        # within the user-supplied kernel-output directory.
        name_idx = -1
        fdesc = None
        while not fdesc:
            name_idx += 1
            new_suffix = "_{0}".format(name_idx)
            if self.root.opencl:
                new_name = old_base_name + new_suffix + ".cl"
            else:
                new_name = old_base_name + new_suffix + "_mod.f90"

            try:
                # Atomically attempt to open the new kernel file (in case
                # this is part of a parallel build)
                fdesc = os.open(
                    os.path.join(Config.get().kernel_output_dir, new_name),
                    os.O_CREAT | os.O_WRONLY | os.O_EXCL)
            except (OSError, IOError):
                # The os.O_CREATE and os.O_EXCL flags in combination mean
                # that open() raises an error if the file exists
                if Config.get().kernel_naming == "single":
                    # If the kernel-renaming scheme is such that we only ever
                    # create one copy of a transformed kernel then we're done
                    break
                continue

        # Use the suffix we have determined to rename all relevant quantities
        # within the AST of the kernel code.
        # We can't rename OpenCL kernels as the Invoke set_args functions
        # have already been generated. The link to an specific kernel
        # implementation is delayed to run-time in OpenCL. (e.g. FortCL has
        # the  PSYCLONE_KERNELS_FILE environment variable)
        if not self.root.opencl:
            self._rename_ast(new_suffix)

        # Kernel is now self-consistent so unset the modified flag
        self.modified = False

        # If this kernel is being module in-lined then we do not need to
        # write it to file.
        if self.module_inline:
            # TODO #229. We cannot currently inline transformed kernels
            # (because that requires an fparser1 AST and we only have an
            # fparser2 AST of the modified kernel) so raise an error.
            raise NotImplementedError("Cannot module-inline a transformed "
                                      "kernel ({0})".format(self.name))

        if self.root.opencl:
            from psyclone.psyir.backend.opencl import OpenCLWriter
            ocl_writer = OpenCLWriter()
            new_kern_code = ocl_writer(self.get_kernel_schedule())
        else:
            # Generate the Fortran for this transformed kernel, ensuring that
            # we limit the line lengths
            fll = FortLineLength()
            new_kern_code = fll.process(str(self.ast))

        if not fdesc:
            # If we've not got a file descriptor at this point then that's
            # because the file already exists and the kernel-naming scheme
            # ("single") means we're not creating a new one.
            # Check that what we've got is the same as what's in the file
            with open(os.path.join(Config.get().kernel_output_dir,
                                   new_name), "r") as ffile:
                kern_code = ffile.read()
                if kern_code != new_kern_code:
                    raise GenerationError(
                        "A transformed version of this Kernel '{0}' already "
                        "exists in the kernel-output directory ({1}) but is "
                        "not the same as the current, transformed kernel and "
                        "the kernel-renaming scheme is set to '{2}'. (If you "
                        "wish to generate a new, unique kernel for every "
                        "kernel that is transformed then use "
                        "'--kernel-renaming multiple'.)".
                        format(self._module_name+".f90",
                               Config.get().kernel_output_dir,
                               Config.get().kernel_naming))
        else:
            # Write the modified AST out to file
            os.write(fdesc, new_kern_code.encode())
            # Close the new kernel file
            os.close(fdesc)

    def _rename_ast(self, suffix):
        '''
        Renames all quantities (module, kernel routine, kernel derived type)
        in the kernel AST by inserting the supplied suffix. The resulting
        names follow the PSyclone naming convention (modules end with "_mod",
        types with "_type" and kernels with "_code").

        :param str suffix: the string to insert into the quantity names.
        '''
        from fparser.two.utils import walk_ast
        from fparser.two import Fortran2003

        # Use the suffix we have determined to create a new kernel name.
        # This will conform to the PSyclone convention of ending in "_code"
        orig_mod_name = self.module_name[:]
        orig_kern_name = self.name[:]

        new_kern_name = self._new_name(orig_kern_name, suffix, "_code")
        new_mod_name = self._new_name(orig_mod_name, suffix, "_mod")

        # Query the fparser2 AST to determine the name of the type that
        # contains the kernel subroutine as a type-bound procedure
        orig_type_name = ""
        new_type_name = ""
        dtypes = walk_ast(self.ast.content, [Fortran2003.Derived_Type_Def])
        for dtype in dtypes:
            tbound_proc = walk_ast(dtype.content,
                                   [Fortran2003.Type_Bound_Procedure_Part])
            names = walk_ast(tbound_proc[0].content, [Fortran2003.Name])
            if str(names[-1]) == self.name:
                # This is the derived type for this kernel. Now we need
                # its name...
                tnames = walk_ast(dtype.content, [Fortran2003.Type_Name])
                orig_type_name = str(tnames[0])

                # The new name for the type containing kernel metadata will
                # conform to the PSyclone convention of ending in "_type"
                new_type_name = self._new_name(orig_type_name, suffix, "_type")
                # Rename the derived type. We do this here rather than
                # search for Type_Name in the AST again below. We loop over
                # the list of type names so as to ensure we rename the type
                # in the end-type statement too.
                for name in tnames:
                    if str(name) == orig_type_name:
                        name.string = new_type_name

        # Change the name of this kernel and the associated module
        self.name = new_kern_name[:]
        self._module_name = new_mod_name[:]

        # Construct a dictionary for mapping from old kernel/type/module
        # names to the corresponding new ones
        rename_map = {orig_mod_name: new_mod_name,
                      orig_kern_name: new_kern_name,
                      orig_type_name: new_type_name}

        # Re-write the values in the AST
        names = walk_ast(self.ast.content, [Fortran2003.Name])
        for name in names:
            try:
                new_value = rename_map[str(name)]
                name.string = new_value[:]
            except KeyError:
                # This is not one of the names we are looking for
                continue

    @property
    def modified(self):
        '''
        :returns: Whether or not this kernel has been modified (transformed).
        :rtype: bool
        '''
        return self._modified

    @modified.setter
    def modified(self, value):
        '''
        Setter for whether or not this kernel has been modified.

        :param bool value: True if kernel modified, False otherwise.
        '''
        self._modified = value


class BuiltIn(Kern):
    '''
    Parent class for all built-ins (field operations for which the user
    does not have to provide an implementation).
    '''
    def __init__(self):
        # We cannot call Kern.__init__ as don't have necessary information
        # here. Instead we provide a load() method that can be called once
        # that information is available.
        self._arg_descriptors = None
        self._func_descriptors = None
        self._fs_descriptors = None
        self._reduction = None

    @property
    def dag_name(self):
        ''' Return the name to use in a dag for this node'''
        return "builtin_{0}_".format(self.name) + str(self.abs_position)

    def load(self, call, arguments, parent=None):
        ''' Set-up the state of this BuiltIn call '''
        name = call.ktype.name
        super(BuiltIn, self).__init__(parent, call, name, arguments)

    def local_vars(self):
        '''Variables that are local to this built-in and therefore need to be
        made private when parallelising using OpenMP or similar. By default
        builtin's do not have any local variables so set to nothing'''
        return []

    @property
    def coloured_text(self):
        '''
        :returns: the name of this node type, possibly with control codes
                  for colour.
        :rtype: str

        '''
        return colored("BuiltIn", SCHEDULE_COLOUR_MAP["BuiltIn"])


class Arguments(object):
    '''
    Arguments abstract base class.

    :param parent_call: kernel call with which the arguments are associated.
    :type parent_call: sub-class of :py:class:`psyclone.psyGen.Kern`
    '''
    def __init__(self, parent_call):
        self._parent_call = parent_call
        # The container object holding information on all arguments
        # (derived from both kernel meta-data and the kernel call
        # in the Algorithm layer).
        self._args = []
        # The actual list of arguments that must be supplied to a
        # subroutine call.
        self._raw_arg_list = []

    def raw_arg_list(self):
        '''
        Abstract method to construct the class-specific argument list for a
        kernel call. Must be overridden in API-specific sub-class.

        :raises NotImplementedError: abstract method.
        '''
        raise NotImplementedError("Arguments.raw_arg_list must be "
                                  "implemented in sub-class")

    @property
    def names(self):
        '''
        :returns: the Algorithm-visible kernel arguments in a \
                  comma-delimited string.
        :rtype: str
        '''
        return ",".join([arg.name for arg in self.args])

    @property
    def args(self):
        return self._args

    def iteration_space_arg(self):
        '''
        Returns an argument that can be iterated over, i.e. modified
        (has WRITE, READWRITE or INC access), but not the result of
        a reduction operation.

        :returns: a Fortran argument name
        :rtype: string
        :raises GenerationError: if none such argument is found.

        '''
        for arg in self._args:
            if arg.access in AccessType.all_write_accesses() and \
                    arg.access not in AccessType.get_valid_reduction_modes():
                return arg
        raise GenerationError("psyGen:Arguments:iteration_space_arg Error, "
                              "we assume there is at least one writer, "
                              "reader/writer, or increment as an argument")

    @property
    def acc_args(self):
        '''
        :returns: the list of quantities that must be available on an \
                  OpenACC device before the associated kernel can be launched
        :rtype: list of str
        '''
        raise NotImplementedError(
            "Arguments.acc_args must be implemented in sub-class")

    @property
    def scalars(self):
        '''
        :returns: the list of scalar quantities belonging to this object
        :rtype: list of str
        '''
        raise NotImplementedError(
            "Arguments.scalars must be implemented in sub-class")


class DataAccess(object):
    '''A helper class to simplify the determination of dependencies due to
    overlapping accesses to data associated with instances of the
    Argument class.

    '''

    def __init__(self, arg):
        '''Store the argument associated with the instance of this class and
        the Call, HaloExchange or GlobalSum (or a subclass thereof)
        instance with which the argument is associated.

        :param arg: the argument that we are concerned with. An \
        argument can be found in a `Kern` a `HaloExchange` or a \
        `GlobalSum` (or a subclass thereof)
        :type arg: :py:class:`psyclone.psyGen.Argument`

        '''
        # the `psyclone.psyGen.Argument` we are concerned with
        self._arg = arg
        # The call (Kern, HaloExchange, GlobalSum or subclass)
        # instance with which the argument is associated
        self._call = arg.call
        # initialise _covered and _vector_index_access to keep pylint
        # happy
        self._covered = None
        self._vector_index_access = None
        # Now actually set them to the required initial values
        self.reset_coverage()

    def overlaps(self, arg):
        '''Determine whether the accesses to the provided argument overlap
        with the accesses of the source argument. Overlap means that
        the accesses share at least one memory location. For example,
        the arguments both access the 1st index of the same field.

        We do not currently deal with accesses to a subset of an
        argument (unless it is a vector). This distinction will need
        to be added once loop splitting is supported.

        :param arg: the argument to compare with our internal argument
        :type arg: :py:class:`psyclone.psyGen.Argument`
        :return bool: True if there are overlapping accesses between \
                      arguments (i.e. accesses share at least one memory \
                      location) and False if not.

        '''
        if self._arg.name != arg.name:
            # the arguments are different args so do not overlap
            return False

        if isinstance(self._call, HaloExchange) and \
           isinstance(arg.call, HaloExchange) and \
           (self._arg.vector_size > 1 or arg.vector_size > 1):
            # This is a vector field and both accesses come from halo
            # exchanges. As halo exchanges only access a particular
            # vector, the accesses do not overlap if the vector indices
            # being accessed differ.

            # sanity check
            if self._arg.vector_size != arg.vector_size:
                raise InternalError(
                    "DataAccess.overlaps(): vector sizes differ for field "
                    "'{0}' in two halo exchange calls. Found '{1}' and "
                    "'{2}'".format(arg.name, self._arg.vector_size,
                                   arg.vector_size))
            if self._call.vector_index != arg.call.vector_index:
                # accesses are to different vector indices so do not overlap
                return False
        # accesses do overlap
        return True

    def reset_coverage(self):
        '''Reset internal state to allow re-use of the object for a different
        situation.

        '''
        # False unless all data accessed by our local argument has
        # also been accessed by other arguments.
        self._covered = False
        # Used to store individual vector component accesses when
        # checking that all vector components have been accessed.
        self._vector_index_access = []

    def update_coverage(self, arg):
        '''Record any overlap between accesses to the supplied argument and
        the internal argument. Overlap means that the accesses to the
        two arguments share at least one memory location. If the
        overlap results in all of the accesses to the internal
        argument being covered (either directly or as a combination
        with previous arguments) then ensure that the covered() method
        returns True. Covered means that all memory accesses by the
        internal argument have at least one corresponding access by
        the supplied arguments.

        :param arg: the argument used to compare with our internal \
                    argument in order to update coverage information
        :type arg: :py:class:`psyclone.psyGen.Argument`

        '''

        if not self.overlaps(arg):
            # There is no overlap so there is nothing to update.
            return

        if isinstance(arg.call, HaloExchange) and \
           self._arg.vector_size > 1:
            # The supplied argument is a vector field coming from a
            # halo exchange and therefore only accesses one of the
            # vectors

            if isinstance(self._call, HaloExchange):
                # I am also a halo exchange so only access one of the
                # vectors. At this point the vector indices of the two
                # halo exchange fields must be the same, which should
                # never happen due to checks in the `overlaps()`
                # method earlier
                raise InternalError(
                    "DataAccess:update_coverage() The halo exchange vector "
                    "indices for '{0}' are the same. This should never "
                    "happen".format(self._arg.name))
            else:
                # I am not a halo exchange so access all components of
                # the vector. However, the supplied argument is a halo
                # exchange so only accesses one of the
                # components. This results in partial coverage
                # (i.e. the overlap in accesses is partial). Therefore
                # record the index that is accessed and check whether
                # all indices are now covered (which would mean `full`
                # coverage).
                if arg.call.vector_index in self._vector_index_access:
                    raise InternalError(
                        "DataAccess:update_coverage() Found more than one "
                        "dependent halo exchange with the same vector index")
                self._vector_index_access.append(arg.call.vector_index)
                if len(self._vector_index_access) != self._arg.vector_size:
                    return
        # This argument is covered i.e. all accesses by the
        # internal argument have a corresponding access in one of the
        # supplied arguments.
        self._covered = True

    @property
    def covered(self):
        '''Returns true if all of the data associated with this argument has
        been covered by the arguments provided in update_coverage

        :return bool: True if all of an argument is covered by \
        previous accesses and False if not.

        '''
        return self._covered


class Argument(object):
    ''' Argument base class '''

    def __init__(self, call, arg_info, access):
        '''
        :param call: the call that this argument is associated with.
        :type call: :py:class:`psyclone.psyGen.Kern`
        :param arg_info: Information about this argument collected by \
                         the parser.
        :type arg_info: :py:class:`psyclone.parse.algorithm.Arg`
        :param access: the way in which this argument is accessed in \
                 the 'Kern'. Valid values are specified in the config object \
                 of the current API.
        :type access: str

        '''
        self._call = call
        if arg_info is not None:
            self._text = arg_info.text
            self._orig_name = arg_info.varname
            self._form = arg_info.form
            self._is_literal = arg_info.is_literal()
        else:
            self._text = ""
            self._orig_name = ""
            self._form = ""
            self._is_literal = False
        self._access = access
        self._name_space_manager = NameSpaceFactory().create()

        if self._orig_name is None:
            # this is an infrastructure call literal argument. Therefore
            # we do not want an argument (_text=None) but we do want to
            # keep the value (_name)
            self._name = arg_info.text
            self._text = None
        else:
            # Use our namespace manager to create a unique name unless
            # the context and label match in which case return the
            # previous name.
            self._name = self._name_space_manager.create_name(
                root_name=self._orig_name, context="AlgArgs", label=self._text)
        self._vector_size = 1

    def __str__(self):
        return self._name

    @property
    def name(self):
        return self._name

    @property
    def text(self):
        return self._text

    @property
    def form(self):
        return self._form

    @property
    def is_literal(self):
        return self._is_literal

    @property
    def access(self):
        return self._access

    @access.setter
    def access(self, value):
        '''Set the access type for this argument.
        :param value: New access type.
        :type value: :py:class:`psyclone.core.access_type.AccessType`.
        :raisesInternalError if value is not an AccessType.
        '''
        if not isinstance(value, AccessType):
            raise InternalError("Invalid access type '{0}' of type '{1}."
                                .format(value, type(value)))

        self._access = value

    @property
    def type(self):
        '''Return the type of the argument. API's that do not have this
        concept (such as gocean0.1 and dynamo0.1) can use this
        baseclass version which just returns "field" in all
        cases. API's with this concept can override this method '''
        return "field"

    @property
    def call(self):
        ''' Return the call that this argument is associated with '''
        return self._call

    @call.setter
    def call(self, value):
        ''' set the node that this argument is associated with '''
        self._call = value

    def set_kernel_arg(self, parent, index, kname):
        '''
        Generate the code to set this argument for an OpenCL kernel.

        :param parent: the node in the Schedule to which to add the code.
        :type parent: :py:class:`psyclone.f2pygen.SubroutineGen`
        :param int index: the (zero-based) index of this argument in the \
                          list of kernel arguments.
        :param str kname: the name of the OpenCL kernel.
        '''
        from psyclone.f2pygen import AssignGen, CallGen
        # Look up variable names from name-space manager
        err_name = self._name_space_manager.create_name(
            root_name="ierr", context="PSyVars", label="ierr")
        kobj = self._name_space_manager.create_name(
            root_name="kernel_obj", context="ArgSetter", label="kernel_obj")
        parent.add(AssignGen(
            parent, lhs=err_name,
            rhs="clSetKernelArg({0}, {1}, C_SIZEOF({2}), C_LOC({2}))".
            format(kobj, index, self.name)))
        parent.add(CallGen(
            parent, "check_status",
            ["'clSetKernelArg: arg {0} of {1}'".format(index, kname),
             err_name]))

    def backward_dependence(self):
        '''Returns the preceding argument that this argument has a direct
        dependence with, or None if there is not one. The argument may
        exist in a call, a haloexchange, or a globalsum.

        :returns: the first preceding argument this argument has a
        dependence with
        :rtype: :py:class:`psyclone.psyGen.Argument`

        '''
        nodes = self._call.preceding(reverse=True)
        return self._find_argument(nodes)

    def backward_write_dependencies(self, ignore_halos=False):
        '''Returns a list of previous write arguments that this argument has
        dependencies with. The arguments may exist in a call, a
        haloexchange (unless `ignore_halos` is `True`), or a globalsum. If
        none are found then return an empty list. If self is not a
        reader then return an empty list.

        :param: ignore_halos: An optional, default `False`, boolean flag
        :type: ignore_halos: bool
        :returns: a list of arguments that this argument has a dependence with
        :rtype: :func:`list` of :py:class:`psyclone.psyGen.Argument`

        '''
        nodes = self._call.preceding(reverse=True)
        results = self._find_write_arguments(nodes, ignore_halos=ignore_halos)
        return results

    def forward_dependence(self):
        '''Returns the following argument that this argument has a direct
        dependence with, or `None` if there is not one. The argument may
        exist in a call, a haloexchange, or a globalsum.

        :returns: the first following argument this argument has a
        dependence with
        :rtype: :py:class:`psyclone.psyGen.Argument`

        '''
        nodes = self._call.following()
        return self._find_argument(nodes)

    def forward_read_dependencies(self):
        '''Returns a list of following read arguments that this argument has
        dependencies with. The arguments may exist in a call, a
        haloexchange, or a globalsum. If none are found then
        return an empty list. If self is not a writer then return an
        empty list.

        :returns: a list of arguments that this argument has a dependence with
        :rtype: :func:`list` of :py:class:`psyclone.psyGen.Argument`

        '''
        nodes = self._call.following()
        return self._find_read_arguments(nodes)

    def _find_argument(self, nodes):
        '''Return the first argument in the list of nodes that has a
        dependency with self. If one is not found return None

        :param: the list of nodes that this method examines
        :type: :func:`list` of :py:class:`psyclone.psyGen.Node`
        :returns: An argument object or None
        :rtype: :py:class:`psyclone.psyGen.Argument`

        '''
        nodes_with_args = [x for x in nodes if
                           isinstance(x, (Kern, HaloExchange, GlobalSum))]
        for node in nodes_with_args:
            for argument in node.args:
                if self._depends_on(argument):
                    return argument
        return None

    def _find_read_arguments(self, nodes):
        '''Return a list of arguments from the list of nodes that have a read
        dependency with self. If none are found then return an empty
        list. If self is not a writer then return an empty list.

        :param: the list of nodes that this method examines
        :type: :func:`list` of :py:class:`psyclone.psyGen.Node`
        :returns: a list of arguments that this argument has a dependence with
        :rtype: :func:`list` of :py:class:`psyclone.psyGen.Argument`

        '''
        if self.access not in AccessType.all_write_accesses():
            # I am not a writer so there will be no read dependencies
            return []

        # We only need consider nodes that have arguments
        nodes_with_args = [x for x in nodes if
                           isinstance(x, (Kern, HaloExchange, GlobalSum))]
        access = DataAccess(self)
        arguments = []
        for node in nodes_with_args:
            for argument in node.args:
                # look at all arguments in our nodes
                if argument.access in AccessType.all_read_accesses() and \
                   access.overlaps(argument):
                    arguments.append(argument)
                if argument.access in AccessType.all_write_accesses():
                    access.update_coverage(argument)
                    if access.covered:
                        # We have now found all arguments upon which
                        # this argument depends so return the list.
                        return arguments

        # we did not find a terminating write dependence in the list
        # of nodes so we return any read dependencies that were found
        return arguments

    def _find_write_arguments(self, nodes, ignore_halos=False):
        '''Return a list of arguments from the list of nodes that have a write
        dependency with self. If none are found then return an empty
        list. If self is not a reader then return an empty list.

        :param: the list of nodes that this method examines
        :type: :func:`list` of :py:class:`psyclone.psyGen.Node`
        :param: ignore_halos: An optional, default `False`, boolean flag
        :type: ignore_halos: bool
        :returns: a list of arguments that this argument has a dependence with
        :rtype: :func:`list` of :py:class:`psyclone.psyGen.Argument`

        '''
        if self.access not in AccessType.all_read_accesses():
            # I am not a reader so there will be no write dependencies
            return []

        # We only need consider nodes that have arguments
        nodes_with_args = [x for x in nodes if
                           isinstance(x, (Kern, GlobalSum)) or
                           (isinstance(x, HaloExchange) and not ignore_halos)]
        access = DataAccess(self)
        arguments = []
        for node in nodes_with_args:
            for argument in node.args:
                # look at all arguments in our nodes
                if argument.access not in AccessType.all_write_accesses():
                    # no dependence if not a writer
                    continue
                if not access.overlaps(argument):
                    # Accesses are independent of each other
                    continue
                arguments.append(argument)
                access.update_coverage(argument)
                if access.covered:
                    # sanity check
                    if not isinstance(node, HaloExchange) and \
                       len(arguments) > 1:
                        raise InternalError(
                            "Found a writer dependence but there are already "
                            "dependencies. This should not happen.")
                    # We have now found all arguments upon which this
                    # argument depends so return the list.
                    return arguments
        if arguments:
            raise InternalError(
                "Argument()._field_write_arguments() There are no more nodes "
                "but there are already dependencies. This should not happen.")
        # no dependencies have been found
        return []

    def _depends_on(self, argument):
        '''If there is a dependency between the argument and self then return
        True, otherwise return False. We consider there to be a
        dependency between two arguments if the names are the same and
        if one reads and one writes, or if both write. Dependencies
        are often defined as being read-after-write (RAW),
        write-after-read (WAR) and write after write (WAW). These
        dependencies can be considered to be forward dependencies, in
        the sense that RAW means that the read is after the write in
        the schedule. Similarly for WAR and WAW. We capture these
        dependencies in this method. However we also capture
        dependencies in the opposite direction (backward
        dependencies). These are the same dependencies as forward
        dependencies but are reversed. One could consider these to be
        read-before-write, write-before-read, and
        write-before-write. The terminology of forward and backward to
        indicate whether the argument we depend on is after or before
        us in the schedule is borrowed from loop dependence analysis
        where a forward dependence indicates a dependence in a future
        loop iteration and a backward dependence indicates a
        dependence on a previous loop iteration. Note, we currently
        assume that any read or write to an argument results in a
        dependence i.e. we do not consider the internal structure of
        the argument (e.g. it may be an array). However, this
        assumption is OK as all elements of an array are typically
        accessed. However, we may need to revisit this when we change
        the iteration spaces of loops e.g. for overlapping
        communication and computation.

        :param argument: the argument we will check to see whether
        there is a dependence with this argument instance (self)
        :type argument: :py:class:`psyclone.psyGen.Argument`
        :returns: True if there is a dependence and False if not
        :rtype: bool

        '''
        if argument.name == self._name:
            if self.access in AccessType.all_write_accesses() and \
               argument.access in AccessType.all_read_accesses():
                return True
            if self.access in AccessType.all_read_accesses() and \
               argument.access in AccessType.all_write_accesses():
                return True
            if self.access in AccessType.all_write_accesses() and \
               argument.access in AccessType.all_write_accesses():
                return True
        return False


class KernelArgument(Argument):
    def __init__(self, arg, arg_info, call):
        self._arg = arg
        Argument.__init__(self, call, arg_info, arg.access)

    @property
    def space(self):
        return self._arg.function_space

    @property
    def stencil(self):
        return self._arg.stencil


class TransInfo(object):
    '''
    This class provides information about, and access, to the available
    transformations in this implementation of PSyclone. New transformations
    will be picked up automatically as long as they subclass the abstract
    Transformation class.

    For example:

    >>> from psyclone.psyGen import TransInfo
    >>> t = TransInfo()
    >>> print(t.list)
    There is 1 transformation available:
      1: SwapTrans, A test transformation
    >>> # accessing a transformation by index
    >>> trans = t.get_trans_num(1)
    >>> # accessing a transformation by name
    >>> trans = t.get_trans_name("SwapTrans")

    '''

    def __init__(self, module=None, base_class=None):
        ''' if module and/or baseclass are provided then use these else use
            the default module "Transformations" and the default base_class
            "Transformation"'''

        if False:
            self._0_to_n = DummyTransformation()  # only here for pyreverse!

        if module is None:
            # default to the transformation module
            from psyclone import transformations
            module = transformations
        if base_class is None:
            from psyclone import psyGen
            base_class = psyGen.Transformation
        # find our transformations
        self._classes = self._find_subclasses(module, base_class)

        # create our transformations
        self._objects = []
        self._obj_map = {}
        for my_class in self._classes:
            my_object = my_class()
            self._objects.append(my_object)
            self._obj_map[my_object.name] = my_object

    @property
    def list(self):
        ''' return a string with a human readable list of the available
            transformations '''
        import os
        if len(self._objects) == 1:
            result = "There is 1 transformation available:"
        else:
            result = "There are {0} transformations available:".format(
                len(self._objects))
        result += os.linesep
        for idx, my_object in enumerate(self._objects):
            result += "  " + str(idx+1) + ": " + my_object.name + ": " + \
                      str(my_object) + os.linesep
        return result

    @property
    def num_trans(self):
        ''' return the number of transformations available '''
        return len(self._objects)

    def get_trans_num(self, number):
        ''' return the transformation with this number (use list() first to
            see available transformations) '''
        if number < 1 or number > len(self._objects):
            raise GenerationError("Invalid transformation number supplied")
        return self._objects[number-1]

    def get_trans_name(self, name):
        ''' return the transformation with this name (use list() first to see
            available transformations) '''
        try:
            return self._obj_map[name]
        except KeyError:
            raise GenerationError("Invalid transformation name: got {0} "
                                  "but expected one of {1}".
                                  format(name, self._obj_map.keys()))

    def _find_subclasses(self, module, base_class):
        ''' return a list of classes defined within the specified module that
            are a subclass of the specified baseclass. '''
        import inspect
        return [cls for name, cls in inspect.getmembers(module)
                if inspect.isclass(cls) and not inspect.isabstract(cls) and
                issubclass(cls, base_class) and cls is not base_class]


@six.add_metaclass(abc.ABCMeta)
class Transformation(object):
    '''Abstract baseclass for a transformation. Uses the abc module so it
        can not be instantiated. '''

    @abc.abstractproperty
    def name(self):
        '''Returns the name of the transformation.'''
        return

    @abc.abstractmethod
    def apply(self, *args):
        '''Abstract method that applies the transformation. This function
        must be implemented by each transform.

        :param args: Arguments for the transformation - specific to\
                    the actual transform used.
        :type args: Type depends on actual transformation.
        :returns: A tuple of the new schedule, and a momento.
        :rtype: Tuple.
        '''
        # pylint: disable=no-self-use
        schedule = None
        momento = None
        return schedule, momento

    def _validate(self, *args):
        '''Method that validates that the input data is correct.
        It will raise exceptions if the input data is incorrect. This function
        needs to be implemented by each transformation.

        :param args: Arguments for the applying the transformation - specific\
                    to the actual transform used.
        :type args: Type depends on actual transformation.
        '''
        # pylint: disable=no-self-use, unused-argument
        return


class DummyTransformation(Transformation):
    '''Dummy transformation use elsewhere to keep pyreverse happy.'''
    def name(self):
        return

    def apply(self):
        return None, None


class IfBlock(Node):
    '''
    Class representing an if-block within the PSyIR. It has two mandatory
    children: the first one represents the if-condition and the second one
    the if-body; and an optional third child representing the else-body.

    :param parent: the parent of this node within the PSyIR tree.
    :type parent: :py:class:`psyclone.psyGen.Node`
    :param str annotation: Tags that provide additional information about \
        the node. The node should still be functionally correct when \
        ignoring these tags. Currently, it includes: 'was_elseif' to tag
        nested ifs originally written with the 'else if' languague syntactic \
        constructs, 'was_single_stmt' to tag ifs with a 1-statement body \
        which were originally written in a single line, and 'was_case' to \
        tag an conditional structure which was originally written with the \
        Fortran 'case' or C 'switch' syntactic constructs.
    :raises InternalError: when initialised with invalid parameters.
    '''
    valid_annotations = ('was_elseif', 'was_single_stmt', 'was_case')

    def __init__(self, parent=None, annotation=None):
        super(IfBlock, self).__init__(parent=parent)
        if annotation in IfBlock.valid_annotations:
            self._annotations.append(annotation)
        elif annotation:
            raise InternalError(
                "IfBlock with unrecognized annotation '{0}', valid annotations"
                " are: {1}.".format(annotation, IfBlock.valid_annotations))

    @property
    def condition(self):
        ''' Return the PSyIR Node representing the conditional expression
        of this IfBlock.

        :return: IfBlock conditional expression.
        :rtype: :py:class:`psyclone.psyGen.Node`
        :raises InternalError: If the IfBlock node does not have the correct \
            number of children.
        '''
        if len(self.children) < 2:
            raise InternalError(
                "IfBlock malformed or incomplete. It should have at least 2 "
                "children, but found {0}.".format(len(self.children)))
        return self._children[0]

    @property
    def if_body(self):
        ''' Return the Schedule executed when the IfBlock evaluates to True.

        :return: Schedule to be executed when IfBlock evaluates to True.
        :rtype: :py:class:`psyclone.psyGen.Schedule`
        :raises InternalError: If the IfBlock node does not have the correct \
            number of children.
        '''

        if len(self.children) < 2:
            raise InternalError(
                "IfBlock malformed or incomplete. It should have at least 2 "
                "children, but found {0}.".format(len(self.children)))

        return self._children[1]

    @property
    def else_body(self):
        ''' If available return the Schedule executed when the IfBlock
        evaluates to False, otherwise return None.

        :return: Schedule to be executed when IfBlock evaluates \
            to False, if it doesn't exist returns None.
        :rtype: :py:class:`psyclone.psyGen.Schedule` or NoneType
        '''
        if len(self._children) == 3:
            return self._children[2]
        return None

    @property
    def coloured_text(self):
        '''
        Return text containing the (coloured) name of this node type.

        :returns: the name of this node type, possibly with control codes \
                  for colour.
        :rtype: str
        '''
        return colored("If", SCHEDULE_COLOUR_MAP["If"])

    def view(self, indent=0):
        '''
        Print representation of this node to stdout.

        :param int indent: the level to which to indent the output.
        '''
        print(self.indent(indent) + self.coloured_text + "[", end='')
        if self.annotations:
            print("annotations='" + ','.join(self.annotations) + "'", end='')
        print("]")
        for entity in self._children:
            entity.view(indent=indent + 1)

    def __str__(self):
        result = "If[]\n"
        for entity in self._children:
            result += str(entity)
        return result

<<<<<<< HEAD
    def reference_accesses(self, var_accesses):
        '''Get all variable access information. It combines the data from
        the condition, if-body and (if available) else-body. This could
        later be extended to handle cases where a variable is only written
        in one the two branches.

        :param var_accesses: VariablesAccessInfo instance that stores the \
            information about variable accesses.
        :type var_accesses: \
            :py:class:`psyclone.core.access_info.VariablesAccessInfo`
        '''

        # The first child is the if condition - all variables are read-only
        self.condition.reference_accesses(var_accesses)
        var_accesses.next_location()
        self.if_body.reference_accesses(var_accesses)
        var_accesses.next_location()

        if self.else_body:
            self.else_body.reference_accesses(var_accesses)
            var_accesses.next_location()

    def gen_c_code(self, indent=0):
        '''
        Generate a string representation of this node using C language.

        :param int indent: Depth of indent for the output string.
        :return: C language code representing the node.
        :rtype: str
        :raises InternalError: If any mandatory children of the IfBlock \
            node are missing.
        '''
        if len(self.children) < 2:
            raise InternalError("IfBlock malformed or "
                                "incomplete. It should have at least 2 "
                                "children, but found {0}."
                                "".format(len(self.children)))

        retval = self.indent(indent) + "if ("
        retval += self.condition.gen_c_code() + ") {\n"
        for statement in self.if_body:
            retval += statement.gen_c_code(indent + 1) + "\n"

        if len(self.children) == 3:
            retval += self.indent(indent) + "} else {\n"
            for statement in self.else_body:
                retval += statement.gen_c_code(indent + 1) + "\n"

        retval += self.indent(indent) + "}\n"

        return retval

=======
>>>>>>> b73390d1

class ACCKernelsDirective(ACCDirective):
    '''
    Class representing the !$ACC KERNELS directive in the PSyIR.

    :param children: the PSyIR nodes to be enclosed in the Kernels region \
                     and which are therefore children of this node.
    :type children: list of sub-classes of :py:class:`psyclone.psyGen.Node`
    :param parent: the parent of this node in the PSyIR.
    :type parent: sub-class of :py:class:`psyclone.psyGen.Node`
    :param bool default_present: whether or not to add the "default(present)" \
                                 clause to the kernels directive.

    :raises NotImplementedError: if default_present is False.

    '''
    def __init__(self, children=None, parent=None, default_present=True):
        super(ACCKernelsDirective, self).__init__(children=children,
                                                  parent=parent)
        self._default_present = default_present

    @property
    def dag_name(self):
        '''
        :returns: the name to use for this node in a dag.
        :rtype: str
        '''
        return "ACC_kernels_" + str(self.abs_position)

    def view(self, indent=0):
        '''
        Write out a textual summary of the OpenMP Parallel Do Directive
        and then call the view() method of any children.

        :param indent: Depth of indent for output text
        :type indent: integer
        '''
        print(self.indent(indent) + self.coloured_text +
              "[ACC Kernels]")
        for entity in self._children:
            entity.view(indent=indent + 1)

    def gen_code(self, _):
        '''
        :raises InternalError: the ACC Kernels directive is currently only \
                               supported for the NEMO API and that uses the \
                               update() method to alter the underlying \
                               fparser2 parse tree.
        '''
        raise InternalError(
            "ACCKernelsDirective.gen_code should not have been called.")

    def update(self):
        '''
        Updates the fparser2 AST by inserting nodes for this ACC kernels
        directive.
        '''
        data_movement = None
        if self._default_present:
            data_movement = "present"
        self._add_region(start_text="KERNELS", end_text="END KERNELS",
                         data_movement=data_movement)


class ACCDataDirective(ACCDirective):
    '''
    Class representing the !$ACC DATA ... !$ACC END DATA directive
    in the PSyIR.

    '''
    @property
    def dag_name(self):
        '''
        :returns: the name to use in a dag for this node.
        :rtype: str
        '''
        return "ACC_data_" + str(self.abs_position)

    def view(self, indent=0):
        '''
        Write out a textual summary of the OpenMP Parallel Do Directive
        and then call the view() method of any children.

        :param indent: Depth of indent for output text
        :type indent: integer
        '''
        print(self.indent(indent) + self.coloured_text +
              "[ACC DATA]")
        for entity in self._children:
            entity.view(indent=indent + 1)

    def gen_code(self, _):
        '''
        :raises InternalError: the ACC data directive is currently only \
                               supported for the NEMO API and that uses the \
                               update() method to alter the underlying \
                               fparser2 parse tree.
        '''
        raise InternalError(
            "ACCDataDirective.gen_code should not have been called.")

    def update(self):
        '''
        Updates the fparser2 AST by inserting nodes for this OpenACC Data
        directive.

        '''
        self._add_region(start_text="DATA", end_text="END DATA",
                         data_movement="analyse")


@six.add_metaclass(abc.ABCMeta)
class SymbolInterface(object):
    '''
    Abstract base class for capturing the access mechanism for symbols that
    represent data that exists outside the section of code being represented
    in the PSyIR.

    :param access: How the symbol is accessed within the section of code or \
                   None (if unknown).
    :type access: :py:class:`psyclone.psyGen.SymbolAccess`
    '''
    def __init__(self, access=None):
        self._access = None
        # Use the setter as that has error checking
        if not access:
            self.access = Symbol.Access.UNKNOWN
        else:
            self.access = access

    @property
    def access(self):
        '''
        :returns: the access-type for this symbol.
        :rtype: :py:class:`psyclone.psyGen.Symbol.Access`
        '''
        return self._access

    @access.setter
    def access(self, value):
        '''
        Setter for the access type of this symbol.

        :param value: the new access type.
        :type value: :py:class:`psyclon.psyGen.SymbolAccess`

        :raises TypeError: if the supplied value is not of the correct type.
        '''
        if not isinstance(value, Symbol.Access):
            raise TypeError("SymbolInterface.access must be a 'Symbol.Access' "
                            "but got '{0}'.".format(type(value)))
        self._access = value


class Symbol(object):
    '''
    Symbol item for the Symbol Table. It contains information about: the name,
    the datatype, the shape (in column-major order) and, for a symbol
    representing data that exists outside of the local scope, the interface
    to that symbol (i.e. the mechanism by which it is accessed).

    :param str name: Name of the symbol.
    :param str datatype: Data type of the symbol. (One of \
                     :py:attr:`psyclone.psyGen.Symbol.valid_data_types`.)
    :param list shape: Shape of the symbol in column-major order (leftmost \
                       index is contiguous in memory). Each entry represents \
                       an array dimension. If it is 'None' the extent of that \
                       dimension is unknown, otherwise it holds an integer \
                       literal or a reference to an integer symbol with the \
                       extent. If it is an empty list then the symbol \
                       represents a scalar.
    :param interface: Object describing the interface to this symbol (i.e. \
                      whether it is passed as a routine argument or accessed \
                      in some other way) or None if the symbol is local.
    :type interface: :py:class:`psyclone.psyGen.SymbolInterface` or NoneType.
    :param constant_value: Sets a fixed known value for this \
                           Symbol. If the value is None (the default) \
                           then this symbol is not a constant. The \
                           datatype of the constant value must be \
                           compatible with the datatype of the symbol.
    :type constant_value: int, str or bool

    :raises NotImplementedError: Provided parameters are not supported yet.
    :raises TypeError: Provided parameters have invalid error type.
    :raises ValueError: Provided parameters contain invalid values.

    '''
    ## Tuple with the valid datatypes.
    valid_data_types = ('real',  # Floating point
                        'integer',
                        'character',
                        'boolean',
                        'deferred')  # Type of this symbol not yet determined
    ## Mapping from supported data types for constant values to
    #  internal Python types
    mapping = {'integer': int, 'character': str, 'boolean': bool}

    class Access(Enum):
        '''
        Enumeration for the different types of access that a Symbol is
        permitted to have.

        '''
        ## The symbol is only ever read within the current scoping block.
        READ = 1
        ## The first access of the symbol in the scoping block is a write and
        # therefore any value that it may have had upon entry is discarded.
        WRITE = 2
        ## The first access of the symbol in the scoping block is a read but
        # it is subsequently written to.
        READWRITE = 3
        ## The way in which the symbol is accessed in the scoping block is
        # unknown
        UNKNOWN = 4

    class Argument(SymbolInterface):
        '''
        Captures the interface to a symbol that is accessed as a routine
        argument.

        :param access: how the symbol is accessed within the local scope.
        :type access: :py:class:`psyclone.psyGen.Symbol.Access`
        '''
        def __init__(self, access=None):
            super(Symbol.Argument, self).__init__(access=access)
            self._pass_by_value = False

        def __str__(self):
            return "Argument(pass-by-value={0})".format(self._pass_by_value)

    class FortranGlobal(SymbolInterface):
        '''
        Describes the interface to a Fortran Symbol representing data that
        is supplied as some sort of global variable. Currently only supports
        data accessed via a module 'USE' statement.

        :param str module_use: the name of the Fortran module from which the \
                               symbol is imported.
        :param access: the manner in which the Symbol is accessed in the \
                       associated code section. If None is supplied then the \
                       access is Symbol.Access.UNKNOWN.
        :type access: :py:class:`psyclone.psyGen.Symbol.Access` or None.
        '''
        def __init__(self, module_use, access=None):
            self._module_name = ""
            super(Symbol.FortranGlobal, self).__init__(access=access)
            self.module_name = module_use

        def __str__(self):
            return "FortranModule({0})".format(self.module_name)

        @property
        def module_name(self):
            '''
            :returns: the name of the Fortran module from which the symbol is \
                      imported or None if it is not a module variable.
            :rtype: str or None
            '''
            return self._module_name

        @module_name.setter
        def module_name(self, value):
            '''
            Setter for the name of the Fortran module from which this symbol
            is imported.

            :param str value: the name of the Fortran module.

            :raises TypeError: if the supplied value is not a str.
            :raises ValueError: if the supplied string is not at least one \
                                character long.
            '''
            if not isinstance(value, str):
                raise TypeError("module_name must be a str but got '{0}'".
                                format(type(value)))
            if not value:
                raise ValueError("module_name must be one or more characters "
                                 "long")
            self._module_name = value

    def __init__(self, name, datatype, shape=None, constant_value=None,
                 interface=None):

        self._name = name

        if datatype not in Symbol.valid_data_types:
            raise NotImplementedError(
                "Symbol can only be initialised with {0} datatypes but found "
                "'{1}'.".format(str(Symbol.valid_data_types), datatype))
        self._datatype = datatype

        if shape is None:
            shape = []
        elif not isinstance(shape, list):
            raise TypeError("Symbol shape attribute must be a list.")

        for dimension in shape:
            if isinstance(dimension, Symbol):
                if dimension.datatype != "integer" or dimension.shape:
                    raise TypeError(
                        "Symbols that are part of another symbol shape can "
                        "only be scalar integers, but found '{0}'."
                        "".format(str(dimension)))
            elif not isinstance(dimension, (type(None), int)):
                raise TypeError("Symbol shape list elements can only be "
                                "'Symbol', 'integer' or 'None'.")
        self._shape = shape
        # The following attributes have setter methods (with error checking)
        self._constant_value = None
        self._interface = None
        # If an interface is specified for this symbol then the data with
        # which it is associated must exist outside of this kernel.
        self.interface = interface
        self.constant_value = constant_value

    @property
    def name(self):
        '''
        :returns: Name of the Symbol.
        :rtype: str
        '''
        return self._name

    @property
    def datatype(self):
        '''
        :returns: Datatype of the Symbol.
        :rtype: str
        '''
        return self._datatype

    @property
    def access(self):
        '''
        :returns: How this symbol is accessed (read, readwrite etc.) within \
                  the local scope.
        :rtype: :py:class:`psyclone.psyGen.Symbol.Access` or NoneType.
        '''
        if self._interface:
            return self._interface.access
        # This symbol has no interface info and therefore is local
        return None

    @property
    def shape(self):
        '''
        :returns: Shape of the symbol in column-major order (leftmost \
                  index is contiguous in memory). Each entry represents \
                  an array dimension. If it is 'None' the extent of that \
                  dimension is unknown, otherwise it holds an integer \
                  literal or a reference to an integer symbol with the \
                  extent. If it is an empty list then the symbol \
                  represents a scalar.
        :rtype: list
        '''
        return self._shape

    @property
    def scope(self):
        '''
        :returns: Whether the symbol is 'local' (just exists inside the \
                  kernel scope) or 'global' (data also lives outside the \
                  kernel). Global-scoped symbols must have an associated \
                  'interface' that specifies the mechanism by which the \
                  kernel accesses the associated data.
        :rtype: str
        '''
        if self._interface:
            return "global"
        return "local"

    @property
    def interface(self):
        '''
        :returns: the an object describing the external interface to \
                  this Symbol or None (if it is local).
        :rtype: Sub-class of :py:class:`psyclone.psyGen.SymbolInterface` or \
                NoneType.
        '''
        return self._interface

    @interface.setter
    def interface(self, value):
        '''
        Setter for the Interface associated with this Symbol.

        :param value: an Interface object describing how the Symbol is \
                      accessed by the code or None if it is local.
        :type value: Sub-class of :py:class:`psyclone.psyGen.SymbolInterface` \
                     or NoneType.

        :raises TypeError: if the supplied `value` is of the wrong type.
        '''
        if value is not None and not isinstance(value, SymbolInterface):
            raise TypeError("The interface to a Symbol must be a "
                            "SymbolInterface or None but got '{0}'".
                            format(type(value)))
        self._interface = value

    @property
    def is_constant(self):
        '''
        :returns: Whether the symbol is a constant with a fixed known \
        value (True) or not (False).
        :rtype: bool

        '''
        return self._constant_value is not None

    @property
    def is_scalar(self):
        '''
        :returns: True if this symbol is a scalar and False otherwise.
        :rtype: bool

        '''
        # If the shape variable is an empty list then this symbol is a
        # scalar.
        return self.shape == []

    @property
    def is_array(self):
        '''
        :returns: True if this symbol is an array and False otherwise.
        :rtype: bool

        '''
        # The assumption in this method is that if this symbol is not
        # a scalar then it is an array. If this assumption becomes
        # invalid then this logic will need to be changed
        # appropriately.
        return not self.is_scalar

    @property
    def constant_value(self):
        '''
        :returns: The fixed known value for this symbol if one has \
        been set or None if not.
        :rtype: int, str, bool or NoneType

        '''
        return self._constant_value

    @constant_value.setter
    def constant_value(self, new_value):
        '''
        :param constant_value: Set or change the fixed known value of \
        the constant for this Symbol. If the value is None then this \
        symbol does not have a fixed constant. The datatype of \
        new_value must be compatible with the datatype of the symbol.
        :type constant_value: int, str or bool

        :raises ValueError: If a non-None value is provided and 1) \
        this Symbol instance does not have local scope, or 2) this \
        Symbol instance is not a scalar (as the shape attribute is not \
        empty), or 3) a constant value is provided but the type of the \
        value does not support this, or 4) the type of the value \
        provided is not compatible with the datatype of this Symbol \
        instance.

        '''
        if new_value is not None:
            if self.scope != "local":
                raise ValueError(
                    "Symbol with a constant value is currently limited to "
                    "having local scope but found '{0}'.".format(self.scope))
            if self.is_array:
                raise ValueError(
                    "Symbol with a constant value must be a scalar but the "
                    "shape attribute is not empty.")
            try:
                lookup = Symbol.mapping[self.datatype]
            except KeyError:
                raise ValueError(
                    "A constant value is not currently supported for "
                    "datatype '{0}'.".format(self.datatype))
            if not isinstance(new_value, lookup):
                raise ValueError(
                    "This Symbol instance's datatype is '{0}' which means "
                    "the constant value is expected to be '{1}' but found "
                    "'{2}'.".format(self.datatype,
                                    Symbol.mapping[self.datatype],
                                    type(new_value)))
        self._constant_value = new_value

    def __str__(self):
        ret = self.name + ": <" + self.datatype + ", "
        if self.is_array:
            ret += "Array["
            for dimension in self.shape:
                if isinstance(dimension, Symbol):
                    ret += dimension.name
                elif isinstance(dimension, int):
                    ret += str(dimension)
                elif dimension is None:
                    ret += "'Unknown bound'"
                else:
                    raise InternalError(
                        "Symbol shape list elements can only be 'Symbol', "
                        "'integer' or 'None', but found '{0}'."
                        "".format(type(dimension)))
                ret += ", "
            ret = ret[:-2] + "]"  # Deletes last ", " and adds "]"
        else:
            ret += "Scalar"
        if self.interface:
            ret += ", global=" + str(self.interface)
        else:
            ret += ", local"
        if self.is_constant:
            ret += ", constant_value={0}".format(self.constant_value)
        return ret + ">"

    def copy(self):
        '''Create and return a copy of this object. Any references to the
        original will not be affected so the copy will not be referred
        to by any other object.

        :returns: A symbol object with the same properties as this \
                  symbol object.
        :rtype: :py:class:`psyclone.psyGen.Symbol`

        '''
        return Symbol(self.name, self.datatype, shape=self.shape[:],
                      constant_value=self.constant_value,
                      interface=self.interface)

    def copy_properties(self, symbol_in):
        '''Replace all properties in this object with the properties from
        symbol_in, apart from the name which is immutable.

        :param symbol_in: The symbol from which the properties are \
                          copied from.
        :type symbol_in: :py:class:`psyclone.psyGen.Symbol`

        :raises TypeError: If the argument is not the expected type.

        '''
        if not isinstance(symbol_in, Symbol):
            raise TypeError("Argument should be of type 'Symbol' but found "
                            "'{0}'.".format(type(symbol_in).__name__))

        self._datatype = symbol_in.datatype
        self._shape = symbol_in.shape[:]
        self._constant_value = symbol_in.constant_value
        self._interface = symbol_in.interface


class SymbolTable(object):
    '''
    Encapsulates the symbol table and provides methods to add new symbols
    and look up existing symbols. It is implemented as a single scope
    symbol table (nested scopes not supported).

    :param kernel: Reference to the KernelSchedule to which this symbol table \
        belongs.
    :type kernel: :py:class:`psyclone.psyGen.KernelSchedule` or NoneType
    '''
    # TODO: (Issue #321) Explore how the SymbolTable overlaps with the
    # NameSpace class functionality.
    def __init__(self, kernel=None):
        # Dict of Symbol objects with the symbol names as keys. Make
        # this ordered so that different versions of Python always
        # produce code with declarations in the same order.
        self._symbols = OrderedDict()
        # Ordered list of the arguments.
        self._argument_list = []
        # Reference to KernelSchedule to which this symbol table belongs.
        self._kernel = kernel

    def add(self, new_symbol):
        '''Add a new symbol to the symbol table.

        :param new_symbol: The symbol to add to the symbol table.
        :type new_symbol: :py:class:`psyclone.psyGen.Symbol`

        :raises KeyError: If the symbol name is already in use.

        '''
        if new_symbol.name in self._symbols:
            raise KeyError("Symbol table already contains a symbol with"
                           " name '{0}'.".format(new_symbol.name))
        self._symbols[new_symbol.name] = new_symbol

    def swap_symbol_properties(self, symbol1, symbol2):
        '''Swaps the properties of symbol1 and symbol2 apart from the symbol
        name. Argument list positions are also updated appropriately.

        :param symbol1: The first symbol.
        :type symbol1: :py:class:`psyclone.psyGen.Symbol`
        :param symbol2: The second symbol.
        :type symbol2: :py:class:`psyclone.psyGen.Symbol`

        :raises KeyError: If either of the supplied symbols are not in \
                          the symbol table.
        :raises TypeError: If the supplied arguments are not symbols, \
                 or the names of the symbols are the same in the SymbolTable \
                 instance.

        '''
        for symbol in [symbol1, symbol2]:
            if not isinstance(symbol, Symbol):
                raise TypeError("Arguments should be of type 'Symbol' but "
                                "found '{0}'.".format(type(symbol).__name__))
            if symbol.name not in self._symbols:
                raise KeyError("Symbol '{0}' is not in the symbol table."
                               "".format(symbol.name))
        if symbol1.name == symbol2.name:
            raise ValueError("The symbols should have different names, but "
                             "found '{0}' for both.".format(symbol1.name))

        tmp_symbol = symbol1.copy()
        symbol1.copy_properties(symbol2)
        symbol2.copy_properties(tmp_symbol)

        # Update argument list if necessary
        index1 = None
        if symbol1 in self._argument_list:
            index1 = self._argument_list.index(symbol1)
        index2 = None
        if symbol2 in self._argument_list:
            index2 = self._argument_list.index(symbol2)
        if index1 is not None:
            self._argument_list[index1] = symbol2
        if index2 is not None:
            self._argument_list[index2] = symbol1

    def specify_argument_list(self, argument_symbols):
        '''
        Sets-up the internal list storing the order of the arguments to this
        kernel.

        :param list argument_symbols: Ordered list of the Symbols representing\
                                      the kernel arguments.

        :raises ValueError: If the new argument_list is not consistent with \
                            the existing entries in the SymbolTable.

        '''
        self._validate_arg_list(argument_symbols)
        self._argument_list = argument_symbols[:]

    def lookup(self, name):
        '''
        Look up a symbol in the symbol table.

        :param str name: Name of the symbol
        :raises KeyError: If the given name is not in the Symbol Table.

        '''
        try:
            return self._symbols[name]
        except KeyError:
            raise KeyError("Could not find '{0}' in the Symbol Table."
                           "".format(name))

    def __contains__(self, key):
        '''Check if the given key is part of the Symbol Table.

        :param str key: key to check for existance.
        :returns: Whether the Symbol Table contains the given key.
        :rtype: bool
        '''
        return key in self._symbols

    @property
    def argument_list(self):
        '''
        Checks that the contents of the SymbolTable are self-consistent
        and then returns the list of kernel arguments.

        :returns: Ordered list of arguments.
        :rtype: list of :py:class:`psyclone.psyGen.Symbol`

        :raises InternalError: If the entries of the SymbolTable are not \
                               self-consistent.

        '''
        try:
            self._validate_arg_list(self._argument_list)
            self._validate_non_args()
        except ValueError as err:
            # If the SymbolTable is inconsistent at this point then
            # we have an InternalError.
            raise InternalError(str(err.args))
        return self._argument_list

    @staticmethod
    def _validate_arg_list(arg_list):
        '''
        Checks that the supplied list of Symbols are valid kernel arguments.

        :param arg_list: the proposed kernel arguments.
        :type param_list: list of :py:class:`psyclone.psyGen.Symbol`

        :raises TypeError: if any item in the supplied list is not a Symbol.
        :raises ValueError: if any of the symbols has no Interface.
        :raises ValueError: if any of the symbols has an Interface that is \
                            not a :py:class:`psyclone.psyGen.Symbol.Argument`.

        '''
        for symbol in arg_list:
            if not isinstance(symbol, Symbol):
                raise TypeError("Expected a list of Symbols but found an "
                                "object of type '{0}'.".format(type(symbol)))
            # All symbols in the argument list must have a
            # 'Symbol.Argument' interface
            if symbol.scope == 'local':
                raise ValueError(
                    "Symbol '{0}' is listed as a kernel argument but has "
                    "no associated Interface.".format(str(symbol)))
            if not isinstance(symbol.interface, Symbol.Argument):
                raise ValueError(
                    "Symbol '{0}' is listed as a kernel argument but has "
                    "an interface of type '{1}' rather than "
                    "Symbol.Argument".format(str(symbol),
                                             type(symbol.interface)))

    def _validate_non_args(self):
        '''
        Performs internal consistency checks on the current entries in the
        SymbolTable that do not represent kernel arguments.

        :raises ValueError: If a symbol that is not in the argument list \
                            has a Symbol.Argument interface.

        '''
        for symbol in self._symbols.values():
            if symbol not in self._argument_list:
                # Symbols not in the argument list must not have a
                # Symbol.Argument interface
                if symbol.interface and isinstance(symbol.interface,
                                                   Symbol.Argument):
                    raise ValueError(
                        "Symbol '{0}' is not listed as a kernel argument and "
                        "yet has a Symbol.Argument interface.".format(
                            str(symbol)))

    @property
    def symbols(self):
        '''
        :returns:  List of symbols.
        :rtype: list of :py:class:`psyclone.psyGen.Symbol`
        '''
        return list(self._symbols.values())

    @property
    def local_symbols(self):
        '''
        :returns:  List of local symbols.
        :rtype: list of :py:class:`psyclone.psyGen.Symbol`
        '''
        return [sym for sym in self._symbols.values() if sym.scope == "local"]

    @property
    def iteration_indices(self):
        '''
        :return: List of symbols representing kernel iteration indices.
        :rtype: list of :py:class:`psyclone.psyGen.Symbol`

        :raises NotImplementedError: this method is abstract.
        '''
        raise NotImplementedError(
            "Abstract property. Which symbols are iteration indices is"
            " API-specific.")

    @property
    def data_arguments(self):
        '''
        :return: List of symbols representing kernel data arguments.
        :rtype: list of :py:class:`psyclone.psyGen.Symbol`

        :raises NotImplementedError: this method is abstract.
        '''
        raise NotImplementedError(
            "Abstract property. Which symbols are data arguments is"
            " API-specific.")

    def view(self):
        '''
        Print a representation of this Symbol Table to stdout.
        '''
        print(str(self))

    def __str__(self):
        return ("Symbol Table:\n" +
                "\n".join(map(str, self._symbols.values())) +
                "\n")


class KernelSchedule(Schedule):
    '''
    A kernelSchedule inherits the functionality from Schedule and adds a symbol
    table to keep a record of the declared variables and their attributes.

    :param str name: Kernel subroutine name
    '''

    def __init__(self, name):
        super(KernelSchedule, self).__init__(sequence=None, parent=None)
        self._name = name
        self._symbol_table = SymbolTable(self)

    @property
    def name(self):
        '''
        :returns: Name of the Kernel
        :rtype: str
        '''
        return self._name

    @name.setter
    def name(self, new_name):
        '''
        Sets a new name for the kernel.

        :param str new_name: New name for the kernel.
        '''
        self._name = new_name

    @property
    def symbol_table(self):
        '''
        :returns: Table containing symbol information for the kernel.
        :rtype: :py:class:`psyclone.psyGen.SymbolTable`
        '''
        return self._symbol_table

    def view(self, indent=0):
        '''
        Print a text representation of this node to stdout and then
        call the view() method of any children.

        :param int indent: Depth of indent for output text
        '''
        print(self.indent(indent) + self.coloured_text + "[name:'" + self._name
              + "']")
        for entity in self._children:
            entity.view(indent=indent + 1)

    def __str__(self):
        result = "KernelSchedule[name:'" + self._name + "']:\n"
        for entity in self._children:
            result += str(entity)+"\n"
        result += "End Schedule"
        return result


class CodeBlock(Node):
    '''
    Node representing some generic Fortran code that PSyclone does not attempt
    to manipulate. As such it is a leaf in the PSyIR and therefore has no
    children.

    :param statements: list of fparser2 AST nodes representing the Fortran \
                       code constituting the code block.
    :type statements: list of :py:class:`fparser.two.utils.Base`
    :param parent: the parent node of this code block in the PSyIR.
    :type parent: :py:class:`psyclone.psyGen.Node`
    '''
    def __init__(self, statements, parent=None):
        super(CodeBlock, self).__init__(parent=parent)
        # Store a list of the parser objects holding the code associated
        # with this block. We make a copy of the contents of the list because
        # the list itself is a temporary product of the process of converting
        # from the fparser2 AST to the PSyIR.
        self._statements = statements[:]
        # Store references back into the fparser2 AST
        if statements:
            self.ast = self._statements[0]
            self.ast_end = self._statements[-1]
        else:
            self.ast = None
            self.ast_end = None

    @property
    def coloured_text(self):
        '''
        Return the name of this node type with control codes for
        terminal colouring.

        :returns: Name of node + control chars for colour.
        :rtype: str
        '''
        return colored("CodeBlock", SCHEDULE_COLOUR_MAP["CodeBlock"])

    def view(self, indent=0):
        '''
        Print a representation of this node in the schedule to stdout.

        :param int indent: level to which to indent output.
        '''
        print(self.indent(indent) + self.coloured_text + "[" +
              str(list(map(type, self._statements))) + "]")

    def __str__(self):
        return "CodeBlock[{0} statements]".format(len(self._statements))


class Assignment(Node):
    '''
    Node representing an Assignment statement. As such it has a LHS and RHS
    as children 0 and 1 respectively.

    :param ast: node in the fparser2 AST representing the assignment.
    :type ast: :py:class:`fparser.two.Fortran2003.Assignment_Stmt.
    :param parent: the parent node of this Assignment in the PSyIR.
    :type parent: :py:class:`psyclone.psyGen.Node`
    '''
    def __init__(self, ast=None, parent=None):
        super(Assignment, self).__init__(ast=ast, parent=parent)

    @property
    def lhs(self):
        '''
        :returns: the child node representing the Left-Hand Side of the \
            assignment.
        :rtype: :py:class:`psyclone.psyGen.Node`

        :raises InternalError: Node has fewer children than expected.
        '''
        if not self._children:
            raise InternalError(
                "Assignment '{0}' malformed or incomplete. It "
                "needs at least 1 child to have a lhs.".format(repr(self)))

        return self._children[0]

    @property
    def rhs(self):
        '''
        :returns: the child node representing the Right-Hand Side of the \
            assignment.
        :rtype: :py:class:`psyclone.psyGen.Node`

        :raises InternalError: Node has lest children than expected
        '''
        if len(self._children) < 2:
            raise InternalError(
                "Assignment '{0}' malformed or incomplete. It "
                "needs at least 2 children to have a rhs.".format(repr(self)))

        return self._children[1]

    @property
    def coloured_text(self):
        '''
        Return the name of this node type with control codes for
        terminal colouring.

        :returns: Name of node + control chars for colour.
        :rtype: str
        '''
        return colored("Assignment", SCHEDULE_COLOUR_MAP["Assignment"])

    def view(self, indent=0):
        '''
        Print a representation of this node in the schedule to stdout.

        :param int indent: level to which to indent output.
        '''
        print(self.indent(indent) + self.coloured_text + "[]")
        for entity in self._children:
            entity.view(indent=indent + 1)

    def __str__(self):
        result = "Assignment[]\n"
        for entity in self._children:
            result += str(entity)
        return result

<<<<<<< HEAD
    def reference_accesses(self, var_accesses):
        '''Get all variable access information from this node. The assigned-to
        variable will be set to 'WRITE'.

        :param var_accesses: VariablesAccessInfo instance that stores the \
            information about variable accesses.
        :type var_accesses: \
            :py:class:`psyclone.core.access_info.VariablesAccessInfo`
        '''

        # It is important that a new instance is used to handle the LHS,
        # since a check in 'change_read_to_write' makes sure that there
        # is only one access to the variable!
        accesses_left = VariablesAccessInfo()
        self.lhs.reference_accesses(accesses_left)

        # Now change the (one) access to the assigned variable to be WRITE:
        var_info = accesses_left[self.lhs.name]
        try:
            var_info.change_read_to_write()
        except InternalError:
            # An internal error typically indicates that the same variable
            # is used twice on the LHS, e.g.: g(g(1)) = ... This is not
            # supported in PSyclone.
            from psyclone.parse.utils import ParseError
            raise ParseError("The variable '{0}' appears more than once on "
                             "the left-hand side of an assignment."
                             .format(self.lhs.name))

        # Merge the data (that shows now WRITE for the variable) with the
        # parameter to this function:
        self.rhs.reference_accesses(var_accesses)
        var_accesses.merge(accesses_left)
        var_accesses.next_location()

    def gen_c_code(self, indent=0):
        '''
        Generate a string representation of this node using C language.

        :param int indent: Depth of indent for the output string.
        :returns: C language code representing the node.
        :rtype: str
        '''
        if len(self.children) != 2:
            raise GenerationError("Assignment malformed or "
                                  "incomplete. It should have exactly 2 "
                                  "children, but found {0}."
                                  "".format(len(self.children)))

        return self.indent(indent) \
            + self.children[0].gen_c_code() + " = " \
            + self.children[1].gen_c_code() + ";"

=======
>>>>>>> b73390d1

class Reference(Node):
    '''
    Node representing a Reference Expression.

    :param ast: node in the fparser2 AST representing the reference.
    :type ast: :py:class:`fparser.two.Fortran2003.Name.
    :param parent: the parent node of this Reference in the PSyIR.
    :type parent: :py:class:`psyclone.psyGen.Node`
    '''
    def __init__(self, reference_name, parent):
        super(Reference, self).__init__(parent=parent)
        self._reference = reference_name

    @property
    def name(self):
        ''' Return the name of the referenced symbol.

        :return: Name of the referenced symbol.
        :rtype: str
        '''
        return self._reference

    @property
    def coloured_text(self):
        '''
        Return the name of this node type with control codes for
        terminal colouring.

        :returns: Name of node + control chars for colour.
        :rtype: str
        '''
        return colored("Reference", SCHEDULE_COLOUR_MAP["Reference"])

    def view(self, indent=0):
        '''
        Print a representation of this node in the schedule to stdout.

        :param int indent: level to which to indent output.
        '''
        print(self.indent(indent) + self.coloured_text + "[name:'"
              + self._reference + "']")

    def __str__(self):
        return "Reference[name:'" + self._reference + "']\n"

<<<<<<< HEAD
    def reference_accesses(self, var_accesses):
        '''Get all variable access information from this node, i.e.
        it sets this variable to be read.

        :param var_accesses: VariablesAccessInfo instance that stores the \
            information about variable accesses.
        :type var_accesses: \
            :py:class:`psyclone.core.access_info.VariablesAccessInfo`
        '''
        var_accesses.add_access(self._reference, AccessType.READ, self)

    def gen_c_code(self, indent=0):
        '''
        Generate a string representation of this node using C language.

        :param int indent: Depth of indent for the output string.
        :returns: C language code representing the node.
        :rtype: str
        '''
        return self._reference

=======
>>>>>>> b73390d1

@six.add_metaclass(abc.ABCMeta)
class Operation(Node):
    '''
    Abstract base class for PSyIR nodes representing operators.

    :param operator: the operator used in the operation.
    :type operator: :py:class:`psyclone.psyGen.UnaryOperation.Operator` or \
                    :py:class:`psyclone.psyGen.BinaryOperation.Operator` or \
                    :py:class:`psyclone.psyGen.NaryOperation.Operator`
    :param parent: the parent node of this Operation in the PSyIR.
    :type parent: :py:class:`psyclone.psyGen.Node`

    :raises TypeError: if the supplied operator is not an instance of \
                       self.Operator.

    '''
    # Must be overridden in sub-class to hold an Enumeration of the Operators
    # that it can represent.
    Operator = None

    def __init__(self, operator, parent=None):
        super(Operation, self).__init__(parent=parent)

        if not isinstance(operator, self.Operator):
            raise TypeError(
                "{0} operator argument must be of type "
                "{0}.Operator but found {1}.".format(type(self).__name__,
                                                     type(operator).__name__))
        self._operator = operator

    @property
    @abc.abstractmethod
    def coloured_text(self):
        '''
        Abstract method to return the name of this node type with control
        codes for terminal colouring.

        :return: Name of node + control chars for colour.
        :rtype: str
        '''

    @property
    def operator(self):
        '''
        Return the operator.

        :return: Enumerated type capturing the operator.
        :rtype: :py:class:`psyclone.psyGen.UnaryOperation.Operator` or \
                :py:class:`psyclone.psyGen.BinaryOperation.Operator` or \
                :py:class:`psyclone.psyGen.NaryOperation.Operator`

        '''
        return self._operator

    def view(self, indent=0):
        '''
        Print a representation of this node in the schedule to stdout.

        :param int indent: level to which to indent output.

        '''
        print(self.indent(indent) + self.coloured_text + "[operator:'" +
              self._operator.name + "']")
        for entity in self._children:
            entity.view(indent=indent + 1)

    def __str__(self):
        result = "{0}[operator:'{1}']\n".format(type(self).__name__,
                                                self._operator.name)
        for entity in self._children:
            result += str(entity)
        return result


class UnaryOperation(Operation):
    '''
    Node representing a UnaryOperation expression. As such it has one operand
    as child 0, and an attribute with the operator type.

    :param operator: Enumerated type capturing the unary operator.
    :type operator: :py:class:`psyclone.psyGen.UnaryOperation.Operator`
    :param parent: the parent node of this UnaryOperation in the PSyIR.
    :type parent: :py:class:`psyclone.psyGen.Node`

    '''
    Operator = Enum('Operator', [
        # Arithmetic Operators
        'MINUS', 'PLUS', 'SQRT', 'EXP', 'LOG', 'LOG10',
        # Logical Operators
        'NOT',
        # Trigonometric Operators
        'COS', 'SIN', 'TAN', 'ACOS', 'ASIN', 'ATAN',
        # Other Maths Operators
        'ABS', 'CEIL',
        # Casting Operators
        'REAL', 'INT'
        ])

    @property
    def coloured_text(self):
        '''
        Return the name of this node type with control codes for
        terminal colouring.

        :return: Name of node + control chars for colour.
        :rtype: str

        '''
        return colored("UnaryOperation",
                       SCHEDULE_COLOUR_MAP["Operation"])


class BinaryOperation(Operation):
    '''
    Node representing a BinaryOperation expression. As such it has two operands
    as children 0 and 1, and an attribute with the operator type.

    :param operator: the operator used in the operation.
    :type operator: :py:class:`psyclone.psyGen.BinaryOperation.Operator`
    :param parent: the parent node of this Operation in the PSyIR.
    :type parent: :py:class:`psyclone.psyGen.Node`

    '''
    Operator = Enum('Operator', [
        # Arithmetic Operators. ('REM' is remainder AKA 'MOD' in Fortran.)
        'ADD', 'SUB', 'MUL', 'DIV', 'REM', 'POW', 'SUM',
        # Relational Operators
        'EQ', 'NE', 'GT', 'LT', 'GE', 'LE',
        # Logical Operators
        'AND', 'OR',
        # Other Maths Operators
        'SIGN', 'MIN', 'MAX'
        ])

    @property
    def coloured_text(self):
        '''
        Return the name of this node type with control codes for
        terminal colouring.

        :returns: Name of node + control chars for colour.
        :rtype: str
        '''
        return colored("BinaryOperation",
                       SCHEDULE_COLOUR_MAP["Operation"])


class NaryOperation(Operation):
    '''
    Node representing a n-ary operation expression. The n operands are the
    stored as the 0 - n-1th children of this node and the type of the operator
    is held in an attribute.


    :param operator: the operator used in the operation.
    :type operator: :py:class:`psyclone.psyGen.NaryOperation.Operator`
    :param parent: the parent node of this Operation in the PSyIR.
    :type parent: :py:class:`psyclone.psyGen.Node`

    '''
    Operator = Enum('Operator', [
        # Arithmetic Operators
        'MAX', 'MIN', 'SUM'
        ])

    @property
    def coloured_text(self):
        '''
        Return the name of this node type with control codes for
        terminal colouring.

        :returns: Name of node + control chars for colour.
        :rtype: str

        '''
        return colored("NaryOperation", SCHEDULE_COLOUR_MAP["Operation"])


class Array(Reference):
    '''
    Node representing an Array reference. As such it has a reference and a
    subscript list as children 0 and 1, respectively.

    :param reference_name: node in the fparser2 parse tree representing array.
    :type reference_name: :py:class:`fparser.two.Fortran2003.Part_Ref.
    :param parent: the parent node of this Array in the PSyIR.
    :type parent: :py:class:`psyclone.psyGen.Node`

    '''
    def __init__(self, reference_name, parent):
        super(Array, self).__init__(reference_name, parent=parent)

    @property
    def coloured_text(self):
        '''
        Return the name of this node type with control codes for
        terminal colouring.

        :returns: Name of node + control chars for colour.
        :rtype: str
        '''
        return colored("ArrayReference", SCHEDULE_COLOUR_MAP["Reference"])

    def view(self, indent=0):
        '''
        Print a representation of this node in the schedule to stdout.

        :param int indent: level to which to indent output.
        '''
        super(Array, self).view(indent)
        for entity in self._children:
            entity.view(indent=indent + 1)

    def __str__(self):
        result = "Array" + super(Array, self).__str__()
        for entity in self._children:
            result += str(entity)
        return result

<<<<<<< HEAD
    def reference_accesses(self, var_accesses):
        '''Get all variable access information. All variables used as indices
        in the access of the array will be added as READ.
        :param var_accesses: \
            :py:class:`psyclone.core.access_info.VariablesAccessInfo`
        '''

        # This will set the array-name as READ
        super(Array, self).reference_accesses(var_accesses)

        # Now add all children: Note that the class Reference
        # does not recurse to the children (which store the indices), so at
        # this stage no index information has been stored:
        list_indices = []
        for child in self._children:
            child.reference_accesses(var_accesses)
            list_indices.append(child)

        if list_indices:
            var_info = var_accesses[self._reference]
            # The last entry in all_accesses is the one added above
            # in super(Array...). Add the indices to that entry.
            var_info.all_accesses[-1].indices = list_indices

    def gen_c_code(self, indent=0):
        '''
        Generate a string representation of this node using C language.

        :param int indent: Depth of indent for the output string.
        :returns: C language code representing the node.
        :rtype: str
        '''
        code = super(Array, self).gen_c_code() + "["

        dimensions_remaining = len(self._children)
        if dimensions_remaining < 1:
            raise GenerationError("Array must have at least 1 dimension.")

        # In C array expressions should be reversed from the PSyIR order
        # (column-major to row-major order) and flattened (1D).
        for child in reversed(self._children):
            code = code + child.gen_c_code()
            # For each dimension bigger than one, it needs to write the
            # appropriate operation to flatten the array. By convention,
            # the array dimensions are <name>LEN<DIM>.
            # (e.g. A[3,5,2] -> A[3 * ALEN2 * ALEN1 + 5 * ALEN1 + 2])
            for dim in reversed(range(1, dimensions_remaining)):
                dimstring = self._reference + "LEN" + str(dim)
                code = code + " * " + dimstring
            dimensions_remaining = dimensions_remaining - 1
            code = code + " + "

        code = code[:-3] + "]"  # Delete last ' + ' and close bracket
        return code

=======
>>>>>>> b73390d1

class Literal(Node):
    '''
    Node representing a Literal

    :param str value: String representing the literal value.
    :param parent: the parent node of this Literal in the PSyIR.
    :type parent: :py:class:`psyclone.psyGen.Node`
    '''
    def __init__(self, value, parent=None):
        super(Literal, self).__init__(parent=parent)
        self._value = value

    @property
    def value(self):
        '''
        Return the value of the literal.

        :return: String representing the literal value.
        :rtype: str
        '''
        return self._value

    @property
    def coloured_text(self):
        '''
        Return the name of this node type with control codes for
        terminal colouring.

        :returns: Name of node + control chars for colour.
        :rtype: str
        '''
        return colored("Literal", SCHEDULE_COLOUR_MAP["Literal"])

    def view(self, indent=0):
        '''
        Print a representation of this node in the schedule to stdout.

        :param int indent: level to which to indent output.
        '''
        print(self.indent(indent) + self.coloured_text + "["
              + "value:'"+self._value + "']")

    def __str__(self):
        return "Literal[value:'" + self._value + "']\n"


class Return(Node):
    '''
    Node representing a Return statement (subroutine break without return
    value).

    :param parent: the parent node of this Return in the PSyIR.
    :type parent: :py:class:`psyclone.psyGen.Node`
    '''
    def __init__(self, parent=None):
        super(Return, self).__init__(parent=parent)

    @property
    def coloured_text(self):
        '''
        Return the name of this node type with control codes for
        terminal colouring.

        :return: Name of node + control chars for colour.
        :rtype: str
        '''
        return colored("Return", SCHEDULE_COLOUR_MAP["Return"])

    def view(self, indent=0):
        '''
        Print a representation of this node in the schedule to stdout.

        :param int indent: level to which to indent output.
        '''
        print(self.indent(indent) + self.coloured_text + "[]")

    def __str__(self):
        return "Return[]\n"


class Fparser2ASTProcessor(object):
    '''
    Class to encapsulate the functionality for processing the fparser2 AST and
    convert the nodes to PSyIR.
    '''

    unary_operators = OrderedDict([
        ('+', UnaryOperation.Operator.PLUS),
        ('-', UnaryOperation.Operator.MINUS),
        ('.not.', UnaryOperation.Operator.NOT),
        ('abs', UnaryOperation.Operator.ABS),
        ('ceiling', UnaryOperation.Operator.CEIL),
        ('exp', UnaryOperation.Operator.EXP),
        ('log', UnaryOperation.Operator.LOG),
        ('log10', UnaryOperation.Operator.LOG10),
        ('sin', UnaryOperation.Operator.SIN),
        ('asin', UnaryOperation.Operator.ASIN),
        ('cos', UnaryOperation.Operator.COS),
        ('acos', UnaryOperation.Operator.ACOS),
        ('tan', UnaryOperation.Operator.TAN),
        ('atan', UnaryOperation.Operator.ATAN),
        ('sqrt', UnaryOperation.Operator.SQRT),
        ('real', UnaryOperation.Operator.REAL),
        ('int', UnaryOperation.Operator.INT)])

    binary_operators = OrderedDict([
        ('+', BinaryOperation.Operator.ADD),
        ('-', BinaryOperation.Operator.SUB),
        ('*', BinaryOperation.Operator.MUL),
        ('/', BinaryOperation.Operator.DIV),
        ('**', BinaryOperation.Operator.POW),
        ('==', BinaryOperation.Operator.EQ),
        ('.eq.', BinaryOperation.Operator.EQ),
        ('/=', BinaryOperation.Operator.NE),
        ('.ne.', BinaryOperation.Operator.NE),
        ('<=', BinaryOperation.Operator.LE),
        ('.le.', BinaryOperation.Operator.LE),
        ('<', BinaryOperation.Operator.LT),
        ('.lt.', BinaryOperation.Operator.LT),
        ('>=', BinaryOperation.Operator.GE),
        ('.ge.', BinaryOperation.Operator.GE),
        ('>', BinaryOperation.Operator.GT),
        ('.gt.', BinaryOperation.Operator.GT),
        ('.and.', BinaryOperation.Operator.AND),
        ('.or.', BinaryOperation.Operator.OR),
        ('sign', BinaryOperation.Operator.SIGN),
        ('sum', BinaryOperation.Operator.SUM),
        ('max', BinaryOperation.Operator.MAX),
        ('min', BinaryOperation.Operator.MIN),
        ('mod', BinaryOperation.Operator.REM)])

    nary_operators = OrderedDict([
        ('max', NaryOperation.Operator.MAX),
        ('min', NaryOperation.Operator.MIN),
        ('sum', NaryOperation.Operator.SUM)])

    def __init__(self):
        from fparser.two import Fortran2003, utils
        # Map of fparser2 node types to handlers (which are class methods)
        self.handlers = {
            Fortran2003.Assignment_Stmt: self._assignment_handler,
            Fortran2003.Name: self._name_handler,
            Fortran2003.Parenthesis: self._parenthesis_handler,
            Fortran2003.Part_Ref: self._part_ref_handler,
            Fortran2003.If_Stmt: self._if_stmt_handler,
            utils.NumberBase: self._number_handler,
            utils.BinaryOpBase: self._binary_op_handler,
            Fortran2003.End_Do_Stmt: self._ignore_handler,
            Fortran2003.End_Subroutine_Stmt: self._ignore_handler,
            Fortran2003.If_Construct: self._if_construct_handler,
            Fortran2003.Case_Construct: self._case_construct_handler,
            Fortran2003.Return_Stmt: self._return_handler,
            Fortran2003.UnaryOpBase: self._unary_op_handler,
            Fortran2003.Intrinsic_Function_Reference: self._intrinsic_handler,
        }

    @staticmethod
    def nodes_to_code_block(parent, statements):
        '''
        Create a CodeBlock for the supplied list of statements
        and then wipe the list of statements. A CodeBlock is a node
        in the PSyIR (Schedule) that represents a sequence of one or more
        Fortran statements which PSyclone does not attempt to handle.

        :param parent: Node in the PSyclone AST to which to add this code \
                       block.
        :type parent: :py:class:`psyclone.psyGen.Node`
        :param list statements: List of fparser2 AST nodes constituting the \
                                code block.
        :rtype: :py:class:`psyclone.CodeBlock`
        '''
        if not statements:
            return None

        code_block = CodeBlock(statements, parent=parent)
        parent.addchild(code_block)
        del statements[:]
        return code_block

    @staticmethod
    def get_inputs_outputs(nodes):
        '''
        Identify variables that are inputs and outputs to the section of
        Fortran code represented by the supplied list of nodes in the
        fparser2 parse tree. Loop variables are ignored.

        :param nodes: list of Nodes in the fparser2 AST to analyse.
        :type nodes: list of :py:class:`fparser.two.utils.Base`

        :return: 3-tuple of list of inputs, list of outputs, list of in-outs
        :rtype: (list of str, list of str, list of str)
        '''
        from fparser.two.Fortran2003 import Assignment_Stmt, Part_Ref, \
            Data_Ref, If_Then_Stmt, Array_Section
        from fparser.two.utils import walk_ast
        readers = set()
        writers = set()
        readwrites = set()
        # A dictionary of all array accesses that we encounter - used to
        # sanity check the readers and writers we identify.
        all_array_refs = {}

        # Loop over a flat list of all the nodes in the supplied region
        for node in walk_ast(nodes):

            if isinstance(node, Assignment_Stmt):
                # Found lhs = rhs
                structure_name_str = None

                lhs = node.items[0]
                rhs = node.items[2]
                # Do RHS first as we cull readers after writers but want to
                # keep a = a + ... as the RHS is computed before assigning
                # to the LHS
                for node2 in walk_ast([rhs]):
                    if isinstance(node2, Part_Ref):
                        name = node2.items[0].string
                        if name.upper() not in FORTRAN_INTRINSICS:
                            if name not in writers:
                                readers.add(name)
                    if isinstance(node2, Data_Ref):
                        # TODO we need a robust implementation - issue #309.
                        raise NotImplementedError(
                            "get_inputs_outputs: derived-type references on "
                            "the RHS of assignments are not yet supported.")
                # Now do LHS
                if isinstance(lhs, Data_Ref):
                    # This is a structure which contains an array access.
                    structure_name_str = lhs.items[0].string
                    writers.add(structure_name_str)
                    lhs = lhs.items[1]
                if isinstance(lhs, (Part_Ref, Array_Section)):
                    # This is an array reference
                    name_str = lhs.items[0].string
                    if structure_name_str:
                        # Array ref is part of a derived type
                        name_str = "{0}%{1}".format(structure_name_str,
                                                    name_str)
                        structure_name_str = None
                    writers.add(name_str)
            elif isinstance(node, If_Then_Stmt):
                # Check for array accesses in IF statements
                array_refs = walk_ast([node], [Part_Ref])
                for ref in array_refs:
                    name = ref.items[0].string
                    if name.upper() not in FORTRAN_INTRINSICS:
                        if name not in writers:
                            readers.add(name)
            elif isinstance(node, Part_Ref):
                # Keep a record of all array references to check that we
                # haven't missed anything. Once #309 is done we should be
                # able to get rid of this check.
                name = node.items[0].string
                if name.upper() not in FORTRAN_INTRINSICS and \
                   name not in all_array_refs:
                    all_array_refs[name] = node
            elif node:
                # TODO #309 handle array accesses in other contexts, e.g. as
                # loop bounds in DO statements.
                pass

        # Sanity check that we haven't missed anything. To be replaced when
        # #309 is done.
        accesses = list(readers) + list(writers)
        for name, node in all_array_refs.items():
            if name not in accesses:
                # A matching bare array access hasn't been found but it
                # might have been part of a derived-type access so check
                # for that.
                found = False
                for access in accesses:
                    if "%"+name in access:
                        found = True
                        break
                if not found:
                    raise InternalError(
                        "Array '{0}' present in source code ('{1}') but not "
                        "identified as being read or written.".
                        format(name, str(node)))
        # Now we check for any arrays that are both read and written
        readwrites = readers & writers
        # Remove them from the readers and writers sets
        readers = readers - readwrites
        writers = writers - readwrites
        # Convert sets to lists and sort so that we get consistent results
        # between Python versions (for testing)
        rlist = list(readers)
        rlist.sort()
        wlist = list(writers)
        wlist.sort()
        rwlist = list(readwrites)
        rwlist.sort()

        return (rlist, wlist, rwlist)

    @staticmethod
    def _create_schedule(name):
        '''
        Create an empty KernelSchedule.

        :param str name: Name of the subroutine represented by the kernel.
        :returns: New KernelSchedule empty object.
        :rtype: py:class:`psyclone.psyGen.KernelSchedule`
        '''
        return KernelSchedule(name)

    def generate_schedule(self, name, module_ast):
        '''
        Create a KernelSchedule from the supplied fparser2 AST.

        :param str name: Name of the subroutine represented by the kernel.
        :param module_ast: fparser2 AST of the full module where the kernel \
                           code is located.
        :type module_ast: :py:class:`fparser.two.Fortran2003.Program`
        :raises GenerationError: Unable to generate a kernel schedule from the
                                 provided fpaser2 parse tree.
        '''
        from fparser.two import Fortran2003

        def first_type_match(nodelist, typekind):
            '''
            Returns the first instance of the specified type in the given
            node list.

            :param list nodelist: List of fparser2 nodes.
            :param type typekind: The fparse2 Type we are searching for.
            '''
            for node in nodelist:
                if isinstance(node, typekind):
                    return node
            raise ValueError  # Type not found

        def search_subroutine(nodelist, searchname):
            '''
            Returns the first instance of the specified subroutine in the given
            node list.

            :param list nodelist: List of fparser2 nodes.
            :param str searchname: Name of the subroutine we are searching for.
            '''
            for node in nodelist:
                if (isinstance(node, Fortran2003.Subroutine_Subprogram) and
                        str(node.content[0].get_name()) == searchname):
                    return node
            raise ValueError  # Subroutine not found

        new_schedule = self._create_schedule(name)

        # Assume just 1 Fortran module definition in the file
        if len(module_ast.content) > 1:
            raise GenerationError("Unexpected AST when generating '{0}' "
                                  "kernel schedule. Just one "
                                  "module definition per file supported."
                                  "".format(name))

        # TODO: Metadata can be also accessed for validation (issue #288)

        try:
            mod_content = module_ast.content[0].content
            subroutines = first_type_match(mod_content,
                                           Fortran2003.Module_Subprogram_Part)
            subroutine = search_subroutine(subroutines.content, name)
        except (ValueError, IndexError):
            raise GenerationError("Unexpected kernel AST. Could not find "
                                  "subroutine: {0}".format(name))

        try:
            sub_spec = first_type_match(subroutine.content,
                                        Fortran2003.Specification_Part)
            decl_list = sub_spec.content
            arg_list = subroutine.content[0].items[2].items
        except ValueError:
            # Subroutine without declarations, continue with empty lists.
            decl_list = []
            arg_list = []
        except (IndexError, AttributeError):
            # Subroutine without argument list, continue with empty list.
            arg_list = []
        finally:
            self.process_declarations(new_schedule, decl_list, arg_list)

        try:
            sub_exec = first_type_match(subroutine.content,
                                        Fortran2003.Execution_Part)
        except ValueError:
            pass
        else:
            self.process_nodes(new_schedule, sub_exec.content, sub_exec)

        return new_schedule

    @staticmethod
    def _parse_dimensions(dimensions, symbol_table):
        '''
        Parse the fparser dimension attribute into a shape list with
        the extent of each dimension.

        :param dimensions: fparser dimension attribute
        :type dimensions: \
            :py:class:`fparser.two.Fortran2003.Dimension_Attr_Spec`
        :param symbol_table: Symbol table of the declaration context.
        :type symbol_table: :py:class:`psyclone.psyGen.SymbolTable`
        :returns: Shape of the attribute in column-major order (leftmost \
                  index is contiguous in memory). Each entry represents \
                  an array dimension. If it is 'None' the extent of that \
                  dimension is unknown, otherwise it holds an integer \
                  with the extent. If it is an empty list then the symbol \
                  represents a scalar.
        :rtype: list
        '''
        from fparser.two.utils import walk_ast
        from fparser.two import Fortran2003
        shape = []

        # Traverse shape specs in Depth-first-search order
        for dim in walk_ast([dimensions], [Fortran2003.Assumed_Shape_Spec,
                                           Fortran2003.Explicit_Shape_Spec,
                                           Fortran2003.Assumed_Size_Spec]):

            if isinstance(dim, Fortran2003.Assumed_Size_Spec):
                raise NotImplementedError(
                    "Could not process {0}. Assumed-size arrays"
                    " are not supported.".format(dimensions))

            elif isinstance(dim, Fortran2003.Assumed_Shape_Spec):
                shape.append(None)

            elif isinstance(dim, Fortran2003.Explicit_Shape_Spec):
                def _unsupported_type_error(dimensions):
                    raise NotImplementedError(
                        "Could not process {0}. Only scalar integer literals"
                        " or symbols are supported for explicit shape array "
                        "declarations.".format(dimensions))
                if isinstance(dim.items[1],
                              Fortran2003.Int_Literal_Constant):
                    shape.append(int(dim.items[1].items[0]))
                elif isinstance(dim.items[1], Fortran2003.Name):
                    sym = symbol_table.lookup(dim.items[1].string)
                    if sym.datatype != 'integer' or sym.shape:
                        _unsupported_type_error(dimensions)
                    shape.append(sym)
                else:
                    _unsupported_type_error(dimensions)

            else:
                raise InternalError(
                    "Reached end of loop body and {0} has"
                    " not been handled.".format(type(dim)))

        return shape

    def process_declarations(self, parent, nodes, arg_list):
        '''
        Transform the variable declarations in the fparser2 parse tree into
        symbols in the PSyIR parent node symbol table.

        :param parent: PSyIR node in which to insert the symbols found.
        :type parent: :py:class:`psyclone.psyGen.KernelSchedule`
        :param nodes: fparser2 AST nodes to search for declaration statements.
        :type nodes: list of :py:class:`fparser.two.utils.Base`
        :param arg_list: fparser2 AST node containing the argument list.
        :type arg_list: :py:class:`fparser.Fortran2003.Dummy_Arg_List`
        :raises NotImplementedError: The provided declarations contain
                                     attributes which are not supported yet.
        :raises GenerationError: If the parse tree for a USE statement does \
                                 not have the expected structure.
        '''
        from fparser.two.utils import walk_ast
        from fparser.two import Fortran2003

        def iterateitems(nodes):
            '''
            At the moment fparser nodes can be of type None, a single element
            or a list of elements. This helper function provide a common
            iteration interface. This could be improved when fpaser/#170 is
            fixed.
            :param nodes: fparser2 AST node.
            :type nodes: None or List or :py:class:`fparser.two.utils.Base`
            :returns: Returns nodes but always encapsulated in a list
            :rtype: list
            '''
            if nodes is None:
                return []
            if type(nodes).__name__.endswith("_List"):
                return nodes.items
            return [nodes]

        # Look at any USE statments
        for decl in walk_ast(nodes, [Fortran2003.Use_Stmt]):

            # Check that the parse tree is what we expect
            if len(decl.items) != 5:
                # We can't just do str(decl) as that also checks that items
                # is of length 5
                text = ""
                for item in decl.items:
                    if item:
                        text += str(item)
                raise GenerationError(
                    "Expected the parse tree for a USE statement to contain "
                    "5 items but found {0} for '{1}'".format(len(decl.items),
                                                             text))
            if not isinstance(decl.items[4],
                              (Fortran2003.Name, Fortran2003.Only_List)):
                # This USE doesn't have an ONLY clause so we skip it. We
                # don't raise an error as this will only become a problem if
                # this Schedule represents a kernel that is the target of a
                # transformation. See #315.
                continue
            mod_name = str(decl.items[2])
            for name in iterateitems(decl.items[4]):
                # Create an entry in the SymbolTable for each symbol named
                # in the ONLY clause.
                parent.symbol_table.add(
                    Symbol(str(name), datatype='deferred',
                           interface=Symbol.FortranGlobal(mod_name)))

        for decl in walk_ast(nodes, [Fortran2003.Type_Declaration_Stmt]):
            (type_spec, attr_specs, entities) = decl.items

            # Parse type_spec, currently just 'real', 'integer', 'logical' and
            # 'character' intrinsic types are supported.
            datatype = None
            if isinstance(type_spec, Fortran2003.Intrinsic_Type_Spec):
                if str(type_spec.items[0]).lower() == 'real':
                    datatype = 'real'
                elif str(type_spec.items[0]).lower() == 'integer':
                    datatype = 'integer'
                elif str(type_spec.items[0]).lower() == 'character':
                    datatype = 'character'
                elif str(type_spec.items[0]).lower() == 'logical':
                    datatype = 'boolean'
            if datatype is None:
                raise NotImplementedError(
                    "Could not process {0}. Only 'real', 'integer', "
                    "'logical' and 'character' intrinsic types are "
                    "supported.".format(str(decl.items)))

            # Parse declaration attributes:
            # 1) If no dimension attribute is provided, it defaults to scalar.
            attribute_shape = []
            # 2) If no intent attribute is provided, it is provisionally
            # marked as a local variable (when the argument list is parsed,
            # arguments with no explicit intent are updated appropriately).
            interface = None
            for attr in iterateitems(attr_specs):
                if isinstance(attr, Fortran2003.Attr_Spec):
                    normalized_string = str(attr).lower().replace(' ', '')
                    if "intent(in)" in normalized_string:
                        interface = Symbol.Argument(access=Symbol.Access.READ)
                    elif "intent(out)" in normalized_string:
                        interface = Symbol.Argument(access=Symbol.Access.WRITE)
                    elif "intent(inout)" in normalized_string:
                        interface = Symbol.Argument(
                            access=Symbol.Access.READWRITE)
                    else:
                        raise NotImplementedError(
                            "Could not process {0}. Unrecognized attribute "
                            "'{1}'.".format(decl.items, str(attr)))
                elif isinstance(attr, Fortran2003.Dimension_Attr_Spec):
                    attribute_shape = \
                        self._parse_dimensions(attr, parent.symbol_table)
                else:
                    raise NotImplementedError(
                        "Could not process {0}. Unrecognized attribute "
                        "type {1}.".format(decl.items, str(type(attr))))

            # Parse declarations RHS and declare new symbol into the
            # parent symbol table for each entity found.
            for entity in iterateitems(entities):
                (name, array_spec, char_len, initialisation) = entity.items

                # If the entity has an array-spec shape, it has priority.
                # Otherwise use the declaration attribute shape.
                if array_spec is not None:
                    entity_shape = \
                        self._parse_dimensions(array_spec, parent.symbol_table)
                else:
                    entity_shape = attribute_shape

                if initialisation is not None:
                    raise NotImplementedError(
                        "Could not process {0}. Initialisations on the"
                        " declaration statements are not supported."
                        "".format(decl.items))

                if char_len is not None:
                    raise NotImplementedError(
                        "Could not process {0}. Character length "
                        "specifications are not supported."
                        "".format(decl.items))

                parent.symbol_table.add(Symbol(str(name), datatype,
                                               shape=entity_shape,
                                               interface=interface))

        try:
            arg_symbols = []
            # Ensure each associated symbol has the correct interface info.
            for arg_name in [x.string for x in arg_list]:
                symbol = parent.symbol_table.lookup(arg_name)
                if symbol.scope == 'local':
                    # We didn't previously know that this Symbol was an
                    # argument (as it had no 'intent' qualifier). Mark
                    # that it is an argument by specifying its interface.
                    # A Fortran argument has intent(inout) by default
                    symbol.interface = Symbol.Argument(
                        access=Symbol.Access.READWRITE)
                arg_symbols.append(symbol)
            # Now that we've updated the Symbols themselves, set the
            # argument list
            parent.symbol_table.specify_argument_list(arg_symbols)
        except KeyError:
            raise InternalError("The kernel argument "
                                "list '{0}' does not match the variable "
                                "declarations for fparser nodes {1}."
                                "".format(str(arg_list), nodes))

        # fparser2 does not always handle Statement Functions correctly, this
        # loop checks for Stmt_Functions that should be an array statement
        # and recovers them, otherwise it raises an error as currently
        # Statement Functions are not supported in PSyIR.
        for stmtfn in walk_ast(nodes, [Fortran2003.Stmt_Function_Stmt]):
            (fn_name, arg_list, scalar_expr) = stmtfn.items
            try:
                symbol = parent.symbol_table.lookup(fn_name.string)
                if symbol.is_array:
                    # This is an array assignment wrongly categorized as a
                    # statement_function by fparser2.
                    array_name = fn_name
                    if hasattr(arg_list, 'items'):
                        array_subscript = arg_list.items
                    else:
                        array_subscript = [arg_list]
                    assignment_rhs = scalar_expr

                    # Create assingment node
                    assignment = Assignment(parent=parent)
                    parent.addchild(assignment)

                    # Build lhs
                    lhs = Array(array_name.string, parent=assignment)
                    self.process_nodes(parent=lhs, nodes=array_subscript,
                                       nodes_parent=arg_list)
                    assignment.addchild(lhs)

                    # Build rhs
                    self.process_nodes(parent=assignment,
                                       nodes=[assignment_rhs],
                                       nodes_parent=scalar_expr)
                else:
                    raise InternalError(
                        "Could not process '{0}'. Symbol '{1}' is in the"
                        " SymbolTable but it is not an array as expected, so"
                        " it can not be recovered as an array assignment."
                        "".format(str(stmtfn), symbol.name))
            except KeyError:
                raise NotImplementedError(
                    "Could not process '{0}'. Statement Function declarations "
                    "are not supported.".format(str(stmtfn)))

    # TODO remove nodes_parent argument once fparser2 AST contains
    # parent information (fparser/#102).
    def process_nodes(self, parent, nodes, nodes_parent):
        '''
        Create the PSyIR of the supplied list of nodes in the
        fparser2 AST. Currently also inserts parent information back
        into the fparser2 AST. This is a workaround until fparser2
        itself generates and stores this information.

        :param parent: Parent node in the PSyIR we are constructing.
        :type parent: :py:class:`psyclone.psyGen.Node`
        :param nodes: List of sibling nodes in fparser2 AST.
        :type nodes: list of :py:class:`fparser.two.utils.Base`
        :param nodes_parent: the parent of the supplied list of nodes in \
                             the fparser2 AST.
        :type nodes_parent: :py:class:`fparser.two.utils.Base`
        '''
        code_block_nodes = []
        for child in nodes:
            # TODO remove this line once fparser2 contains parent
            # information (fparser/#102)
            child._parent = nodes_parent  # Retro-fit parent info

            try:
                psy_child = self._create_child(child, parent)
            except NotImplementedError:
                # If child type implementation not found, add them on the
                # ongoing code_block node list.
                code_block_nodes.append(child)
            else:
                if psy_child:
                    self.nodes_to_code_block(parent, code_block_nodes)
                    parent.addchild(psy_child)
                # If psy_child is not initialised but it didn't produce a
                # NotImplementedError, it means it is safe to ignore it.

        # Complete any unfinished code-block
        self.nodes_to_code_block(parent, code_block_nodes)

    def _create_child(self, child, parent=None):
        '''
        Create a PSyIR node representing the supplied fparser 2 node.

        :param child: node in fparser2 AST.
        :type child: :py:class:`fparser.two.utils.Base`
        :param parent: Parent node of the PSyIR node we are constructing.
        :type parent: :py:class:`psyclone.psyGen.Node`
        :raises NotImplementedError: There isn't a handler for the provided \
                child type.
        :returns: Returns the PSyIR representation of child, which can be a \
                  single node, a tree of nodes or None if the child can be \
                  ignored.
        :rtype: :py:class:`psyclone.psyGen.Node` or NoneType
        '''
        handler = self.handlers.get(type(child))
        if handler is None:
            # If the handler is not found then check with the first
            # level parent class. This is done to simplify the
            # handlers map when multiple fparser2 types can be
            # processed with the same handler. (e.g. Subclasses of
            # BinaryOpBase: Mult_Operand, Add_Operand, Level_2_Expr,
            # ... can use the same handler.)
            generic_type = type(child).__bases__[0]
            handler = self.handlers.get(generic_type)
            if not handler:
                raise NotImplementedError()
        return handler(child, parent)

    def _ignore_handler(self, *_):
        '''
        This handler returns None indicating that the associated
        fparser2 node can be ignored.

        Note that this method contains ignored arguments to comform with
        the handler(node, parent) method interface.

        :returns: None
        :rtype: NoneType
        '''
        return None

    def _if_construct_handler(self, node, parent):
        '''
        Transforms an fparser2 If_Construct to the PSyIR representation.

        :param node: node in fparser2 tree.
        :type node: :py:class:`fparser.two.Fortran2003.If_Construct`
        :param parent: Parent node of the PSyIR node we are constructing.
        :type parent: :py:class:`psyclone.psyGen.Node`
        :returns: PSyIR representation of node
        :rtype: :py:class:`psyclone.psyGen.IfBlock`
        :raises InternalError: If the fparser2 tree has an unexpected \
            structure.
        '''
        from fparser.two import Fortran2003

        # Check that the fparser2 parsetree has the expected structure
        if not isinstance(node.content[0], Fortran2003.If_Then_Stmt):
            raise InternalError(
                "Failed to find opening if then statement in: "
                "{0}".format(str(node)))
        if not isinstance(node.content[-1], Fortran2003.End_If_Stmt):
            raise InternalError(
                "Failed to find closing end if statement in: "
                "{0}".format(str(node)))

        # Search for all the conditional clauses in the If_Construct
        clause_indices = []
        for idx, child in enumerate(node.content):
            child._parent = node  # Retrofit parent info
            if isinstance(child, (Fortran2003.If_Then_Stmt,
                                  Fortran2003.Else_Stmt,
                                  Fortran2003.Else_If_Stmt,
                                  Fortran2003.End_If_Stmt)):
                clause_indices.append(idx)

        # Deal with each clause: "if", "else if" or "else".
        ifblock = None
        currentparent = parent
        num_clauses = len(clause_indices) - 1
        for idx in range(num_clauses):
            start_idx = clause_indices[idx]
            end_idx = clause_indices[idx+1]
            clause = node.content[start_idx]

            if isinstance(clause, (Fortran2003.If_Then_Stmt,
                                   Fortran2003.Else_If_Stmt)):
                # If it's an 'IF' clause just create an IfBlock, otherwise
                # it is an 'ELSE' clause and it needs an IfBlock annotated
                # with 'was_elseif' inside a Schedule.
                newifblock = None
                if isinstance(clause, Fortran2003.If_Then_Stmt):
                    ifblock = IfBlock(parent=currentparent)
                    ifblock.ast = node  # Keep pointer to fpaser2 AST
                    newifblock = ifblock
                else:
                    elsebody = Schedule(parent=currentparent)
                    currentparent.addchild(elsebody)
                    newifblock = IfBlock(parent=elsebody,
                                         annotation='was_elseif')
                    elsebody.addchild(newifblock)

                    # Keep pointer to fpaser2 AST
                    elsebody.ast = node.content[start_idx]
                    newifblock.ast = node.content[start_idx]

                # Create condition as first child
                self.process_nodes(parent=newifblock,
                                   nodes=[clause.items[0]],
                                   nodes_parent=node)

                # Create if-body as second child
                ifbody = Schedule(parent=ifblock)
                ifbody.ast = node.content[start_idx + 1]
                ifbody.ast_end = node.content[end_idx - 1]
                newifblock.addchild(ifbody)
                self.process_nodes(parent=ifbody,
                                   nodes=node.content[start_idx + 1:end_idx],
                                   nodes_parent=node)

                currentparent = newifblock

            elif isinstance(clause, Fortran2003.Else_Stmt):
                if not idx == num_clauses - 1:
                    raise InternalError(
                        "Else clause should only be found next to last "
                        "clause, but found {0}".format(node.content))
                elsebody = Schedule(parent=currentparent)
                currentparent.addchild(elsebody)
                elsebody.ast = node.content[start_idx]
                elsebody.ast_end = node.content[end_idx]
                self.process_nodes(parent=elsebody,
                                   nodes=node.content[start_idx + 1:end_idx],
                                   nodes_parent=node)
            else:
                raise InternalError(
                    "Only fparser2 If_Then_Stmt, Else_If_Stmt and Else_Stmt "
                    "are expected, but found {0}.".format(clause))

        return ifblock

    def _if_stmt_handler(self, node, parent):
        '''
        Transforms an fparser2 If_Stmt to the PSyIR representation.

        :param node: node in fparser2 AST.
        :type node: :py:class:`fparser.two.Fortran2003.If_Stmt`
        :param parent: Parent node of the PSyIR node we are constructing.
        :type parent: :py:class:`psyclone.psyGen.Node`
        :returns: PSyIR representation of node
        :rtype: :py:class:`psyclone.psyGen.IfBlock`
        '''
        ifblock = IfBlock(parent=parent, annotation='was_single_stmt')
        ifblock.ast = node
        self.process_nodes(parent=ifblock, nodes=[node.items[0]],
                           nodes_parent=node)
        ifbody = Schedule(parent=ifblock)
        ifblock.addchild(ifbody)
        self.process_nodes(parent=ifbody, nodes=[node.items[1]],
                           nodes_parent=node)
        return ifblock

    def _case_construct_handler(self, node, parent):
        '''
        Transforms an fparser2 Case_Construct to the PSyIR representation.

        :param node: node in fparser2 tree.
        :type node: :py:class:`fparser.two.Fortran2003.Case_Construct`
        :param parent: Parent node of the PSyIR node we are constructing.
        :type parent: :py:class:`psyclone.psyGen.Node`

        :returns: PSyIR representation of node
        :rtype: :py:class:`psyclone.psyGen.IfBlock`

        :raises InternalError: If the fparser2 tree has an unexpected \
            structure.
        :raises NotImplementedError: If the fparser2 tree contains an \
            unsupported structure and should be placed in a CodeBlock.

        '''
        from fparser.two import Fortran2003
        # Check that the fparser2 parsetree has the expected structure
        if not isinstance(node.content[0], Fortran2003.Select_Case_Stmt):
            raise InternalError(
                "Failed to find opening case statement in: "
                "{0}".format(str(node)))
        if not isinstance(node.content[-1], Fortran2003.End_Select_Stmt):
            raise InternalError(
                "Failed to find closing case statement in: "
                "{0}".format(str(node)))

        # Search for all the CASE clauses in the Case_Construct. We do this
        # because the fp2 parse tree has a flat structure at this point with
        # the clauses being siblings of the contents of the clauses. The
        # final index in this list will hold the position of the end-select
        # statement.
        clause_indices = []
        selector = None
        # The position of the 'case default' clause, if any
        default_clause_idx = None
        for idx, child in enumerate(node.content):
            child._parent = node  # Retrofit parent info
            if isinstance(child, Fortran2003.Select_Case_Stmt):
                selector = child.items[0]
            if isinstance(child, Fortran2003.Case_Stmt):
                # Case value Ranges not supported yet, if found we
                # raise a NotImplementedError that the process_node()
                # will catch and generate a CodeBlock instead.
                case_expression = child.items[0].items[0]
                if isinstance(case_expression,
                              (Fortran2003.Case_Value_Range,
                               Fortran2003.Case_Value_Range_List)):
                    raise NotImplementedError("Case Value Range Statement")
                if case_expression is None:
                    # This is a 'case default' clause - store its position.
                    # We do this separately as this clause is special and
                    # will be added as a final 'else'.
                    default_clause_idx = idx
                clause_indices.append(idx)
            if isinstance(child, Fortran2003.End_Select_Stmt):
                clause_indices.append(idx)

        # Deal with each Case_Stmt
        rootif = None
        currentparent = parent
        num_clauses = len(clause_indices) - 1
        for idx in range(num_clauses):
            # Skip the 'default' clause for now because we handle it last
            if clause_indices[idx] == default_clause_idx:
                continue
            start_idx = clause_indices[idx]
            end_idx = clause_indices[idx+1]
            clause = node.content[start_idx]

            if isinstance(clause, Fortran2003.Case_Stmt):
                case = clause.items[0]
                if isinstance(case, Fortran2003.Case_Selector):
                    ifblock = IfBlock(parent=currentparent,
                                      annotation='was_case')
                    ifblock.ast = node.content[start_idx]
                    ifblock.ast_end = node.content[end_idx - 1]

                    # Add condition: selector == case
                    bop = BinaryOperation(BinaryOperation.Operator.EQ,
                                          parent=ifblock)

                    self.process_nodes(parent=bop,
                                       nodes=[selector],
                                       nodes_parent=node)
                    self.process_nodes(parent=bop,
                                       nodes=[case.items[0]],
                                       nodes_parent=node)
                    ifblock.addchild(bop)

                    # Add If_body
                    ifbody = Schedule(parent=ifblock)
                    self.process_nodes(parent=ifbody,
                                       nodes=node.content[start_idx + 1:
                                                          end_idx],
                                       nodes_parent=node)
                    ifblock.addchild(ifbody)
                    ifbody.ast = node.content[start_idx + 1]
                    ifbody.ast_end = node.content[end_idx - 1]

                    if rootif:
                        # If rootif is already initialised we chain the new
                        # case in the last else branch.
                        elsebody = Schedule(parent=currentparent)
                        currentparent.addchild(elsebody)
                        elsebody.addchild(ifblock)
                        elsebody.ast = node.content[start_idx + 1]
                        elsebody.ast_end = node.content[end_idx - 1]
                    else:
                        rootif = ifblock

                    currentparent = ifblock

        if default_clause_idx:
            # Finally, add the content of the 'default' clause as a last
            # 'else' clause.
            elsebody = Schedule(parent=currentparent)
            start_idx = default_clause_idx
            # Find the next 'case' clause that occurs after 'case default'
            # (if any)
            end_idx = -1
            for idx in clause_indices:
                if idx > default_clause_idx:
                    end_idx = idx
                    break
            self.process_nodes(parent=elsebody,
                               nodes=node.content[start_idx + 1:
                                                  end_idx],
                               nodes_parent=node)
            currentparent.addchild(elsebody)
            elsebody.ast = node.content[start_idx + 1]
            elsebody.ast_end = node.content[end_idx - 1]
        return rootif

    def _return_handler(self, _, parent):
        '''
        Transforms an fparser2 Return_Stmt to the PSyIR representation.

        Note that this method contains ignored arguments to comform with
        the handler(node, parent) method interface.

        :param parent: Parent node of the PSyIR node we are constructing.
        :type parent: :py:class:`psyclone.psyGen.Node`
        :return: PSyIR representation of node
        :rtype: :py:class:`psyclone.psyGen.Return`
        '''
        return Return(parent=parent)

    def _assignment_handler(self, node, parent):
        '''
        Transforms an fparser2 Assignment_Stmt to the PSyIR representation.

        :param node: node in fparser2 AST.
        :type node: :py:class:`fparser.two.Fortran2003.Assignment_Stmt`
        :param parent: Parent node of the PSyIR node we are constructing.
        :type parent: :py:class:`psyclone.psyGen.Node`

        :returns: PSyIR representation of node.
        :rtype: :py:class:`psyclone.psyGen.Assignment`
        '''
        assignment = Assignment(node, parent=parent)
        self.process_nodes(parent=assignment, nodes=[node.items[0]],
                           nodes_parent=node)
        self.process_nodes(parent=assignment, nodes=[node.items[2]],
                           nodes_parent=node)

        return assignment

    def _unary_op_handler(self, node, parent):
        '''
        Transforms an fparser2 UnaryOpBase or Intrinsic_Function_Reference
        to the PSyIR representation.

        :param node: node in fparser2 AST.
        :type node: :py:class:`fparser.two.utils.UnaryOpBase` or \
               :py:class:`fparser.two.Fortran2003.Intrinsic_Function_Reference`
        :param parent: Parent node of the PSyIR node we are constructing.
        :type parent: :py:class:`psyclone.psyGen.Node`

        :return: PSyIR representation of node
        :rtype: :py:class:`psyclone.psyGen.UnaryOperation`

        :raises NotImplementedError: if the supplied operator is not \
                                     supported by this handler.
        :raises InternalError: if the fparser parse tree does not have the \
                               expected structure.

        '''
        from fparser.two.Fortran2003 import Actual_Arg_Spec_List

        operator_str = str(node.items[0]).lower()
        try:
            operator = Fparser2ASTProcessor.unary_operators[operator_str]
        except KeyError:
            # Operator not supported, it will produce a CodeBlock instead
            raise NotImplementedError(operator_str)

        if isinstance(node.items[1], Actual_Arg_Spec_List) and \
                len(node.items[1].items) > 1:
            # We have more than one argument and therefore this is not a
            # unary operation!
            raise InternalError("Operation '{0}' has more than one argument "
                                "and is therefore not unary!".
                                format(str(node)))

        unary_op = UnaryOperation(operator, parent=parent)
        self.process_nodes(parent=unary_op, nodes=[node.items[1]],
                           nodes_parent=node)

        return unary_op

    def _binary_op_handler(self, node, parent):
        '''
        Transforms an fparser2 BinaryOp or Intrinsic_Function_Reference to
        the PSyIR representation.

        :param node: node in fparser2 AST.
        :type node: :py:class:`fparser.two.utils.BinaryOpBase` or \
               :py:class:`fparser.two.Fortran2003.Intrinsic_Function_Reference`
        :param parent: Parent node of the PSyIR node we are constructing.
        :type parent: :py:class:`psyclone.psyGen.Node`

        :returns: PSyIR representation of node
        :rtype: :py:class:`psyclone.psyGen.BinaryOperation`

        :raises NotImplementedError: if the supplied operator/intrinsic is \
                                     not supported by this handler.
        :raises InternalError: if the fparser parse tree does not have the \
                               expected structure.

        '''
        from fparser.two.Fortran2003 import Intrinsic_Function_Reference, \
            Actual_Arg_Spec_List

        if isinstance(node, Intrinsic_Function_Reference):
            operator_str = node.items[0].string.lower()
            # Arguments are held in an Actual_Arg_Spec_List
            if not isinstance(node.items[1], Actual_Arg_Spec_List):
                raise InternalError(
                    "Unexpected fparser parse tree for binary intrinsic "
                    "operation '{0}'. Expected second child to be "
                    "Actual_Arg_Spec_List but got '{1}'.".format(
                        str(node), type(node.items[1])))
            arg_nodes = node.items[1].items
            if len(arg_nodes) != 2:
                raise InternalError(
                    "Binary operator should have exactly two arguments but "
                    "found {0} for '{1}'.".format(len(arg_nodes), str(node)))
        else:
            operator_str = node.items[1].lower()
            arg_nodes = [node.items[0], node.items[2]]

        try:
            operator = Fparser2ASTProcessor.binary_operators[operator_str]
        except KeyError:
            # Operator not supported, it will produce a CodeBlock instead
            raise NotImplementedError(operator_str)

        binary_op = BinaryOperation(operator, parent=parent)
        self.process_nodes(parent=binary_op, nodes=[arg_nodes[0]],
                           nodes_parent=node)
        self.process_nodes(parent=binary_op, nodes=[arg_nodes[1]],
                           nodes_parent=node)

        return binary_op

    def _nary_op_handler(self, node, parent):
        '''
        Transforms an fparser2 Intrinsic_Function_Reference with three or
        more arguments to the PSyIR representation.
        :param node: node in fparser2 Parse Tree.
        :type node: \
             :py:class:`fparser.two.Fortran2003.Intrinsic_Function_Reference`
        :param parent: Parent node of the PSyIR node we are constructing.
        :type parent: :py:class:`psyclone.psyGen.Node`

        :returns: PSyIR representation of node.
        :rtype: :py:class:`psyclone.psyGen.NaryOperation`

        :raises NotImplementedError: if the supplied Intrinsic is not \
                                     supported by this handler.
        :raises InternalError: if the fparser parse tree does not have the \
                               expected structure.

        '''
        from fparser.two.Fortran2003 import Actual_Arg_Spec_List

        operator_str = str(node.items[0]).lower()
        try:
            operator = Fparser2ASTProcessor.nary_operators[operator_str]
        except KeyError:
            # Intrinsic not supported, it will produce a CodeBlock instead
            raise NotImplementedError(operator_str)

        nary_op = NaryOperation(operator, parent=parent)

        if not isinstance(node.items[1], Actual_Arg_Spec_List):
            raise InternalError(
                "Expected second 'item' of N-ary intrinsic '{0}' in fparser "
                "parse tree to be an Actual_Arg_Spec_List but found '{1}'.".
                format(str(node), type(node.items[1])))
        if len(node.items[1].items) < 3:
            raise InternalError(
                "An N-ary operation must have more than two arguments but "
                "found {0} for '{1}'.".format(len(node.items[1].items),
                                              str(node)))

        # node.items[1] is a Fortran2003.Actual_Arg_Spec_List so we have
        # to process the `items` of that...
        self.process_nodes(parent=nary_op, nodes=list(node.items[1].items),
                           nodes_parent=node.items[1])
        return nary_op

    def _intrinsic_handler(self, node, parent):
        '''
        Transforms an fparser2 Intrinsic_Function_Reference to the PSyIR
        representation. Since Fortran Intrinsics can be unary, binary or
        nary this handler identifies the appropriate 'sub handler' by
        examining the number of arguments present.

        :param node: node in fparser2 Parse Tree.
        :type node: \
            :py:class:`fparser.two.Fortran2003.Intrinsic_Function_Reference`
        :param parent: Parent node of the PSyIR node we are constructing.
        :type parent: :py:class:`psyclone.psyGen.Node`

        :returns: PSyIR representation of node
        :rtype: :py:class:`psyclone.psyGen.UnaryOperation` or \
                :py:class:`psyclone.psyGen.BinaryOperation` or \
                :py:class:`psyclone.psyGen.NaryOperation`

        '''
        from fparser.two.Fortran2003 import Actual_Arg_Spec_List
        # First item is the name of the intrinsic
        name = node.items[0].string.upper()
        # Now work out how many arguments it has
        num_args = 0
        if len(node.items) > 1:
            # TODO Once fparser #203 is on master this check on isinstance
            # will probably be unnecessary.
            if isinstance(node.items[1], Actual_Arg_Spec_List):
                num_args = len(node.items[1].items)
            else:
                num_args = len(node.items) - 1

        # We don't handle any intrinsics that don't have arguments
        if num_args == 1:
            return self._unary_op_handler(node, parent)
        if num_args == 2:
            return self._binary_op_handler(node, parent)
        if num_args > 2:
            return self._nary_op_handler(node, parent)

        # Intrinsic is not handled - this will result in a CodeBlock
        raise NotImplementedError(name)

    def _name_handler(self, node, parent):
        '''
        Transforms an fparser2 Name to the PSyIR representation. If the node
        is connected to a SymbolTable, it checks the reference has been
        previously declared.

        :param node: node in fparser2 AST.
        :type node: :py:class:`fparser.two.Fortran2003.Name`
        :param parent: Parent node of the PSyIR node we are constructing.
        :type parent: :py:class:`psyclone.psyGen.Node`
        :returns: PSyIR representation of node
        :rtype: :py:class:`psyclone.psyGen.Reference`
        '''
        if hasattr(parent.root, 'symbol_table'):
            symbol_table = parent.root.symbol_table
            try:
                symbol_table.lookup(node.string)
            except KeyError:
                raise GenerationError(
                    "Undeclared reference '{0}' found when parsing fparser2 "
                    "node '{1}' inside '{2}'."
                    "".format(str(node.string), repr(node), parent.root.name))

        return Reference(node.string, parent)

    def _parenthesis_handler(self, node, parent):
        '''
        Transforms an fparser2 Parenthesis to the PSyIR representation.
        This means ignoring the parentheis and process the fparser2 children
        inside.

        :param node: node in fparser2 AST.
        :type node: :py:class:`fparser.two.Fortran2003.Parenthesis`
        :param parent: Parent node of the PSyIR node we are constructing.
        :type parent: :py:class:`psyclone.psyGen.Node`
        :returns: PSyIR representation of node
        :rtype: :py:class:`psyclone.psyGen.Node`
        '''
        # Use the items[1] content of the node as it contains the required
        # information (items[0] and items[2] just contain the left and right
        # brackets as strings so can be disregarded.
        return self._create_child(node.items[1], parent)

    def _part_ref_handler(self, node, parent):
        '''
        Transforms an fparser2 Part_Ref to the PSyIR representation. If the
        node is connected to a SymbolTable, it checks the reference has been
        previously declared.

        :param node: node in fparser2 AST.
        :type node: :py:class:`fparser.two.Fortran2003.Part_Ref`
        :param parent: Parent node of the PSyIR node we are constructing.
        :type parent: :py:class:`psyclone.psyGen.Node`

        :raises NotImplementedError: If the fparser node represents \
            unsupported PSyIR features and should be placed in a CodeBlock.

        :returns: PSyIR representation of node
        :rtype: :py:class:`psyclone.psyGen.Array`

        '''
        from fparser.two import Fortran2003

        reference_name = node.items[0].string.lower()

        if hasattr(parent.root, 'symbol_table'):
            symbol_table = parent.root.symbol_table
            try:
                symbol_table.lookup(reference_name)
            except KeyError:
                raise GenerationError(
                    "Undeclared reference '{0}' found when parsing fparser2 "
                    "node '{1}' inside '{2}'."
                    "".format(str(reference_name), repr(node),
                              parent.root.name))

        array = Array(reference_name, parent)

        if isinstance(node.items[1], Fortran2003.Section_Subscript_List):
            subscript_list = node.items[1].items

            self.process_nodes(parent=array, nodes=subscript_list,
                               nodes_parent=node.items[1])
        else:
            # When there is only one dimension fparser does not have
            # a Subscript_List
            self.process_nodes(parent=array, nodes=[node.items[1]],
                               nodes_parent=node)

        return array

    def _number_handler(self, node, parent):
        '''
        Transforms an fparser2 NumberBase to the PSyIR representation.

        :param node: node in fparser2 AST.
        :type node: :py:class:`fparser.two.utils.NumberBase`
        :param parent: Parent node of the PSyIR node we are constructing.
        :type parent: :py:class:`psyclone.psyGen.Node`
        :returns: PSyIR representation of node
        :rtype: :py:class:`psyclone.psyGen.Literal`
        '''
        return Literal(str(node.items[0]), parent=parent)


__all__ = ['UnaryOperation', 'BinaryOperation', 'NaryOperation']<|MERGE_RESOLUTION|>--- conflicted
+++ resolved
@@ -4878,7 +4878,6 @@
             result += str(entity)
         return result
 
-<<<<<<< HEAD
     def reference_accesses(self, var_accesses):
         '''Get all variable access information. It combines the data from
         the condition, if-body and (if available) else-body. This could
@@ -4901,38 +4900,6 @@
             self.else_body.reference_accesses(var_accesses)
             var_accesses.next_location()
 
-    def gen_c_code(self, indent=0):
-        '''
-        Generate a string representation of this node using C language.
-
-        :param int indent: Depth of indent for the output string.
-        :return: C language code representing the node.
-        :rtype: str
-        :raises InternalError: If any mandatory children of the IfBlock \
-            node are missing.
-        '''
-        if len(self.children) < 2:
-            raise InternalError("IfBlock malformed or "
-                                "incomplete. It should have at least 2 "
-                                "children, but found {0}."
-                                "".format(len(self.children)))
-
-        retval = self.indent(indent) + "if ("
-        retval += self.condition.gen_c_code() + ") {\n"
-        for statement in self.if_body:
-            retval += statement.gen_c_code(indent + 1) + "\n"
-
-        if len(self.children) == 3:
-            retval += self.indent(indent) + "} else {\n"
-            for statement in self.else_body:
-                retval += statement.gen_c_code(indent + 1) + "\n"
-
-        retval += self.indent(indent) + "}\n"
-
-        return retval
-
-=======
->>>>>>> b73390d1
 
 class ACCKernelsDirective(ACCDirective):
     '''
@@ -5904,7 +5871,6 @@
             result += str(entity)
         return result
 
-<<<<<<< HEAD
     def reference_accesses(self, var_accesses):
         '''Get all variable access information from this node. The assigned-to
         variable will be set to 'WRITE'.
@@ -5940,26 +5906,6 @@
         var_accesses.merge(accesses_left)
         var_accesses.next_location()
 
-    def gen_c_code(self, indent=0):
-        '''
-        Generate a string representation of this node using C language.
-
-        :param int indent: Depth of indent for the output string.
-        :returns: C language code representing the node.
-        :rtype: str
-        '''
-        if len(self.children) != 2:
-            raise GenerationError("Assignment malformed or "
-                                  "incomplete. It should have exactly 2 "
-                                  "children, but found {0}."
-                                  "".format(len(self.children)))
-
-        return self.indent(indent) \
-            + self.children[0].gen_c_code() + " = " \
-            + self.children[1].gen_c_code() + ";"
-
-=======
->>>>>>> b73390d1
 
 class Reference(Node):
     '''
@@ -6006,7 +5952,6 @@
     def __str__(self):
         return "Reference[name:'" + self._reference + "']\n"
 
-<<<<<<< HEAD
     def reference_accesses(self, var_accesses):
         '''Get all variable access information from this node, i.e.
         it sets this variable to be read.
@@ -6018,18 +5963,6 @@
         '''
         var_accesses.add_access(self._reference, AccessType.READ, self)
 
-    def gen_c_code(self, indent=0):
-        '''
-        Generate a string representation of this node using C language.
-
-        :param int indent: Depth of indent for the output string.
-        :returns: C language code representing the node.
-        :rtype: str
-        '''
-        return self._reference
-
-=======
->>>>>>> b73390d1
 
 @six.add_metaclass(abc.ABCMeta)
 class Operation(Node):
@@ -6250,7 +6183,6 @@
             result += str(entity)
         return result
 
-<<<<<<< HEAD
     def reference_accesses(self, var_accesses):
         '''Get all variable access information. All variables used as indices
         in the access of the array will be added as READ.
@@ -6275,39 +6207,6 @@
             # in super(Array...). Add the indices to that entry.
             var_info.all_accesses[-1].indices = list_indices
 
-    def gen_c_code(self, indent=0):
-        '''
-        Generate a string representation of this node using C language.
-
-        :param int indent: Depth of indent for the output string.
-        :returns: C language code representing the node.
-        :rtype: str
-        '''
-        code = super(Array, self).gen_c_code() + "["
-
-        dimensions_remaining = len(self._children)
-        if dimensions_remaining < 1:
-            raise GenerationError("Array must have at least 1 dimension.")
-
-        # In C array expressions should be reversed from the PSyIR order
-        # (column-major to row-major order) and flattened (1D).
-        for child in reversed(self._children):
-            code = code + child.gen_c_code()
-            # For each dimension bigger than one, it needs to write the
-            # appropriate operation to flatten the array. By convention,
-            # the array dimensions are <name>LEN<DIM>.
-            # (e.g. A[3,5,2] -> A[3 * ALEN2 * ALEN1 + 5 * ALEN1 + 2])
-            for dim in reversed(range(1, dimensions_remaining)):
-                dimstring = self._reference + "LEN" + str(dim)
-                code = code + " * " + dimstring
-            dimensions_remaining = dimensions_remaining - 1
-            code = code + " + "
-
-        code = code[:-3] + "]"  # Delete last ' + ' and close bracket
-        return code
-
-=======
->>>>>>> b73390d1
 
 class Literal(Node):
     '''
