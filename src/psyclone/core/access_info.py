--- conflicted
+++ resolved
@@ -431,24 +431,15 @@
         '''Adds access information for the variable with the given signature.
         If the `component_indices` parameter is not an instance of
         `ComponentIndices`, it is used to construct an instance. Therefore it
-<<<<<<< HEAD
-        can be None, a list or a list of lists of PSyIR nodes. In case of
-        a list of lists, this will be unmodified used to construct the
-=======
         can be None, a list or a list of lists of PSyIR nodes. In the case of
         a list of lists, this will be used unmodified to construct the
->>>>>>> 10e57bbe
         ComponentIndices structures. If it is a simple list, it is assumed
         that it contains the indices used in accessing the last component
         of the signature. For example, for `a%b` with
         `component_indices=[i,j]`, it will create `[[], [i,j]` as component
         indices, indicating that no index is used in the first component `a`.
         If the access is supposed to be for `a(i)%b(j)`, then the
-<<<<<<< HEAD
-        `component_indices` argument must be specified as list of lists,
-=======
         `component_indices` argument must be specified as a list of lists,
->>>>>>> 10e57bbe
         i.e. `[[i], [j]]`.
 
         :param signature: the signature of the variable.
@@ -491,19 +482,12 @@
             component_indices = ComponentIndices(component_indices)
 
         if len(signature) != len(component_indices):
-<<<<<<< HEAD
-            raise InternalError("Cannot add '{0}' as indices for '{1}' as "
-                                "the number of components do not match."
-                                .format(str(component_indices),
-                                        str(signature)))
-=======
             raise InternalError("Cannot add '{0}' with length {1} as "
                                 "indices for '{2}' which requires {3} "
                                 "elements."
                                 .format(str(component_indices),
                                         len(component_indices),
                                         str(signature), len(signature)))
->>>>>>> 10e57bbe
 
         if signature in self:
             self[signature].add_access_with_location(access_type,
