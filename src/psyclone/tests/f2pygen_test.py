--- conflicted
+++ resolved
@@ -92,15 +92,9 @@
     module.add(subroutine)
     subroutine.add(DeclGen(subroutine, datatype="integer",
                            entity_decls=["var1"]))
-<<<<<<< HEAD
-    idx_var = line_number(subroutine.root, "INTEGER var1")
-    idx_imp_none = line_number(subroutine.root, "IMPLICIT NONE")
-    print(str(module.root))
-=======
     idx_var = utils.line_number(subroutine.root, "INTEGER var1")
     idx_imp_none = utils.line_number(subroutine.root, "IMPLICIT NONE")
-    print str(module.root)
->>>>>>> b845e808
+    print(str(module.root))
     assert idx_var - idx_imp_none == 1, \
         "variable declation must be after implicit none"
 
@@ -116,16 +110,9 @@
                                 "parallel", ""))
     subroutine.add(DeclGen(subroutine, datatype="integer",
                            intent="in", entity_decls=["var1"]))
-<<<<<<< HEAD
-    idx_par = line_number(subroutine.root, "!$omp parallel")
-    idx_var = line_number(subroutine.root,
-                          "INTEGER, intent(in) :: var1")
-    print(str(module.root))
-=======
     idx_par = utils.line_number(subroutine.root, "!$omp parallel")
     idx_var = utils.line_number(subroutine.root,
                                 "INTEGER, intent(in) :: var1")
->>>>>>> b845e808
     assert idx_par - idx_var == 1, \
         "variable declaration must be before directive"
 
@@ -200,15 +187,9 @@
     if_statement.add(CommentGen(if_statement, "GOODBYE"))
     if_statement.add(UseGen(if_statement, name="dibna"))
     module.add(if_statement)
-<<<<<<< HEAD
     print(str(module.root))
-    use_line = line_number(module.root, "USE dibna")
-    if_line = line_number(module.root, "IF (" + clause + ") THEN")
-=======
-    print str(module.root)
     use_line = utils.line_number(module.root, "USE dibna")
     if_line = utils.line_number(module.root, "IF (" + clause + ") THEN")
->>>>>>> b845e808
     # The use statement must come before the if..then block
     assert use_line < if_line
 
@@ -417,13 +398,8 @@
     already exists'''
     module = ModuleGen(name="testmodule", implicitnone=True)
     module.add(ImplicitNoneGen(module))
-<<<<<<< HEAD
-    count = count_lines(module.root, "IMPLICIT NONE")
+    count = utils.count_lines(module.root, "IMPLICIT NONE")
     print(str(module.root))
-=======
-    count = utils.count_lines(module.root, "IMPLICIT NONE")
-    print str(module.root)
->>>>>>> b845e808
     assert count == 1, \
         "There should only be one instance of IMPLICIT NONE"
 
