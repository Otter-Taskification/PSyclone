# -----------------------------------------------------------------------------
# BSD 3-Clause License
#
# Copyright (c) 2021, Science and Technology Facilities Council.
# All rights reserved.
#
# Redistribution and use in source and binary forms, with or without
# modification, are permitted provided that the following conditions are met:
#
# * Redistributions of source code must retain the above copyright notice, this
#   list of conditions and the following disclaimer.
#
# * Redistributions in binary form must reproduce the above copyright notice,
#   this list of conditions and the following disclaimer in the documentation
#   and/or other materials provided with the distribution.
#
# * Neither the name of the copyright holder nor the names of its
#   contributors may be used to endorse or promote products derived from
#   this software without specific prior written permission.
#
# THIS SOFTWARE IS PROVIDED BY THE COPYRIGHT HOLDERS AND CONTRIBUTORS
# "AS IS" AND ANY EXPRESS OR IMPLIED WARRANTIES, INCLUDING, BUT NOT
# LIMITED TO, THE IMPLIED WARRANTIES OF MERCHANTABILITY AND FITNESS
# FOR A PARTICULAR PURPOSE ARE DISCLAIMED. IN NO EVENT SHALL THE
# COPYRIGHT HOLDER OR CONTRIBUTORS BE LIABLE FOR ANY DIRECT, INDIRECT,
# INCIDENTAL, SPECIAL, EXEMPLARY, OR CONSEQUENTIAL DAMAGES (INCLUDING,
# BUT NOT LIMITED TO, PROCUREMENT OF SUBSTITUTE GOODS OR SERVICES;
# LOSS OF USE, DATA, OR PROFITS; OR BUSINESS INTERRUPTION) HOWEVER
# CAUSED AND ON ANY THEORY OF LIABILITY, WHETHER IN CONTRACT, STRICT
# LIABILITY, OR TORT (INCLUDING NEGLIGENCE OR OTHERWISE) ARISING IN
# ANY WAY OUT OF THE USE OF THIS SOFTWARE, EVEN IF ADVISED OF THE
# POSSIBILITY OF SUCH DAMAGE.
# -----------------------------------------------------------------------------
# Author: A. R. Porter, STFC Daresbury Lab
# -----------------------------------------------------------------------------

'''Performs pytest tests on the support for OpenACC directives in the
   psyclone.psyir.backend.fortran and c modules. '''

from __future__ import absolute_import
import pytest
from fparser.common.readfortran import FortranStringReader
from psyclone.psyGen import PSyFactory, TransInfo, Directive
from psyclone.psyir.nodes import Assignment, Reference, Loop
from psyclone.psyir.symbols import DataSymbol, REAL_TYPE
from psyclone.psyir.backend.visitor import VisitorError
from psyclone.psyir.backend.c import CWriter
from psyclone.psyir.backend.fortran import FortranWriter
from psyclone.transformations import (ACCKernelsTrans, ACCDataTrans,
                                      ACCParallelTrans)
from psyclone.tests.utilities import get_invoke


NEMO_TEST_CODE = '''
module test
contains
subroutine tmp()
  integer :: i, a
  integer, dimension(:) :: b, c, d
  do i = 1, 20, 2
    a = 2 * i + d(i)
    c(i) = a
    b(i) = b(i) + a + c(i)
  enddo
end subroutine tmp
end module test'''

DOUBLE_LOOP = ("program do_loop\n"
               "integer :: ji, jj\n"
               "integer, parameter :: jpi=16, jpj=16\n"
               "real(kind=wp) :: sto_tmp(jpi, jpj)\n"
               "do jj = 1,jpj\n"
               "  do ji = 1,jpi\n"
               "    sto_tmp(ji, jj) = 1.0d0\n"
               "  end do\n"
               "end do\n"
               "end program do_loop\n")


# ----------------------------------------------------------------------------
def test_acc_data_region(parser):
    ''' Test that an ACCDataDirective node generates the expected code. '''
    # Generate fparser2 parse tree from Fortran code.
    reader = FortranStringReader(NEMO_TEST_CODE)
    code = parser(reader)
    psy = PSyFactory("nemo", distributed_memory=False).create(code)
    sched = psy.invokes.invoke_list[0].schedule
    dtrans = ACCDataTrans()
    dtrans.apply(sched)
    fvisitor = FortranWriter()
    result = fvisitor(sched)
    assert ("!$acc data copyin(d) copyout(c) copy(b)\n"
            "do i = 1, 20, 2\n" in result)
    assert ("enddo\n"
            "!$acc end data\n" in result)
    assigns = sched.walk(Assignment)
    # Remove the read from array 'd'
    assigns[0].detach()
    result = fvisitor(sched)
    assert ("!$acc data copyout(c) copy(b)\n"
            "do i = 1, 20, 2\n" in result)
    # Remove the readwrite of array 'b'
    assigns[2].detach()
    result = fvisitor(sched)
    assert ("!$acc data copyout(c)\n"
            "do i = 1, 20, 2\n" in result)


# ----------------------------------------------------------------------------
def test_acc_data_region_no_struct(parser):
    '''
    Test that we refuse to generate code if a data region includes references
    to structures.
    '''
    reader = FortranStringReader('''
module test
  use some_mod, only: grid_type
  type(grid_type) :: grid
contains
subroutine tmp()
  integer :: i
  integer, dimension(:) :: b

  do i = 1, 20, 2
    b(i) = b(i) + i + grid%flag
    grid%data(i) = i
  enddo
end subroutine tmp
end module test''')
    code = parser(reader)
    psy = PSyFactory("nemo", distributed_memory=False).create(code)
    sched = psy.invokes.invoke_list[0].schedule
    dtrans = ACCDataTrans()
    dtrans.apply(sched)
    fvisitor = FortranWriter()
    with pytest.raises(NotImplementedError) as err:
        _ = fvisitor(sched)
    # Allow for the vagaries of py2 output versus py3
    err_msg = str(err.value).replace("u'", "'")
    assert ("Structure (derived-type) references are not yet supported within "
            "OpenACC data regions but found: ['grid%flag', 'grid%data(i)']" in
            err_msg)


# ----------------------------------------------------------------------------
@pytest.mark.parametrize("default_present, expected",
                         [(True, " default(present)"), (False, "")])
def test_nemo_acc_kernels(default_present, expected, parser):
    '''
    Tests that an OpenACC kernels directive is handled correctly in the
    NEMO API.
    '''
    # Generate fparser2 parse tree from Fortran code.
    reader = FortranStringReader(NEMO_TEST_CODE)
    code = parser(reader)
    psy = PSyFactory("nemo", distributed_memory=False).create(code)
    nemo_sched = psy.invokes.invoke_list[0].schedule

    # Now apply a kernels transform
    ktrans = ACCKernelsTrans()
    options = {"default_present": default_present}
    ktrans.apply(nemo_sched[0], options)

    fvisitor = FortranWriter()
    result = fvisitor(nemo_sched)
    correct = '''!$acc kernels{0}
do i = 1, 20, 2
  a = 2 * i + d(i)
  c(i) = a
  b(i) = b(i) + a + c(i)
enddo
!$acc end kernels'''.format(expected)
    assert correct in result

    cvisitor = CWriter()
    with pytest.raises(VisitorError) as err:
        _ = cvisitor(nemo_sched[0])
    assert "Unsupported node 'ACCKernelsDirective' found" in str(err.value)


# ----------------------------------------------------------------------------
def test_nemo_acc_parallel(parser):
    '''Tests that an OpenACC parallel directive in NEMO is handled correctly.
    '''
    # Generate fparser2 parse tree from Fortran code.
    reader = FortranStringReader(NEMO_TEST_CODE)
    code = parser(reader)
    psy = PSyFactory("nemo", distributed_memory=False).create(code)
    nemo_sched = psy.invokes.invoke_list[0].schedule

    # Now apply an ACC parallel transform
    dtrans = ACCDataTrans()
    ktrans = ACCParallelTrans()

    ktrans.apply(nemo_sched[0])
    dtrans.apply(nemo_sched[0])

<<<<<<< HEAD
    fortran_writer = FortranWriter()
    result = fortran_writer(nemo_sched)
=======
    # Disable node validation to avoid having to add a data region
    fort_writer = FortranWriter(check_global_constraints=False)
    result = fort_writer(nemo_sched)
>>>>>>> 9d3f688b

    correct = '''!$acc begin parallel default(present)
do i = 1, 20, 2
  a = 2 * i + d(i)
  c(i) = a
  b(i) = b(i) + a + c(i)
enddo
!$acc end parallel'''
    assert correct in result

    cvisitor = CWriter(check_global_constraints=False)
    with pytest.raises(VisitorError) as err:
        _ = cvisitor(nemo_sched[0])
    assert "Unsupported node 'ACCDataDirective' found" in str(err.value)


# ----------------------------------------------------------------------------
def test_acc_loop(parser):
    ''' Tests that an OpenACC loop directive is handled correctly. '''
    reader = FortranStringReader(DOUBLE_LOOP)
    code = parser(reader)
    psy = PSyFactory("nemo", distributed_memory=False).create(code)
    schedule = psy.invokes.invoke_list[0].schedule
    acc_trans = TransInfo().get_trans_name('ACCLoopTrans')
    # An ACC Loop must be within a KERNELS or PARALLEL region
    kernels_trans = TransInfo().get_trans_name('ACCKernelsTrans')
    kernels_trans.apply(schedule.children)
    loops = schedule[0].walk(Loop)
    _ = acc_trans.apply(loops[0], {"sequential": True})
    fortran_writer = FortranWriter()
    result = fortran_writer(schedule)
    assert ("!$acc kernels\n"
            "!$acc loop seq\n"
            "do jj = 1, jpj, 1\n" in result)
    loop_dir = loops[0].ancestor(Directive)
    # Rather than keep apply the transformation with different options,
    # change the internal state of the Directive directly.
    loop_dir._sequential = False
    result = fortran_writer(schedule)
    assert ("!$acc kernels\n"
            "!$acc loop independent\n"
            "do jj = 1, jpj, 1\n" in result)
    loop_dir._collapse = 2
    result = fortran_writer(schedule)
    assert ("!$acc kernels\n"
            "!$acc loop independent collapse(2)\n"
            "do jj = 1, jpj, 1\n" in result)
    loop_dir._independent = False
    result = fortran_writer(schedule)
    assert ("!$acc kernels\n"
            "!$acc loop collapse(2)\n"
            "do jj = 1, jpj, 1\n" in result)
    loop_dir._collapse = None
    result = fortran_writer(schedule)
    assert ("!$acc kernels\n"
            "!$acc loop\n"
            "do jj = 1, jpj, 1\n" in result)


# ----------------------------------------------------------------------------
def replace_child_with_assignment(node):
    '''Since at this stage not all node types are supported,
    this function is used to replace the first child of the
    given node with a simple assignment statement ('a=b').
    This allows all tests to compare all output of the visitor
    pattern (even though in some cases the code might not
    compile, e.g. assignment as child of an OMP DO directive)
    # TODO #440 tracks this
    :param node: the node whose child is replaced.
    :type node: :py:class:`psyclone.psyir.nodes.Node`
    '''

    # Create a simple 'a=b' assignment statement for all tests
    lhs = Reference(DataSymbol('a', REAL_TYPE))
    rhs = Reference(DataSymbol('b', REAL_TYPE))
    assignment = Assignment.create(lhs, rhs)
    node.children[0] = assignment


# ----------------------------------------------------------------------------
def test_gocean_acc_parallel():
    '''Test that an ACC PARALLEL directive in a 'classical' API (gocean here)
    is created correctly.

    '''
    _, invoke = get_invoke("single_invoke.f90", "gocean1.0",
                           idx=0, dist_mem=False)

    ptrans = ACCParallelTrans()
    sched, _ = ptrans.apply(invoke.schedule[0])

    # Now remove the GOKern (since it's not yet supported in the
    # visitor pattern) and replace it with a simple assignment
    # TODO: #440 tracks this
    replace_child_with_assignment(sched[0].dir_body)

    # omp_sched is a GOInvokeSchedule, which is not yet supported.
    # So only convert starting from the OMPParallelDirective. Also, disable
    # node validation so as to avoid the need for a data region.
    fvisitor = FortranWriter(check_global_constraints=False)
    result = fvisitor(sched[0])
    correct = '''!$acc begin parallel default(present)
a = b
!$acc end parallel'''
    assert correct in result

    cvisitor = CWriter(check_global_constraints=False)
    with pytest.raises(VisitorError) as err:
        _ = cvisitor(sched[0])
    assert "Unsupported node 'ACCParallelDirective' found" in str(err.value)<|MERGE_RESOLUTION|>--- conflicted
+++ resolved
@@ -195,14 +195,9 @@
     ktrans.apply(nemo_sched[0])
     dtrans.apply(nemo_sched[0])
 
-<<<<<<< HEAD
-    fortran_writer = FortranWriter()
-    result = fortran_writer(nemo_sched)
-=======
     # Disable node validation to avoid having to add a data region
     fort_writer = FortranWriter(check_global_constraints=False)
     result = fort_writer(nemo_sched)
->>>>>>> 9d3f688b
 
     correct = '''!$acc begin parallel default(present)
 do i = 1, 20, 2
