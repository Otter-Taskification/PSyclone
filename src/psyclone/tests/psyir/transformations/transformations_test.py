# -----------------------------------------------------------------------------
# BSD 3-Clause License
#
# Copyright (c) 2018-2021, Science and Technology Facilities Council.
# All rights reserved.
#
# Redistribution and use in source and binary forms, with or without
# modification, are permitted provided that the following conditions are met:
#
# * Redistributions of source code must retain the above copyright notice, this
#   list of conditions and the following disclaimer.
#
# * Redistributions in binary form must reproduce the above copyright notice,
#   this list of conditions and the following disclaimer in the documentation
#   and/or other materials provided with the distribution.
#
# * Neither the name of the copyright holder nor the names of its
#   contributors may be used to endorse or promote products derived from
#   this software without specific prior written permission.
#
# THIS SOFTWARE IS PROVIDED BY THE COPYRIGHT HOLDERS AND CONTRIBUTORS
# "AS IS" AND ANY EXPRESS OR IMPLIED WARRANTIES, INCLUDING, BUT NOT
# LIMITED TO, THE IMPLIED WARRANTIES OF MERCHANTABILITY AND FITNESS
# FOR A PARTICULAR PURPOSE ARE DISCLAIMED. IN NO EVENT SHALL THE
# COPYRIGHT HOLDER OR CONTRIBUTORS BE LIABLE FOR ANY DIRECT, INDIRECT,
# INCIDENTAL, SPECIAL, EXEMPLARY, OR CONSEQUENTIAL DAMAGES (INCLUDING,
# BUT NOT LIMITED TO, PROCUREMENT OF SUBSTITUTE GOODS OR SERVICES;
# LOSS OF USE, DATA, OR PROFITS; OR BUSINESS INTERRUPTION) HOWEVER
# CAUSED AND ON ANY THEORY OF LIABILITY, WHETHER IN CONTRACT, STRICT
# LIABILITY, OR TORT (INCLUDING NEGLIGENCE OR OTHERWISE) ARISING IN
# ANY WAY OUT OF THE USE OF THIS SOFTWARE, EVEN IF ADVISED OF THE
# POSSIBILITY OF SUCH DAMAGE.
# ----------------------------------------------------------------------------
# Authors R. W. Ford, A. R. Porter and S. Siso, STFC Daresbury Lab
# Modified I. Kavcic, Met Office
<<<<<<< HEAD
# Modified J. Henrichs, Bureau of Meteorology
=======
# Modified J. Henrichs, Bureau of Metorology
>>>>>>> 9eab45c7

'''
API-agnostic tests for various transformation classes.
'''

from __future__ import absolute_import, print_function
import pytest

from psyclone.errors import InternalError
from psyclone.psyGen import ACCLoopDirective
<<<<<<< HEAD
from psyclone.psyir.nodes import CodeBlock, IfBlock, Literal, Loop, Node, \
    Reference, Schedule, Statement
from psyclone.psyir.symbols import DataSymbol, INTEGER_TYPE, BOOLEAN_TYPE
from psyclone.psyir.transformations import ProfileTrans, RegionTrans, \
    TransformationError
from psyclone.transformations import ACCEnterDataTrans, ACCLoopTrans, \
    ACCParallelTrans, OMPLoopTrans, OMPParallelLoopTrans, OMPParallelTrans
from psyclone.tests.utilities import get_invoke
=======
from psyclone.psyir.nodes import IfBlock, Literal, Loop, Node, Reference, \
    Schedule, Statement, CodeBlock, Return
from psyclone.psyir.symbols import DataSymbol, INTEGER_TYPE, BOOLEAN_TYPE
from psyclone.psyir.transformations import LoopFuseTrans, ProfileTrans, \
    RegionTrans, TransformationError
from psyclone.tests.utilities import get_invoke
from psyclone.transformations import ACCEnterDataTrans, ACCLoopTrans, \
    ACCParallelTrans, OMPLoopTrans, OMPParallelLoopTrans, OMPParallelTrans
>>>>>>> 9eab45c7


def test_accloop():
    ''' Generic tests for the ACCLoopTrans transformation class '''
    trans = ACCLoopTrans()
    assert trans.name == "ACCLoopTrans"
    assert str(trans) == "Adds an 'OpenACC loop' directive to a loop"

    pnode = Node()
    cnode = Statement()
    tdir = trans._directive(pnode, [cnode])
    assert isinstance(tdir, ACCLoopDirective)


def test_accparallel():
    ''' Generic tests for the ACCParallelTrans class '''
    acct = ACCParallelTrans()
    assert acct.name == "ACCParallelTrans"


def test_accenterdata():
    ''' Generic tests for the ACCEnterDataTrans class '''
    acct = ACCEnterDataTrans()
    assert acct.name == "ACCEnterDataTrans"
    assert str(acct) == "Adds an OpenACC 'enter data' directive"


def test_accenterdata_internalerr(monkeypatch):
    ''' Check that the ACCEnterDataTrans.apply() method raises an internal
    error if the validate method fails to throw out an invalid type of
    Schedule. '''
    acct = ACCEnterDataTrans()
    monkeypatch.setattr(acct, "validate", lambda sched, options: None)
    with pytest.raises(InternalError) as err:
        _, _ = acct.apply("Not a schedule")
    assert ("validate() has not rejected an (unsupported) schedule"
            in str(err.value))


def test_omploop_no_collapse():
    ''' Check that the OMPLoopTrans.directive() method rejects the
    collapse argument '''
    trans = OMPLoopTrans()
    pnode = Node()
    cnode = Node()
    with pytest.raises(NotImplementedError) as err:
        _ = trans._directive(pnode, cnode, collapse=2)
    assert ("The COLLAPSE clause is not yet supported for '!$omp do' "
            "directives" in str(err.value))


def test_ifblock_children_region():
    ''' Check that we reject attempts to transform the conditional part of
    an If statement or to include both the if- and else-clauses in a region
    (without their parent). '''
    acct = ACCParallelTrans()
    # Construct a valid IfBlock
    condition = Reference(DataSymbol('condition', BOOLEAN_TYPE))
    ifblock = IfBlock.create(condition, [], [])

    # Attempt to put all of the children of the IfBlock into a region. This
    # is an error because the first child is the conditional part of the
    # IfBlock.
    with pytest.raises(TransformationError) as err:
        super(ACCParallelTrans, acct).validate([ifblock.children[0]])
    assert ("transformation to the immediate children of a Loop/IfBlock "
            "unless it is to a single Schedule" in str(err.value))
    with pytest.raises(TransformationError) as err:
        super(ACCParallelTrans, acct).validate(ifblock.children[1:])
    assert (" to multiple nodes when one or more is a Schedule. "
            "Either target a single Schedule or " in str(err.value))


<<<<<<< HEAD
=======
def test_fusetrans_error_incomplete():
    ''' Check that we reject attempts to fuse loops which are incomplete. '''
    sch = Schedule()
    loop1 = Loop(variable=DataSymbol("i", INTEGER_TYPE), parent=sch)
    loop2 = Loop(variable=DataSymbol("j", INTEGER_TYPE), parent=sch)
    sch.addchild(loop1)
    sch.addchild(loop2)

    fuse = LoopFuseTrans()

    # Check first loop
    with pytest.raises(TransformationError) as err:
        fuse.validate(loop1, loop2)
    assert ("Error in LoopFuseTrans transformation. The target loop must have "
            "four children but found: []" in str(err.value))

    loop1.addchild(Literal("start", INTEGER_TYPE, parent=loop1))
    loop1.addchild(Literal("stop", INTEGER_TYPE, parent=loop1))
    loop1.addchild(Literal("step", INTEGER_TYPE, parent=loop1))
    loop1.addchild(Schedule(parent=loop1))
    loop1.loop_body.addchild(Return(parent=loop1.loop_body))

    # Check second loop
    with pytest.raises(TransformationError) as err:
        fuse.validate(loop1, loop2)
    assert ("Error in LoopFuseTrans transformation. The target loop must have "
            "four children but found: []" in str(err.value))

    loop2.addchild(Literal("start", INTEGER_TYPE, parent=loop2))
    loop2.addchild(Literal("stop", INTEGER_TYPE, parent=loop2))
    loop2.addchild(Literal("step", INTEGER_TYPE, parent=loop2))
    loop2.addchild(Schedule(parent=loop2))
    loop2.loop_body.addchild(Return(parent=loop2.loop_body))

    # Validation should now pass
    fuse.validate(loop1, loop2)


def test_fusetrans_error_not_same_parent():
    ''' Check that we reject attempts to fuse loops which don't share the
    same parent '''

    sch1 = Schedule()
    sch2 = Schedule()
    loop1 = Loop(variable=DataSymbol("i", INTEGER_TYPE), parent=sch1)
    loop2 = Loop(variable=DataSymbol("j", INTEGER_TYPE), parent=sch2)
    sch1.addchild(loop1)
    sch2.addchild(loop2)

    loop1.addchild(Literal("1", INTEGER_TYPE, parent=loop1))  # start
    loop1.addchild(Literal("10", INTEGER_TYPE, parent=loop1))  # stop
    loop1.addchild(Literal("1", INTEGER_TYPE, parent=loop1))  # step
    loop1.addchild(Schedule(parent=loop1))  # loop body

    loop2.addchild(Literal("1", INTEGER_TYPE, parent=loop2))  # start
    loop2.addchild(Literal("10", INTEGER_TYPE, parent=loop2))  # stop
    loop2.addchild(Literal("1", INTEGER_TYPE, parent=loop2))  # step
    loop2.addchild(Schedule(parent=loop2))  # loop body

    fuse = LoopFuseTrans()

    # Try to fuse loops with different parents
    with pytest.raises(TransformationError) as err:
        fuse.validate(loop1, loop2)
    assert ("Error in LoopFuseTrans transformation. Loops do not have the "
            "same parent" in str(err.value))


>>>>>>> 9eab45c7
def test_regiontrans_wrong_children():
    ''' Check that the validate method raises the expected error if
        passed the wrong children of a Node. (e.g. those representing the
        bounds of a Loop.) '''
    # RegionTrans is abstract so use a concrete sub-class
    rtrans = ACCParallelTrans()
    # Construct a valid Loop in the PSyIR
    parent = Loop(parent=None)
    parent.addchild(Literal("1", INTEGER_TYPE, parent))
    parent.addchild(Literal("10", INTEGER_TYPE, parent))
    parent.addchild(Literal("1", INTEGER_TYPE, parent))
    parent.addchild(Schedule(parent=parent))
    with pytest.raises(TransformationError) as err:
        RegionTrans.validate(rtrans, parent.children)
    assert ("Cannot apply a transformation to multiple nodes when one or more "
            "is a Schedule" in str(err.value))


def test_parallelregion_refuse_codeblock():
    ''' Check that ParallelRegionTrans.validate() rejects a loop nest that
    encloses a CodeBlock. We use OMPParallelTrans as ParallelRegionTrans
    is abstract. '''
    otrans = OMPParallelTrans()
    # Construct a valid Loop in the PSyIR with a CodeBlock in its body
    parent = Loop.create(DataSymbol("ji", INTEGER_TYPE),
                         Literal("1", INTEGER_TYPE),
                         Literal("10", INTEGER_TYPE),
                         Literal("1", INTEGER_TYPE),
                         [CodeBlock([], CodeBlock.Structure.STATEMENT,
                                    None)])
    with pytest.raises(TransformationError) as err:
        otrans.validate([parent])
    assert ("Nodes of type 'CodeBlock' cannot be enclosed by a "
            "OMPParallelTrans transformation" in str(err.value))


def test_parallellooptrans_refuse_codeblock():
    ''' Check that ParallelLoopTrans.validate() rejects a loop nest that
    encloses a CodeBlock. We have to use OMPParallelLoopTrans as
    ParallelLoopTrans is abstract. '''
    otrans = OMPParallelLoopTrans()
    # Construct a valid Loop in the PSyIR with a CodeBlock in its body
    parent = Loop.create(DataSymbol("ji", INTEGER_TYPE),
                         Literal("1", INTEGER_TYPE),
                         Literal("10", INTEGER_TYPE),
                         Literal("1", INTEGER_TYPE),
                         [CodeBlock([], CodeBlock.Structure.STATEMENT,
                                    None)])
    with pytest.raises(TransformationError) as err:
        otrans.validate(parent)
    assert ("Nodes of type 'CodeBlock' cannot be enclosed "
            "by a OMPParallelLoopTrans transformation" in str(err.value))

# Tests for ProfileTrans


@pytest.mark.parametrize("options", [None, {"invalid": "invalid"},
                                     {"region_name": ("mod", "reg")}])
def test_profile_trans_name(options):
    '''Check that providing no option or an option not associated with the
    profile transformation does not result in anything being passed
    into ProfileNode via the name argument and that providing an
    option associated with the profile transformation does result in
    the relevant names being passed into ProfileNode via the name
    argument. This is checked by looking at the variables
    '_module_name' and '_region_name' which are set to the name
    argument values if they are provided, otherwise the variables are
    set to None.

    '''
    _, invoke = get_invoke("1_single_invoke.f90", "dynamo0.3", idx=0)
    schedule = invoke.schedule
    profile_trans = ProfileTrans()
    if options:
        _, _ = profile_trans.apply(schedule.children, options=options)
    else:
        _, _ = profile_trans.apply(schedule.children)
    profile_node = schedule[0]
    if options and "region_name" in options:
        assert profile_node._module_name == "mod"
        assert profile_node._region_name == "reg"
    else:
        assert profile_node._module_name is None
        assert profile_node._region_name is None


@pytest.mark.parametrize("value", [None, ["a", "b"], (), ("a",),
                                   ("a", "b", "c"), ("a", []), ([], "a")])
def test_profile_trans_invalid_name(value):
    '''Invalid name supplied to options argument.'''
    profile_trans = ProfileTrans()

    # We need to have a schedule as parent, otherwise the node
    # (with no parent) will not be allowed.
    sched = Schedule()
    node = Statement(parent=sched)
    sched.addchild(node)
    with pytest.raises(TransformationError) as excinfo:
        _ = profile_trans.apply(node, options={"region_name": value})
    assert ("User-supplied region name must be a tuple containing "
            "two non-empty strings." in str(excinfo.value))<|MERGE_RESOLUTION|>--- conflicted
+++ resolved
@@ -33,11 +33,7 @@
 # ----------------------------------------------------------------------------
 # Authors R. W. Ford, A. R. Porter and S. Siso, STFC Daresbury Lab
 # Modified I. Kavcic, Met Office
-<<<<<<< HEAD
 # Modified J. Henrichs, Bureau of Meteorology
-=======
-# Modified J. Henrichs, Bureau of Metorology
->>>>>>> 9eab45c7
 
 '''
 API-agnostic tests for various transformation classes.
@@ -48,25 +44,14 @@
 
 from psyclone.errors import InternalError
 from psyclone.psyGen import ACCLoopDirective
-<<<<<<< HEAD
 from psyclone.psyir.nodes import CodeBlock, IfBlock, Literal, Loop, Node, \
-    Reference, Schedule, Statement
-from psyclone.psyir.symbols import DataSymbol, INTEGER_TYPE, BOOLEAN_TYPE
-from psyclone.psyir.transformations import ProfileTrans, RegionTrans, \
-    TransformationError
-from psyclone.transformations import ACCEnterDataTrans, ACCLoopTrans, \
-    ACCParallelTrans, OMPLoopTrans, OMPParallelLoopTrans, OMPParallelTrans
-from psyclone.tests.utilities import get_invoke
-=======
-from psyclone.psyir.nodes import IfBlock, Literal, Loop, Node, Reference, \
-    Schedule, Statement, CodeBlock, Return
+    Reference, Return, Schedule, Statement
 from psyclone.psyir.symbols import DataSymbol, INTEGER_TYPE, BOOLEAN_TYPE
 from psyclone.psyir.transformations import LoopFuseTrans, ProfileTrans, \
     RegionTrans, TransformationError
 from psyclone.tests.utilities import get_invoke
 from psyclone.transformations import ACCEnterDataTrans, ACCLoopTrans, \
     ACCParallelTrans, OMPLoopTrans, OMPParallelLoopTrans, OMPParallelTrans
->>>>>>> 9eab45c7
 
 
 def test_accloop():
@@ -140,77 +125,6 @@
             "Either target a single Schedule or " in str(err.value))
 
 
-<<<<<<< HEAD
-=======
-def test_fusetrans_error_incomplete():
-    ''' Check that we reject attempts to fuse loops which are incomplete. '''
-    sch = Schedule()
-    loop1 = Loop(variable=DataSymbol("i", INTEGER_TYPE), parent=sch)
-    loop2 = Loop(variable=DataSymbol("j", INTEGER_TYPE), parent=sch)
-    sch.addchild(loop1)
-    sch.addchild(loop2)
-
-    fuse = LoopFuseTrans()
-
-    # Check first loop
-    with pytest.raises(TransformationError) as err:
-        fuse.validate(loop1, loop2)
-    assert ("Error in LoopFuseTrans transformation. The target loop must have "
-            "four children but found: []" in str(err.value))
-
-    loop1.addchild(Literal("start", INTEGER_TYPE, parent=loop1))
-    loop1.addchild(Literal("stop", INTEGER_TYPE, parent=loop1))
-    loop1.addchild(Literal("step", INTEGER_TYPE, parent=loop1))
-    loop1.addchild(Schedule(parent=loop1))
-    loop1.loop_body.addchild(Return(parent=loop1.loop_body))
-
-    # Check second loop
-    with pytest.raises(TransformationError) as err:
-        fuse.validate(loop1, loop2)
-    assert ("Error in LoopFuseTrans transformation. The target loop must have "
-            "four children but found: []" in str(err.value))
-
-    loop2.addchild(Literal("start", INTEGER_TYPE, parent=loop2))
-    loop2.addchild(Literal("stop", INTEGER_TYPE, parent=loop2))
-    loop2.addchild(Literal("step", INTEGER_TYPE, parent=loop2))
-    loop2.addchild(Schedule(parent=loop2))
-    loop2.loop_body.addchild(Return(parent=loop2.loop_body))
-
-    # Validation should now pass
-    fuse.validate(loop1, loop2)
-
-
-def test_fusetrans_error_not_same_parent():
-    ''' Check that we reject attempts to fuse loops which don't share the
-    same parent '''
-
-    sch1 = Schedule()
-    sch2 = Schedule()
-    loop1 = Loop(variable=DataSymbol("i", INTEGER_TYPE), parent=sch1)
-    loop2 = Loop(variable=DataSymbol("j", INTEGER_TYPE), parent=sch2)
-    sch1.addchild(loop1)
-    sch2.addchild(loop2)
-
-    loop1.addchild(Literal("1", INTEGER_TYPE, parent=loop1))  # start
-    loop1.addchild(Literal("10", INTEGER_TYPE, parent=loop1))  # stop
-    loop1.addchild(Literal("1", INTEGER_TYPE, parent=loop1))  # step
-    loop1.addchild(Schedule(parent=loop1))  # loop body
-
-    loop2.addchild(Literal("1", INTEGER_TYPE, parent=loop2))  # start
-    loop2.addchild(Literal("10", INTEGER_TYPE, parent=loop2))  # stop
-    loop2.addchild(Literal("1", INTEGER_TYPE, parent=loop2))  # step
-    loop2.addchild(Schedule(parent=loop2))  # loop body
-
-    fuse = LoopFuseTrans()
-
-    # Try to fuse loops with different parents
-    with pytest.raises(TransformationError) as err:
-        fuse.validate(loop1, loop2)
-    assert ("Error in LoopFuseTrans transformation. Loops do not have the "
-            "same parent" in str(err.value))
-
-
->>>>>>> 9eab45c7
 def test_regiontrans_wrong_children():
     ''' Check that the validate method raises the expected error if
         passed the wrong children of a Node. (e.g. those representing the
