--- conflicted
+++ resolved
@@ -72,30 +72,6 @@
     assert isinstance(DataSymbol('a', CHARACTER_TYPE), DataSymbol)
     assert isinstance(DataSymbol('a', CHARACTER_TYPE,
                                  constant_value="hello"), DataSymbol)
-<<<<<<< HEAD
-    assert isinstance(DataSymbol('a', DataType.BOOLEAN), DataSymbol)
-    assert isinstance(DataSymbol('a', DataType.BOOLEAN, constant_value=False),
-                      DataSymbol)
-
-    assert isinstance(
-        DataSymbol('a', DataType.REAL,
-                   shape=[DataSymbol.Extent.ATTRIBUTE]), DataSymbol)
-    assert isinstance(DataSymbol('a', DataType.REAL, shape=[3]), DataSymbol)
-    assert isinstance(DataSymbol('a', DataType.REAL,
-                                 shape=[3, DataSymbol.Extent.ATTRIBUTE]),
-                      DataSymbol)
-    assert isinstance(DataSymbol('a', DataType.REAL, shape=[]), DataSymbol)
-    assert isinstance(DataSymbol('a', DataType.REAL, shape=[], precision=8),
-                      DataSymbol)
-    assert isinstance(DataSymbol('a', DataType.REAL, shape=[],
-                                 interface=ArgumentInterface()), DataSymbol)
-    assert isinstance(
-        DataSymbol('a', DataType.REAL, shape=[],
-                   interface=ArgumentInterface(
-                       ArgumentInterface.Access.READWRITE)), DataSymbol)
-    assert isinstance(
-        DataSymbol('a', DataType.REAL, shape=[],
-=======
     assert isinstance(DataSymbol('a', BOOLEAN_TYPE), DataSymbol)
     assert isinstance(DataSymbol('a', BOOLEAN_TYPE,
                                  constant_value=False),
@@ -117,27 +93,18 @@
                        ArgumentInterface.Access.READWRITE)), DataSymbol)
     assert isinstance(
         DataSymbol('a', REAL_SINGLE_TYPE,
->>>>>>> cc130194
                    interface=ArgumentInterface(
                        ArgumentInterface.Access.READ)), DataSymbol)
     my_mod = ContainerSymbol("my_mod")
     assert isinstance(
         DataSymbol('a', DeferredType(), interface=GlobalInterface(my_mod)),
         DataSymbol)
-<<<<<<< HEAD
-    dim = DataSymbol('dim', DataType.INTEGER, shape=[])
-    assert isinstance(DataSymbol('a', DataType.REAL, shape=[dim]), DataSymbol)
-    assert isinstance(DataSymbol('a', DataType.REAL,
-                                 shape=[3, dim, DataSymbol.Extent.ATTRIBUTE]),
-                      DataSymbol)
-=======
     dim = DataSymbol('dim', INTEGER_SINGLE_TYPE)
     array_type = ArrayType(REAL_SINGLE_TYPE, [dim])
     assert isinstance(DataSymbol('a', array_type), DataSymbol)
     array_type = ArrayType(REAL_SINGLE_TYPE,
                            [3, dim, ArrayType.Extent.ATTRIBUTE])
     assert isinstance(DataSymbol('a', array_type), DataSymbol)
->>>>>>> cc130194
 
 
 def test_datasymbol_init_errors():
@@ -145,81 +112,15 @@
     with invalid arguments. '''
     # Test with invalid arguments
     with pytest.raises(TypeError) as error:
-<<<<<<< HEAD
-        DataSymbol('a', 'invalidtype', shape=[], interface='local')
-=======
         DataSymbol('a', 'invalidtype')
->>>>>>> cc130194
     assert ("datatype of a DataSymbol must be specified using a DataType "
             "but got: 'str'" in str(error.value))
 
     with pytest.raises(TypeError) as error:
-<<<<<<< HEAD
-        DataSymbol('a', 3, shape=[], interface='local')
-    assert ("datatype of a DataSymbol must be specified using a DataType "
-            "but got:" in str(error.value))
-
-    dim = DataSymbol('dim', DataType.INTEGER, shape=[])
-    with pytest.raises(TypeError) as error:
-        DataSymbol('a', DataType.REAL, shape=dim)
-    assert "DataSymbol shape attribute must be a list." in str(error.value)
-
-    with pytest.raises(TypeError) as error:
-        DataSymbol('a', DataType.REAL, shape=['invalidshape'])
-    assert ("DataSymbol shape list elements can only be 'DataSymbol', "
-            "'integer' or DataSymbol.Extent.") in str(error.value)
-
-    with pytest.raises(TypeError) as error:
-        bad_dim = DataSymbol('dim', DataType.REAL, shape=[])
-        DataSymbol('a', DataType.REAL, shape=[bad_dim])
-    assert ("Symbols that are part of another symbol shape can "
-            "only be scalar integers, but found") in str(error.value)
-
-    with pytest.raises(TypeError) as error:
-        bad_dim = DataSymbol('dim', DataType.INTEGER, shape=[3])
-        DataSymbol('a', DataType.REAL, shape=[bad_dim])
-    assert ("Symbols that are part of another symbol shape can "
-            "only be scalar integers, but found") in str(error.value)
-
-
-def test_datasymbol_precision_errors():
-    ''' Check that invalid precision settings raise the appropriate errors in
-    the DataSymbol constructor. '''
-    with pytest.raises(ValueError) as err:
-        DataSymbol('a', DataType.INTEGER, precision=0)
-    assert ("The precision of a DataSymbol when specified as an integer number"
-            " of bytes must be > 0" in str(err.value))
-    with pytest.raises(ValueError) as err:
-        DataSymbol('a', DataType.CHARACTER, precision=1)
-    assert ("A DataSymbol of DataType.CHARACTER type cannot have an associated"
-            " precision" in str(err.value))
-    with pytest.raises(ValueError) as err:
-        DataSymbol('a', DataType.BOOLEAN, precision=1)
-    assert ("A DataSymbol of DataType.BOOLEAN type cannot have an associated "
-            "precision" in str(err.value))
-    not_int = DataSymbol('b', DataType.REAL)
-    with pytest.raises(ValueError) as err:
-        DataSymbol('a', DataType.INTEGER, precision=not_int)
-    assert ("A DataSymbol representing the precision of another DataSymbol "
-            "must be of either 'deferred' or scalar, integer type "
-            in str(err.value))
-    not_scalar = DataSymbol('b', DataType.INTEGER, shape=[2, 2])
-    with pytest.raises(ValueError) as err:
-        DataSymbol('a', DataType.INTEGER, precision=not_scalar)
-    assert ("A DataSymbol representing the precision of another DataSymbol "
-            "must be of either 'deferred' or scalar, integer type but"
-            in str(err.value))
-    with pytest.raises(TypeError) as err:
-        DataSymbol('a', DataType.INTEGER, precision="not-valid")
-    assert ("DataSymbol precision must be one of integer, DataSymbol.Precision"
-            " or DataSymbol but got" in str(err.value))
-
-=======
         DataSymbol('a', 3)
     assert ("datatype of a DataSymbol must be specified using a DataType "
             "but got:" in str(error.value))
 
->>>>>>> cc130194
 
 def test_datasymbol_can_be_printed():
     '''Test that a DataSymbol instance can always be printed. (i.e. is
@@ -230,18 +131,11 @@
     sym1 = DataSymbol("s1", INTEGER_SINGLE_TYPE)
     assert "s1: <Scalar<INTEGER, SINGLE>, Local>" in str(sym1)
 
-<<<<<<< HEAD
-    sym2 = DataSymbol("s2", DataType.REAL,
-                      shape=[DataSymbol.Extent.ATTRIBUTE, 2, sym1])
-    assert "s2: <DataType.REAL, Array['ATTRIBUTE', 2, s1], Local>" \
-        in str(sym2)
-=======
     array_type = ArrayType(REAL_SINGLE_TYPE,
                            [ArrayType.Extent.ATTRIBUTE, 2, sym1])
     sym2 = DataSymbol("s2", array_type)
     assert ("s2: <Array<Scalar<REAL, SINGLE>, shape=['ATTRIBUTE', 2, s1]>, "
             "Local>" in str(sym2))
->>>>>>> cc130194
 
     my_mod = ContainerSymbol("my_mod")
     sym3 = DataSymbol("s3", REAL_SINGLE_TYPE,
@@ -357,16 +251,10 @@
     is_array returns True if the DataSymbol is an array and False if not.
 
     '''
-<<<<<<< HEAD
-    sym1 = DataSymbol("s1", DataType.INTEGER)
-    sym2 = DataSymbol("s2", DataType.REAL,
-                      shape=[DataSymbol.Extent.ATTRIBUTE, 2, sym1])
-=======
     sym1 = DataSymbol("s1", INTEGER_SINGLE_TYPE)
     array_type = ArrayType(REAL_SINGLE_TYPE,
                            [ArrayType.Extent.ATTRIBUTE, 2, sym1])
     sym2 = DataSymbol("s2", array_type)
->>>>>>> cc130194
     assert sym1.is_scalar
     assert not sym1.is_array
     assert not sym2.is_scalar
