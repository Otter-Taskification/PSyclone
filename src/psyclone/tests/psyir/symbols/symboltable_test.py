--- conflicted
+++ resolved
@@ -44,12 +44,8 @@
 from psyclone.psyir.nodes import Schedule
 from psyclone.psyir.symbols import SymbolTable, DataSymbol, ContainerSymbol, \
     LocalInterface, GlobalInterface, ArgumentInterface, UnresolvedInterface, \
-<<<<<<< HEAD
     DataType, ScalarType, ArrayType, DeferredType, \
-    REAL_SINGLE_TYPE, INTEGER_SINGLE_TYPE
-=======
-    DataType, Symbol
->>>>>>> 9dc0acf4
+    REAL_TYPE, INTEGER_TYPE, Symbol
 from psyclone.errors import InternalError
 
 
@@ -66,7 +62,7 @@
     # table as this is required for further testing).
     name = sym_table.new_symbol_name()
     assert name == "psyir_tmp"
-    sym_table.add(DataSymbol(name, REAL_SINGLE_TYPE))
+    sym_table.add(DataSymbol(name, REAL_TYPE))
     # Check we return the expected symbol name when there is a
     # supplied root name.
     assert sym_table.new_symbol_name(root_name="my_name") == "my_name"
@@ -82,15 +78,9 @@
     # Check we return a new symbol by appending an integer index to
     # the default name when the names clash.
     name = sym_table.new_symbol_name()
-<<<<<<< HEAD
-    assert name == "psyir_tmp_0"
-    sym_table.add(DataSymbol(name, REAL_SINGLE_TYPE))
-    assert sym_table.new_symbol_name() == "psyir_tmp_1"
-=======
     assert name == "psyir_tmp_1"
-    sym_table.add(DataSymbol(name, DataType.REAL))
+    sym_table.add(DataSymbol(name, REAL_TYPE))
     assert sym_table.new_symbol_name() == "psyir_tmp_2"
->>>>>>> 9dc0acf4
 
 
 def test_new_symbol_name_2():
@@ -134,20 +124,20 @@
     # Declare a symbol
     my_mod = ContainerSymbol("my_mod")
     sym_table.add(my_mod)
-    array_type = ArrayType(REAL_SINGLE_TYPE, [5, 1])
+    array_type = ArrayType(REAL_TYPE, [5, 1])
     sym_table.add(DataSymbol("var1", array_type,
                              interface=GlobalInterface(my_mod)))
     assert sym_table._symbols["my_mod"].name == "my_mod"
     assert sym_table._symbols["var1"].name == "var1"
     assert sym_table._symbols["var1"].datatype.name == ScalarType.Name.REAL
     assert (sym_table._symbols["var1"].datatype.precision ==
-            ScalarType.Precision.SINGLE)
+            ScalarType.Precision.UNDEFINED)
     assert sym_table._symbols["var1"].datatype.shape == [5, 1]
     assert sym_table._symbols["var1"].interface.container_symbol == my_mod
 
     # Declare a duplicate name symbol
     with pytest.raises(KeyError) as error:
-        sym_table.add(DataSymbol("var1", REAL_SINGLE_TYPE))
+        sym_table.add(DataSymbol("var1", REAL_TYPE))
     assert ("Symbol table already contains a symbol with name "
             "'var1'.") in str(error.value)
 
@@ -173,7 +163,7 @@
     assert sym_table._tags["tag2"] == sym3
 
     with pytest.raises(KeyError) as error:
-        sym_table.add(DataSymbol("var1", DataType.REAL), tag="tag1")
+        sym_table.add(DataSymbol("var1", REAL_TYPE), tag="tag1")
     assert ("Symbol table already contains the tag 'tag1' for symbol "
             "'symbol_tag1', so it can not be associated to symbol "
             "'var1'.") in str(error.value)
@@ -185,15 +175,15 @@
     my_mod = ContainerSymbol("my_mod")
     sym_table.add(my_mod)
     assert sym_table.imported_symbols(my_mod) == []
-    var1 = DataSymbol("var1", REAL_SINGLE_TYPE, interface=LocalInterface())
+    var1 = DataSymbol("var1", REAL_TYPE, interface=LocalInterface())
     sym_table.add(var1)
     assert sym_table.imported_symbols(my_mod) == []
-    var2 = DataSymbol("var2", INTEGER_SINGLE_TYPE,
+    var2 = DataSymbol("var2", INTEGER_TYPE,
                       interface=GlobalInterface(my_mod))
     assert sym_table.imported_symbols(my_mod) == []
     sym_table.add(var2)
     assert sym_table.imported_symbols(my_mod) == [var2]
-    var3 = DataSymbol("var3", INTEGER_SINGLE_TYPE,
+    var3 = DataSymbol("var3", INTEGER_TYPE,
                       interface=GlobalInterface(my_mod))
     sym_table.add(var3)
     imported_symbols = sym_table.imported_symbols(my_mod)
@@ -226,7 +216,7 @@
     # Declare a symbol
     my_mod = ContainerSymbol("my_mod")
     sym_table.add(my_mod)
-    array_type = ArrayType(REAL_SINGLE_TYPE, [5, 1])
+    array_type = ArrayType(REAL_TYPE, [5, 1])
     sym_table.add(DataSymbol("var1", array_type,
                              interface=GlobalInterface(my_mod)))
     var1 = sym_table.lookup("var1")
@@ -271,14 +261,14 @@
 def test_swap_symbol_properties():
     ''' Test the symboltable swap_properties method '''
 
-    symbol1 = DataSymbol("var1", INTEGER_SINGLE_TYPE, constant_value=7)
-    symbol2 = DataSymbol("dim1", INTEGER_SINGLE_TYPE,
+    symbol1 = DataSymbol("var1", INTEGER_TYPE, constant_value=7)
+    symbol2 = DataSymbol("dim1", INTEGER_TYPE,
                          interface=ArgumentInterface(
                              ArgumentInterface.Access.READ))
-    symbol3 = DataSymbol("dim2", INTEGER_SINGLE_TYPE,
+    symbol3 = DataSymbol("dim2", INTEGER_TYPE,
                          interface=ArgumentInterface(
                              ArgumentInterface.Access.READ))
-    array_type = ArrayType(REAL_SINGLE_TYPE, [symbol2, symbol3])
+    array_type = ArrayType(REAL_TYPE, [symbol2, symbol3])
     symbol4 = DataSymbol("var2", array_type,
                          interface=ArgumentInterface(
                              ArgumentInterface.Access.READWRITE))
@@ -323,7 +313,7 @@
 
     assert symbol1.name == "var1"
     assert symbol1.datatype.name == ScalarType.Name.REAL
-    assert symbol1.datatype.precision == ScalarType.Precision.SINGLE
+    assert symbol1.datatype.precision == ScalarType.Precision.UNDEFINED
     assert symbol1.datatype.shape == [symbol2, symbol3]
     assert symbol1.is_argument
     assert symbol1.constant_value is None
@@ -331,7 +321,7 @@
 
     assert symbol4.name == "var2"
     assert symbol4.datatype.name == ScalarType.Name.INTEGER
-    assert symbol4.datatype.precision == ScalarType.Precision.SINGLE
+    assert symbol4.datatype.precision == ScalarType.Precision.UNDEFINED
     assert not symbol4.shape
     assert symbol4.is_local
     assert symbol4.constant_value.value == "7"
@@ -355,12 +345,12 @@
     '''Test that the lookup method retrieves symbols from the symbol table
     if the name exists, otherwise it raises an error.'''
     sym_table = SymbolTable()
-    array_type = ArrayType(REAL_SINGLE_TYPE, [ArrayType.Extent.ATTRIBUTE,
-                                              ArrayType.Extent.ATTRIBUTE])
+    array_type = ArrayType(REAL_TYPE, [ArrayType.Extent.ATTRIBUTE,
+                                       ArrayType.Extent.ATTRIBUTE])
 
     sym_table.add(DataSymbol("var1", array_type))
-    sym_table.add(DataSymbol("var2", INTEGER_SINGLE_TYPE))
-    sym_table.add(DataSymbol("var3", REAL_SINGLE_TYPE))
+    sym_table.add(DataSymbol("var2", INTEGER_TYPE))
+    sym_table.add(DataSymbol("var3", REAL_TYPE))
 
     assert isinstance(sym_table.lookup("var1"), DataSymbol)
     assert sym_table.lookup("var1").name == "var1"
@@ -400,8 +390,8 @@
     '''Test the view method of the SymbolTable class, it should print to
     standard out a representation of the full SymbolTable.'''
     sym_table = SymbolTable()
-    sym_table.add(DataSymbol("var1", REAL_SINGLE_TYPE))
-    sym_table.add(DataSymbol("var2", INTEGER_SINGLE_TYPE))
+    sym_table.add(DataSymbol("var1", REAL_TYPE))
+    sym_table.add(DataSymbol("var2", INTEGER_TYPE))
     sym_table.view()
     output, _ = capsys.readouterr()
     assert "Symbol Table:\n" in output
@@ -415,8 +405,8 @@
     sym_table = SymbolTable()
     my_mod = ContainerSymbol("my_mod")
     sym_table.add(my_mod)
-    sym_table.add(DataSymbol("var1", REAL_SINGLE_TYPE))
-    sym_table.add(DataSymbol("var2", INTEGER_SINGLE_TYPE))
+    sym_table.add(DataSymbol("var1", REAL_TYPE))
+    sym_table.add(DataSymbol("var2", INTEGER_TYPE))
     sym_table.add(DataSymbol("var3", DeferredType(),
                              interface=GlobalInterface(my_mod)))
     sym_table_text = str(sym_table)
@@ -432,9 +422,9 @@
     with references to each DataSymbol and updates the DataSymbol attributes
     when needed.'''
     sym_table = SymbolTable()
-    sym_v1 = DataSymbol("var1", REAL_SINGLE_TYPE)
+    sym_v1 = DataSymbol("var1", REAL_TYPE)
     sym_table.add(sym_v1)
-    sym_table.add(DataSymbol("var2", REAL_SINGLE_TYPE))
+    sym_table.add(DataSymbol("var2", REAL_TYPE))
     sym_v1.interface = ArgumentInterface(ArgumentInterface.Access.UNKNOWN)
     sym_table.specify_argument_list([sym_v1])
 
@@ -462,8 +452,8 @@
     don't have the correct Interface information raises the expected
     errors. '''
     sym_table = SymbolTable()
-    sym_table.add(DataSymbol("var1", REAL_SINGLE_TYPE))
-    sym_table.add(DataSymbol("var2", REAL_SINGLE_TYPE))
+    sym_table.add(DataSymbol("var1", REAL_TYPE))
+    sym_table.add(DataSymbol("var2", REAL_TYPE))
     sym_v1 = sym_table.lookup("var1")
     # Attempt to say the argument list consists of "var1" which at this
     # point is just a local variable.
@@ -483,9 +473,9 @@
     ''' Tests the internal sanity checks of the SymbolTable.argument_list
     property. '''
     sym_table = SymbolTable()
-    sym_table.add(DataSymbol("var1", REAL_SINGLE_TYPE))
-    sym_table.add(DataSymbol("var2", REAL_SINGLE_TYPE))
-    sym_table.add(DataSymbol("var3", REAL_SINGLE_TYPE,
+    sym_table.add(DataSymbol("var1", REAL_TYPE))
+    sym_table.add(DataSymbol("var2", REAL_TYPE))
+    sym_table.add(DataSymbol("var3", REAL_TYPE,
                              interface=GlobalInterface(
                                  ContainerSymbol("my_mod"))))
     # Manually put a local symbol into the internal list of arguments
@@ -525,15 +515,15 @@
     ''' Checks for the validation of non-argument entries in the
     SymbolTable. '''
     sym_table = SymbolTable()
-    sym_table.add(DataSymbol("var1", REAL_SINGLE_TYPE))
-    sym_table.add(DataSymbol("var2", REAL_SINGLE_TYPE))
-    sym_table.add(DataSymbol("var3", REAL_SINGLE_TYPE,
+    sym_table.add(DataSymbol("var1", REAL_TYPE))
+    sym_table.add(DataSymbol("var2", REAL_TYPE))
+    sym_table.add(DataSymbol("var3", REAL_TYPE,
                              interface=GlobalInterface(
                                  ContainerSymbol("my_mod"))))
     # Everything should be fine so far
     sym_table._validate_non_args()
     # Add an entry with an Argument interface
-    sym_table.add(DataSymbol("var4", REAL_SINGLE_TYPE,
+    sym_table.add(DataSymbol("var4", REAL_TYPE,
                              interface=ArgumentInterface()))
     # Since this symbol isn't in the argument list, the SymbolTable
     # is no longer valid
@@ -549,8 +539,8 @@
     is in the SymbolTable, otherwise returns False.'''
     sym_table = SymbolTable()
 
-    sym_table.add(DataSymbol("var1", REAL_SINGLE_TYPE))
-    array_type = ArrayType(REAL_SINGLE_TYPE, [ArrayType.Extent.ATTRIBUTE])
+    sym_table.add(DataSymbol("var1", REAL_TYPE))
+    array_type = ArrayType(REAL_TYPE, [ArrayType.Extent.ATTRIBUTE])
     sym_table.add(DataSymbol("var2", array_type))
 
     assert "var1" in sym_table
@@ -563,11 +553,11 @@
     SymbolTable.'''
     sym_table = SymbolTable()
     assert sym_table.symbols == []
-    sym_table.add(DataSymbol("var1", REAL_SINGLE_TYPE))
-    array_type = ArrayType(REAL_SINGLE_TYPE, [ArrayType.Extent.ATTRIBUTE])
+    sym_table.add(DataSymbol("var1", REAL_TYPE))
+    array_type = ArrayType(REAL_TYPE, [ArrayType.Extent.ATTRIBUTE])
     sym_table.add(DataSymbol("var2", array_type))
     assert len(sym_table.symbols) == 2
-    sym_table.add(DataSymbol("var3", REAL_SINGLE_TYPE,
+    sym_table.add(DataSymbol("var3", REAL_TYPE,
                              interface=GlobalInterface(
                                  ContainerSymbol("my_mod"))))
     assert len(sym_table.symbols) == 3
@@ -579,10 +569,10 @@
     sym_table = SymbolTable()
     assert [] == sym_table.local_datasymbols
 
-    sym_table.add(DataSymbol("var1", REAL_SINGLE_TYPE))
-    array_type = ArrayType(REAL_SINGLE_TYPE, [ArrayType.Extent.ATTRIBUTE])
+    sym_table.add(DataSymbol("var1", REAL_TYPE))
+    array_type = ArrayType(REAL_TYPE, [ArrayType.Extent.ATTRIBUTE])
     sym_table.add(DataSymbol("var2", array_type))
-    sym_table.add(DataSymbol("var3", REAL_SINGLE_TYPE))
+    sym_table.add(DataSymbol("var3", REAL_TYPE))
 
     assert len(sym_table.local_datasymbols) == 3
     assert sym_table.lookup("var1") in sym_table.local_datasymbols
@@ -597,7 +587,7 @@
     assert sym_table.lookup("var2") in sym_table.local_datasymbols
     assert sym_table.lookup("var3") in sym_table.local_datasymbols
 
-    sym_table.add(DataSymbol("var4", REAL_SINGLE_TYPE,
+    sym_table.add(DataSymbol("var4", REAL_TYPE,
                              interface=GlobalInterface(
                                  ContainerSymbol("my_mod"))))
     assert len(sym_table.local_datasymbols) == 2
@@ -611,17 +601,17 @@
     sym_table = SymbolTable()
     assert sym_table.global_datasymbols == []
     # Add some local symbols
-    sym_table.add(DataSymbol("var1", REAL_SINGLE_TYPE))
-    array_type = ArrayType(REAL_SINGLE_TYPE, [ArrayType.Extent.ATTRIBUTE])
+    sym_table.add(DataSymbol("var1", REAL_TYPE))
+    array_type = ArrayType(REAL_TYPE, [ArrayType.Extent.ATTRIBUTE])
     sym_table.add(DataSymbol("var2", array_type))
     assert sym_table.global_datasymbols == []
     # Add some global symbols
-    sym_table.add(DataSymbol("gvar1", REAL_SINGLE_TYPE,
+    sym_table.add(DataSymbol("gvar1", REAL_TYPE,
                              interface=GlobalInterface(
                                  ContainerSymbol("my_mod"))))
     assert sym_table.lookup("gvar1") in sym_table.global_datasymbols
     sym_table.add(
-        DataSymbol("gvar2", REAL_SINGLE_TYPE,
+        DataSymbol("gvar2", REAL_TYPE,
                    interface=ArgumentInterface(
                        ArgumentInterface.Access.READWRITE)))
     gsymbols = sym_table.global_datasymbols
@@ -648,11 +638,11 @@
 def test_unresolved():
     ''' Tests for the get_unresolved_datasymbols method. '''
     sym_table = SymbolTable()
-    sym_table.add(DataSymbol("s1", INTEGER_SINGLE_TYPE))
+    sym_table.add(DataSymbol("s1", INTEGER_TYPE))
     # Check that we get an empty list if everything is defined
     assert sym_table.get_unresolved_datasymbols() == []
     # Add a symbol with a deferred interface
-    rdef = DataSymbol("r_def", INTEGER_SINGLE_TYPE,
+    rdef = DataSymbol("r_def", INTEGER_TYPE,
                       interface=UnresolvedInterface())
     sym_table.add(rdef)
     assert sym_table.get_unresolved_datasymbols() == ["r_def"]
@@ -678,7 +668,7 @@
         in str(error.value)
 
     with pytest.raises(TypeError) as error:
-        symtab.copy_external_global(DataSymbol("var1", REAL_SINGLE_TYPE))
+        symtab.copy_external_global(DataSymbol("var1", REAL_TYPE))
     assert "The globalvar argument of SymbolTable.copy_external_global " \
         "method should have a GlobalInterface interface, but found " \
         "'LocalInterface'." \
@@ -720,23 +710,12 @@
 
     # But if the symbol is different (e.g. points to a different container),
     # it should fail
-<<<<<<< HEAD
-    container3 = ContainerSymbol("my_other")
+    container3 = ContainerSymbol("my_other_mod")
     var4 = DataSymbol("b", DeferredType(),
                       interface=GlobalInterface(container3))
     with pytest.raises(KeyError) as error:
         symtab.copy_external_global(var4)
-    print (str(error.value))
-    assert ("Couldn't copy 'b: <Deferred Type, Global(container='my_other')>' "
-            "into the SymbolTable. The name 'b' is already used by another "
-            "symbol." in str(error.value))
-=======
-    container3 = ContainerSymbol("my_other_mod")
-    var4 = DataSymbol("b", DataType.DEFERRED,
-                      interface=GlobalInterface(container3))
-    with pytest.raises(KeyError) as error:
-        symtab.copy_external_global(var4)
-    assert "Couldn't copy 'b: <DataType.DEFERRED, Scalar, Global(container=" \
+    assert "Couldn't copy 'b: <Deferred Type, Global(container=" \
            "'my_other_mod')>' into the SymbolTable. The name 'b' is already" \
            " used by another symbol." in str(error.value)
 
@@ -747,7 +726,7 @@
 
     # If a tag is given but this is already used, it should fail
     symtab.add(Symbol("symbol"), tag="tag")
-    var5 = DataSymbol("c", DataType.DEFERRED,
+    var5 = DataSymbol("c", DeferredType(),
                       interface=GlobalInterface(container3))
     with pytest.raises(KeyError) as error:
         symtab.copy_external_global(var5, "tag")
@@ -763,7 +742,7 @@
 
     # If the tag does not already exist, the tag is associated with the new
     # symbol
-    var6 = DataSymbol("d", DataType.DEFERRED,
+    var6 = DataSymbol("d", DeferredType(),
                       interface=GlobalInterface(container3))
     symtab.copy_external_global(var6, "newtag")
     assert symtab.lookup_with_tag("newtag").name == "d"
@@ -781,7 +760,7 @@
     # Create an initial SymbolTable
     dummy = Schedule()
     symtab = SymbolTable(schedule=dummy)
-    sym1 = DataSymbol("symbol1", DataType.INTEGER,
+    sym1 = DataSymbol("symbol1", INTEGER_TYPE,
                       interface=ArgumentInterface(
                           ArgumentInterface.Access.READ))
     sym2 = Symbol("symbol2")
@@ -825,5 +804,4 @@
     assert symtab.name_from_tag("tag3", root="newsymbol") == "newsymbol"
     assert symtab.lookup("newsymbol").name == "newsymbol"
     assert symtab.lookup_with_tag("tag3").name == "newsymbol"
-    assert symtab.name_from_tag("tag4", root="newsymbol") == "newsymbol_1"
->>>>>>> 9dc0acf4
+    assert symtab.name_from_tag("tag4", root="newsymbol") == "newsymbol_1"