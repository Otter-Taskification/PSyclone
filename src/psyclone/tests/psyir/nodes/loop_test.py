# -----------------------------------------------------------------------------
# BSD 3-Clause License
#
# Copyright (c) 2019-2020, Science and Technology Facilities Council.
# All rights reserved.
#
# Redistribution and use in source and binary forms, with or without
# modification, are permitted provided that the following conditions are met:
#
# * Redistributions of source code must retain the above copyright notice, this
#   list of conditions and the following disclaimer.
#
# * Redistributions in binary form must reproduce the above copyright notice,
#   this list of conditions and the following disclaimer in the documentation
#   and/or other materials provided with the distribution.
#
# * Neither the name of the copyright holder nor the names of its
#   contributors may be used to endorse or promote products derived from
#   this software without specific prior written permission.
#
# THIS SOFTWARE IS PROVIDED BY THE COPYRIGHT HOLDERS AND CONTRIBUTORS
# "AS IS" AND ANY EXPRESS OR IMPLIED WARRANTIES, INCLUDING, BUT NOT
# LIMITED TO, THE IMPLIED WARRANTIES OF MERCHANTABILITY AND FITNESS
# FOR A PARTICULAR PURPOSE ARE DISCLAIMED. IN NO EVENT SHALL THE
# COPYRIGHT HOLDER OR CONTRIBUTORS BE LIABLE FOR ANY DIRECT, INDIRECT,
# INCIDENTAL, SPECIAL, EXEMPLARY, OR CONSEQUENTIAL DAMAGES (INCLUDING,
# BUT NOT LIMITED TO, PROCUREMENT OF SUBSTITUTE GOODS OR SERVICES;
# LOSS OF USE, DATA, OR PROFITS; OR BUSINESS INTERRUPTION) HOWEVER
# CAUSED AND ON ANY THEORY OF LIABILITY, WHETHER IN CONTRACT, STRICT
# LIABILITY, OR TORT (INCLUDING NEGLIGENCE OR OTHERWISE) ARISING IN
# ANY WAY OUT OF THE USE OF THIS SOFTWARE, EVEN IF ADVISED OF THE
# POSSIBILITY OF SUCH DAMAGE.
# -----------------------------------------------------------------------------
# Authors R. W. Ford, A. R. Porter and S. Siso, STFC Daresbury Lab
#         I. Kavcic, Met Office
#         J. Henrichs, Bureau of Meteorology
# -----------------------------------------------------------------------------

''' Performs py.test tests on the Loop PSyIR node. '''

from __future__ import absolute_import
import os
import pytest
from psyclone.psyir.nodes import Loop, Literal, Schedule, Return, Assignment, \
    Reference
from psyclone.psyir.symbols import DataSymbol, REAL_SINGLE_TYPE, \
    INTEGER_SINGLE_TYPE
from psyclone.psyGen import PSyFactory
from psyclone.errors import InternalError, GenerationError
from psyclone.psyir.backend.fortran import FortranWriter
from psyclone.tests.utilities import get_invoke, check_links
from psyclone.parse.algorithm import parse


def test_loop_navigation_properties():
    # pylint: disable=too-many-statements
    ''' Tests the start_expr, stop_expr, step_expr and loop_body
    setter and getter properties.

    '''
    loop = Loop()

    # Properties return an error if the node is incomplete
    error_str = ("Loop is incomplete. It should have exactly 4 "
                 "children, but found")
    with pytest.raises(InternalError) as err:
        _ = loop.start_expr
    assert error_str in str(err.value)

<<<<<<< HEAD
    loop.addchild(Literal("start", DataType.INTEGER, parent=loop))
    loop.addchild(Literal("stop", DataType.INTEGER, parent=loop))
    loop.addchild(Literal("step", DataType.INTEGER, parent=loop))
=======
    # Expressions that are not PSyIR are not accepted
    with pytest.raises(TypeError) as err:
        loop.start_expr = "start"
    assert "Only PSyIR nodes can be assigned as the Loop start expression" \
        ", but found '" in str(err.value)
    with pytest.raises(TypeError) as err:
        loop.stop_expr = "stop"
    assert "Only PSyIR nodes can be assigned as the Loop stop expression" \
        ", but found '" in str(err.value)
    with pytest.raises(TypeError) as err:
        loop.step_expr = "step"
    assert "Only PSyIR nodes can be assigned as the Loop step expression" \
        ", but found '" in str(err.value)

    loop.addchild(Literal("start", INTEGER_SINGLE_TYPE, parent=loop))
    loop.addchild(Literal("stop", INTEGER_SINGLE_TYPE, parent=loop))
    loop.addchild(Literal("step", INTEGER_SINGLE_TYPE, parent=loop))
>>>>>>> 0aab5139

    # If it's not fully complete, it still returns an error
    with pytest.raises(InternalError) as err:
        _ = loop.start_expr
    assert error_str in str(err.value)
    with pytest.raises(InternalError) as err:
        _ = loop.stop_expr
    assert error_str in str(err.value)
    with pytest.raises(InternalError) as err:
        _ = loop.step_expr
    assert error_str in str(err.value)
    with pytest.raises(InternalError) as err:
        _ = loop.loop_body
    assert error_str in str(err.value)
    with pytest.raises(InternalError) as err:
        loop.start_expr = Literal("invalid", INTEGER_SINGLE_TYPE, parent=loop)
    assert error_str in str(err.value)
    with pytest.raises(InternalError) as err:
        loop.stop_expr = Literal("invalid", INTEGER_SINGLE_TYPE, parent=loop)
    assert error_str in str(err.value)
    with pytest.raises(InternalError) as err:
        loop.step_expr = Literal("invalid", INTEGER_SINGLE_TYPE, parent=loop)
    assert error_str in str(err.value)

<<<<<<< HEAD
    # Check that Getters properties work
=======
    # The fourth child has to be a Schedule
    loop.addchild(Literal("loop_body", INTEGER_SINGLE_TYPE, parent=loop))
    with pytest.raises(InternalError) as err:
        _ = loop.loop_body
    assert "Loop malformed or incomplete. Fourth child should be a " \
        "Schedule node, but found loop with " in str(err.value)

    # Fix loop and check that Getters properties work
    del loop.children[3]
>>>>>>> 0aab5139
    loop.addchild(Schedule(parent=loop))
    loop.loop_body.addchild(Return(parent=loop.loop_body))

    assert loop.start_expr.value == "start"
    assert loop.stop_expr.value == "stop"
    assert loop.step_expr.value == "step"
    assert isinstance(loop.loop_body[0], Return)

    # Test Setters
    loop.start_expr = Literal("newstart", INTEGER_SINGLE_TYPE, parent=loop)
    loop.stop_expr = Literal("newstop", INTEGER_SINGLE_TYPE, parent=loop)
    loop.step_expr = Literal("newstep", INTEGER_SINGLE_TYPE, parent=loop)

    assert loop.start_expr.value == "newstart"
    assert loop.stop_expr.value == "newstop"
    assert loop.step_expr.value == "newstep"


def test_loop_invalid_type():
    ''' Tests assigning an invalid type to a Loop object. '''
    _, invoke = get_invoke("single_invoke.f90", "gocean1.0", idx=0)
    sched = invoke.schedule
    loop = sched.children[0].loop_body[0]
    assert isinstance(loop, Loop)
    with pytest.raises(GenerationError) as err:
        loop.loop_type = "not_a_valid_type"
    assert ("loop_type value (not_a_valid_type) is invalid. Must be one of "
            "['inner', 'outer']" in str(err.value))


def test_loop_gen_code():
    ''' Check that the Loop gen_code method prints the proper loop '''
    base_path = os.path.join(os.path.dirname(os.path.dirname(os.path.dirname(
        os.path.abspath(__file__)))), "test_files", "dynamo0p3")
    _, invoke_info = parse(os.path.join(base_path,
                                        "1.0.1_single_named_invoke.f90"),
                           api="dynamo0.3")
    psy = PSyFactory("dynamo0.3", distributed_memory=True).create(invoke_info)

    # By default DynLoop has step = 1 and it is not printed in the Fortran DO
    gen = str(psy.gen)
    assert "DO cell=1,mesh%get_last_halo_cell(1)" in gen

    # Change step to 2
    loop = psy.invokes.get('invoke_important_invoke').schedule[3]
    loop.step_expr = Literal("2", INTEGER_SINGLE_TYPE, parent=loop)

    # Now it is printed in the Fortran DO with the expression  ",2" at the end
    gen = str(psy.gen)
    assert "DO cell=1,mesh%get_last_halo_cell(1),2" in gen


def test_invalid_loop_annotations():
    ''' Check that the Loop constructor validates any supplied annotations. '''
    # Check that we can have 'was_where' on its own
    test_loop = Loop(annotations=['was_where'])
    assert test_loop.annotations == ['was_where']
    # Check that 'was_single_stmt' on its own raises an error
    with pytest.raises(InternalError) as err:
        Loop(annotations=['was_single_stmt'])
    assert ("Loop with the 'was_single_stmt' annotation must also have the "
            "'was_where'" in str(err.value))
    # Check that it's accepted in combination with 'was_where'
    test_loop = Loop(annotations=['was_single_stmt', 'was_where'])
    assert test_loop.annotations == ['was_single_stmt', 'was_where']


def test_loop_create():
    '''Test that the create method in the Loop class correctly
    creates a Loop instance.

    '''
    start = Literal("0", INTEGER_SINGLE_TYPE)
    stop = Literal("1", INTEGER_SINGLE_TYPE)
    step = Literal("1", INTEGER_SINGLE_TYPE)
    child_node = Assignment.create(
        Reference(DataSymbol("tmp", REAL_SINGLE_TYPE)),
        Reference(DataSymbol("i", REAL_SINGLE_TYPE)))
    loop = Loop.create("i", start, stop, step, [child_node])
    schedule = loop.children[3]
    assert isinstance(schedule, Schedule)
    check_links(loop, [start, stop, step, schedule])
    check_links(schedule, [child_node])
    result = FortranWriter().loop_node(loop)
    assert result == "do i = 0, 1, 1\n  tmp=i\nenddo\n"


def test_loop_create_invalid():
    '''Test that the create method in a Loop class raises the expected
    exception if the provided input is invalid.

    '''
    zero = Literal("0", INTEGER_SINGLE_TYPE)
    one = Literal("1", INTEGER_SINGLE_TYPE)
    children = [Assignment.create(
        Reference(DataSymbol("x", INTEGER_SINGLE_TYPE)),
        one)]

    # var_name is not a string.
    with pytest.raises(GenerationError) as excinfo:
        _ = Loop.create(1, zero, one, one, children)
    assert ("var_name argument in create method of Loop class "
            "should be a string but found 'int'.") in str(excinfo.value)

    # start not a Node.
    with pytest.raises(GenerationError) as excinfo:
        _ = Loop.create("i", "invalid", one, one, children)
    assert ("Item 'str' can't be child 0 of 'Loop'. The valid format is: "
            "'DataNode, DataNode, DataNode, Schedule'.") in str(excinfo.value)

    # stop not a Node.
    with pytest.raises(GenerationError) as excinfo:
        _ = Loop.create("i", zero, "invalid", one, children)
    assert ("Item 'str' can't be child 1 of 'Loop'. The valid format is: "
            "'DataNode, DataNode, DataNode, Schedule'.") in str(excinfo.value)

    # step not a Node.
    with pytest.raises(GenerationError) as excinfo:
        _ = Loop.create("i", zero, one, "invalid", children)
    assert ("Item 'str' can't be child 2 of 'Loop'. The valid format is: "
            "'DataNode, DataNode, DataNode, Schedule'.") in str(excinfo.value)

    # children not a list
    with pytest.raises(GenerationError) as excinfo:
        _ = Loop.create("i", zero, one, one, "invalid")
    assert ("children argument in create method of Loop class should "
            "be a list but found 'str'." in str(excinfo.value))

    # contents of children list are not Node.
    with pytest.raises(GenerationError) as excinfo:
        _ = Loop.create("i", zero, one, one, ["invalid"])
    assert ("Item 'str' can't be child 0 of 'Schedule'. The valid format is: "
            "'*[Statement]'." in str(excinfo.value))


def test_loop_children_validation():
    '''Test that children added to Loop are validated. Loop accepts
    3 DataNodes and a Schedule.

    '''
    loop = Loop()
    datanode1 = Literal("1", DataType.INTEGER, parent=loop)
    datanode2 = Literal("2", DataType.INTEGER, parent=loop)
    datanode3 = Literal("3", DataType.INTEGER, parent=loop)
    schedule = Schedule(parent=loop)

    # First child
    with pytest.raises(GenerationError) as excinfo:
        loop.addchild(schedule)
    assert ("Item 'Schedule' can't be child 0 of 'Loop'. The valid format is: "
            "'DataNode, DataNode, DataNode, Schedule'." in str(excinfo.value))
    loop.addchild(datanode1)

    # Second child
    with pytest.raises(GenerationError) as excinfo:
        loop.addchild(schedule)
    assert ("Item 'Schedule' can't be child 1 of 'Loop'. The valid format is: "
            "'DataNode, DataNode, DataNode, Schedule'." in str(excinfo.value))
    loop.addchild(datanode2)

    # Third child
    with pytest.raises(GenerationError) as excinfo:
        loop.addchild(schedule)
    assert ("Item 'Schedule' can't be child 2 of 'Loop'. The valid format is: "
            "'DataNode, DataNode, DataNode, Schedule'." in str(excinfo.value))
    loop.addchild(datanode3)

    # Fourth child
    with pytest.raises(GenerationError) as excinfo:
        loop.addchild(datanode1)
    assert ("Item 'Literal' can't be child 3 of 'Loop'. The valid format is: "
            "'DataNode, DataNode, DataNode, Schedule'." in str(excinfo.value))
    loop.addchild(schedule)

    # Additional children
    with pytest.raises(GenerationError) as excinfo:
        loop.addchild(schedule)
    assert ("Item 'Schedule' can't be child 4 of 'Loop'. The valid format is: "
            "'DataNode, DataNode, DataNode, Schedule'." in str(excinfo.value))<|MERGE_RESOLUTION|>--- conflicted
+++ resolved
@@ -67,29 +67,9 @@
         _ = loop.start_expr
     assert error_str in str(err.value)
 
-<<<<<<< HEAD
-    loop.addchild(Literal("start", DataType.INTEGER, parent=loop))
-    loop.addchild(Literal("stop", DataType.INTEGER, parent=loop))
-    loop.addchild(Literal("step", DataType.INTEGER, parent=loop))
-=======
-    # Expressions that are not PSyIR are not accepted
-    with pytest.raises(TypeError) as err:
-        loop.start_expr = "start"
-    assert "Only PSyIR nodes can be assigned as the Loop start expression" \
-        ", but found '" in str(err.value)
-    with pytest.raises(TypeError) as err:
-        loop.stop_expr = "stop"
-    assert "Only PSyIR nodes can be assigned as the Loop stop expression" \
-        ", but found '" in str(err.value)
-    with pytest.raises(TypeError) as err:
-        loop.step_expr = "step"
-    assert "Only PSyIR nodes can be assigned as the Loop step expression" \
-        ", but found '" in str(err.value)
-
     loop.addchild(Literal("start", INTEGER_SINGLE_TYPE, parent=loop))
     loop.addchild(Literal("stop", INTEGER_SINGLE_TYPE, parent=loop))
     loop.addchild(Literal("step", INTEGER_SINGLE_TYPE, parent=loop))
->>>>>>> 0aab5139
 
     # If it's not fully complete, it still returns an error
     with pytest.raises(InternalError) as err:
@@ -114,19 +94,7 @@
         loop.step_expr = Literal("invalid", INTEGER_SINGLE_TYPE, parent=loop)
     assert error_str in str(err.value)
 
-<<<<<<< HEAD
     # Check that Getters properties work
-=======
-    # The fourth child has to be a Schedule
-    loop.addchild(Literal("loop_body", INTEGER_SINGLE_TYPE, parent=loop))
-    with pytest.raises(InternalError) as err:
-        _ = loop.loop_body
-    assert "Loop malformed or incomplete. Fourth child should be a " \
-        "Schedule node, but found loop with " in str(err.value)
-
-    # Fix loop and check that Getters properties work
-    del loop.children[3]
->>>>>>> 0aab5139
     loop.addchild(Schedule(parent=loop))
     loop.loop_body.addchild(Return(parent=loop.loop_body))
 
@@ -268,9 +236,9 @@
 
     '''
     loop = Loop()
-    datanode1 = Literal("1", DataType.INTEGER, parent=loop)
-    datanode2 = Literal("2", DataType.INTEGER, parent=loop)
-    datanode3 = Literal("3", DataType.INTEGER, parent=loop)
+    datanode1 = Literal("1", INTEGER_SINGLE_TYPE, parent=loop)
+    datanode2 = Literal("2", INTEGER_SINGLE_TYPE, parent=loop)
+    datanode3 = Literal("3", INTEGER_SINGLE_TYPE, parent=loop)
     schedule = Schedule(parent=loop)
 
     # First child
