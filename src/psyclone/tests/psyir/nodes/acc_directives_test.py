--- conflicted
+++ resolved
@@ -94,89 +94,6 @@
     name = super(ACCEnterDataDirective, schedule[0]).dag_name
     assert name == "standalone_directive_1"
 
-<<<<<<< HEAD
-# Class ACCKernelsDirective start
-
-
-# (1/1) Method __init__
-def test_acckernelsdirective_init():
-    '''Test an ACCKernelsDirective can be created and that the optional
-    arguments are set and can be set as expected.
-
-    '''
-    directive = ACCKernelsDirective()
-    assert directive._default_present
-    assert directive.parent is None
-    assert len(directive.children) == 1
-    assert isinstance(directive.children[0], Schedule)
-    directive = ACCKernelsDirective(default_present=False)
-    assert not directive._default_present
-
-
-# (1/1) Method dag_name
-def test_acckernelsdirective_dagname():
-    '''Check that the dag_name method in the ACCKernelsDirective class
-    behaves as expected.
-
-    '''
-    _, info = parse(os.path.join(BASE_PATH, "1_single_invoke.f90"))
-    psy = PSyFactory(distributed_memory=False).create(info)
-    sched = psy.invokes.get('invoke_0_testkern_type').schedule
-
-    trans = ACCKernelsTrans()
-    _, _ = trans.apply(sched)
-    assert sched.children[0].dag_name == "ACC_kernels_1"
-
-
-# (1/1) Method node_str
-def test_acckernelsdirective_node_str():
-    '''Check that the node_str method in the ACCKernelsDirective class behaves
-    as expected.
-
-    '''
-    _, info = parse(os.path.join(BASE_PATH, "1_single_invoke.f90"))
-    psy = PSyFactory(distributed_memory=False).create(info)
-    sched = psy.invokes.get('invoke_0_testkern_type').schedule
-
-    trans = ACCKernelsTrans()
-    _, _ = trans.apply(sched)
-
-    out = sched[0].node_str()
-    assert out.startswith(
-        colored("Directive", Directive._colour)+"[ACC Kernels]")
-    assert colored("Loop", Loop._colour) in sched[0].dir_body[0].node_str()
-    assert "CodedKern" in sched[0].dir_body[0].loop_body[0].node_str()
-
-
-# (1/1) Method gen_code
-@pytest.mark.parametrize("default_present", [False, True])
-def test_acckernelsdirective_gencode(default_present):
-    '''Check that the gen_code method in the ACCKernelsDirective class
-    generates the expected code. Use the dynamo0.3 API.
-
-    '''
-    _, info = parse(os.path.join(BASE_PATH, "1_single_invoke.f90"))
-    psy = PSyFactory(distributed_memory=False).create(info)
-    sched = psy.invokes.get('invoke_0_testkern_type').schedule
-
-    trans = ACCKernelsTrans()
-    _, _ = trans.apply(sched, {"default_present": default_present})
-
-    code = str(psy.gen)
-    string = ""
-    if default_present:
-        string = " default(present)"
-    assert (
-        "      !$acc kernels{0}\n"
-        "      DO cell=1,f1_proxy%vspace%get_ncell()\n".format(string) in code)
-    assert (
-        "      END DO\n"
-        "      !$acc end kernels\n" in code)
-
-# Class ACCKernelsDirective end
-
-=======
->>>>>>> 113ace57
 # Class ACCEnterDataDirective start
 
 
