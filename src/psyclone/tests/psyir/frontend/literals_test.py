--- conflicted
+++ resolved
@@ -47,22 +47,13 @@
 from psyclone.errors import InternalError
 
 
-<<<<<<< HEAD
-@pytest.mark.parametrize("code, dtype", [("'hello'", DataType.CHARACTER),
-                                         ("1", DataType.INTEGER),
-                                         ("1.0", DataType.REAL),
-                                         (".tRue.", DataType.BOOLEAN),
-                                         (".false.", DataType.BOOLEAN)])
-@pytest.mark.usefixtures("f2008_parser", "disable_declaration_check")
-=======
 @pytest.mark.parametrize("code, dtype",
                          [("'hello'", ScalarType.Intrinsic.CHARACTER),
                           ("1", ScalarType.Intrinsic.INTEGER),
                           ("1.0", ScalarType.Intrinsic.REAL),
                           (".tRue.", ScalarType.Intrinsic.BOOLEAN),
                           (".false.", ScalarType.Intrinsic.BOOLEAN)])
-@pytest.mark.usefixtures("f2008_parser")
->>>>>>> 0aab5139
+@pytest.mark.usefixtures("f2008_parser", "disable_declaration_check")
 def test_handling_literal(code, dtype):
     ''' Check that the fparser2 frontend can handle literals of all
     supported datatypes. Note that signed literals are represented in the
@@ -82,16 +73,13 @@
         assert literal.value == code.lower()[1:-1]  # Remove wrapping dots
 
 
-<<<<<<< HEAD
-@pytest.mark.usefixtures("f2008_parser", "disable_declaration_check")
-=======
 @pytest.mark.parametrize("value,dprecision,intrinsic",
                          [("0.0", "rdef", ScalarType.Intrinsic.REAL),
                           ("1", "idef", ScalarType.Intrinsic.INTEGER),
                           ("'hello'", "cdef", ScalarType.Intrinsic.CHARACTER),
                           (".tRue.", "ldef", ScalarType.Intrinsic.BOOLEAN),
                           (".false.", "ldef", ScalarType.Intrinsic.BOOLEAN)])
-@pytest.mark.usefixtures("f2008_parser")
+@pytest.mark.usefixtures("f2008_parser", "disable_declaration_check")
 def test_handling_literal_precision_1(value, dprecision, intrinsic):
     '''Check that the fparser2 frontend can handle literals with a
     specified precision kind symbol.
@@ -196,8 +184,7 @@
     assert literal.datatype.intrinsic == ScalarType.Intrinsic.REAL
 
 
-@pytest.mark.usefixtures("f2008_parser")
->>>>>>> 0aab5139
+@pytest.mark.usefixtures("f2008_parser", "disable_declaration_check")
 def test_handling_invalid_logic_literal():
     ''' Test that a logic fparser2 literal with an invalid value produces
     an error.'''
