# -----------------------------------------------------------------------------
# BSD 3-Clause License
#
# Copyright (c) 2020-2021, Science and Technology Facilities Council.
# All rights reserved.
#
# Redistribution and use in source and binary forms, with or without
# modification, are permitted provided that the following conditions are met:
#
# * Redistributions of source code must retain the above copyright notice, this
#   list of conditions and the following disclaimer.
#
# * Redistributions in binary form must reproduce the above copyright notice,
#   this list of conditions and the following disclaimer in the documentation
#   and/or other materials provided with the distribution.
#
# * Neither the name of the copyright holder nor the names of its
#   contributors may be used to endorse or promote products derived from
#   this software without specific prior written permission.
#
# THIS SOFTWARE IS PROVIDED BY THE COPYRIGHT HOLDERS AND CONTRIBUTORS
# "AS IS" AND ANY EXPRESS OR IMPLIED WARRANTIES, INCLUDING, BUT NOT
# LIMITED TO, THE IMPLIED WARRANTIES OF MERCHANTABILITY AND FITNESS
# FOR A PARTICULAR PURPOSE ARE DISCLAIMED. IN NO EVENT SHALL THE
# COPYRIGHT HOLDER OR CONTRIBUTORS BE LIABLE FOR ANY DIRECT, INDIRECT,
# INCIDENTAL, SPECIAL, EXEMPLARY, OR CONSEQUENTIAL DAMAGES (INCLUDING,
# BUT NOT LIMITED TO, PROCUREMENT OF SUBSTITUTE GOODS OR SERVICES;
# LOSS OF USE, DATA, OR PROFITS; OR BUSINESS INTERRUPTION) HOWEVER
# CAUSED AND ON ANY THEORY OF LIABILITY, WHETHER IN CONTRACT, STRICT
# LIABILITY, OR TORT (INCLUDING NEGLIGENCE OR OTHERWISE) ARISING IN
# ANY WAY OUT OF THE USE OF THIS SOFTWARE, EVEN IF ADVISED OF THE
# POSSIBILITY OF SUCH DAMAGE.
# -----------------------------------------------------------------------------
# Author: A. R. Porter, STFC Daresbury Lab
# -----------------------------------------------------------------------------

''' Performs py.test tests on the fparser2 PSyIR front-end support for
    derived types. '''

from __future__ import absolute_import
import pytest
from psyclone.errors import InternalError
from psyclone.psyir.nodes import KernelSchedule, CodeBlock, Assignment, \
    ArrayOfStructuresReference, StructureReference, Member, StructureMember, \
    ArrayOfStructuresMember, ArrayMember, Literal, Reference, Range, \
    BinaryOperation
from psyclone.psyir.symbols import SymbolError, DeferredType, StructureType, \
    TypeSymbol, ScalarType, RoutineSymbol, Symbol, ArrayType, \
    UnknownFortranType, DataSymbol, INTEGER_TYPE
from psyclone.psyir.frontend.fparser2 import Fparser2Reader, \
    _create_struct_reference
from fparser.two import Fortran2003
from fparser.common.readfortran import FortranStringReader


def test_create_struct_reference():
    ''' Tests for the _create_struct_reference() utility. '''
    one = Literal("1", INTEGER_TYPE)
    with pytest.raises(InternalError) as err:
        _create_struct_reference(None, StructureReference, Symbol("fake"),
                                 ["hello", 1], [])
    assert ("List of members must contain only strings or tuples but found "
            "entry of type 'int'" in str(err.value))
    with pytest.raises(NotImplementedError) as err:
        _create_struct_reference(None, StructureType, Symbol("fake"),
                                 ["hello"], [])
    assert "Cannot create structure reference for type '" in str(err.value)
    with pytest.raises(InternalError) as err:
        _create_struct_reference(None, StructureReference,
                                 DataSymbol("fake", DeferredType()),
                                 ["hello"], [one.copy()])
    assert ("Creating a StructureReference but array indices have been "
            "supplied" in str(err.value))
    with pytest.raises(InternalError) as err:
        _create_struct_reference(None, ArrayOfStructuresReference,
                                 DataSymbol("fake", DeferredType()),
                                 ["hello"], [])
    assert ("Cannot create an ArrayOfStructuresReference without one or more "
            "index expressions" in str(err.value))
    ref = _create_struct_reference(None, StructureReference,
                                   DataSymbol("fake", DeferredType()),
                                   ["hello"], [])
    assert isinstance(ref, StructureReference)
    assert isinstance(ref.member, Member)
    assert ref.member.name == "hello"
    # Check that we can create an ArrayOfStructuresReference and that any
    # PSyIR nodes are copied.
    idx_var = one.copy()
    idx_var2 = one.copy()
    aref = _create_struct_reference(None, ArrayOfStructuresReference,
                                    DataSymbol("fake", DeferredType()),
                                    ["a", ("b", [idx_var2])], [idx_var])
    assert isinstance(aref, ArrayOfStructuresReference)
    assert isinstance(aref.member, StructureMember)
    assert aref.member.name == "a"
    assert aref.member.member.name == "b"
    assert len(aref.member.member.indices) == 1
    assert aref.member.member.indices[0] is not idx_var2
    assert len(aref.indices) == 1
    assert aref.indices[0] is not idx_var


@pytest.mark.usefixtures("f2008_parser")
@pytest.mark.parametrize("type_name", ["my_type", "MY_TYPE", "mY_type"])
def test_deferred_derived_type(type_name):
    ''' Check that we get a symbol with a type given by a TypeSymbol (which
    itself is of DeferredType) for a declaration using an unresolved derived
    type. '''
    fake_parent = KernelSchedule("dummy_schedule")
    symtab = fake_parent.symbol_table
    processor = Fparser2Reader()
    reader = FortranStringReader("use my_mod\n"
                                 "type({0}) :: var".format(type_name))
    fparser2spec = Fortran2003.Specification_Part(reader)
    processor.process_declarations(fake_parent, fparser2spec.content, [])
    vsym = symtab.lookup("var")
    assert isinstance(vsym.datatype, TypeSymbol)
    assert isinstance(vsym.datatype.datatype, DeferredType)
    tsym = symtab.lookup("my_type")
    assert isinstance(tsym, TypeSymbol)


@pytest.mark.usefixtures("f2008_parser")
def test_missing_derived_type():
    ''' Check that the fronted raises an error if it encounters a variable
    of a derived type that cannot be resolved. '''
    fake_parent = KernelSchedule("dummy_schedule")
    processor = Fparser2Reader()
    reader = FortranStringReader("type(my_type) :: var")
    fparser2spec = Fortran2003.Specification_Part(reader)
    # This should raise an error because there's no Container from which
    # the definition of 'my_type' can be brought into scope.
    with pytest.raises(SymbolError) as err:
        processor.process_declarations(fake_parent, fparser2spec.content, [])
    assert "No Symbol found for name 'my_type'" in str(err.value)


@pytest.mark.parametrize("type_name", ["my_type", "MY_TYPE", "mY_type"])
def test_name_clash_derived_type(f2008_parser, type_name):
    ''' Check that the frontend raises an error if it encounters a reference
    to a derived type that clashes with another symbol. '''
    fake_parent = KernelSchedule("dummy_schedule")
    symtab = fake_parent.symbol_table
    # Add a RoutineSymbol to the symbol table that clashes with the name
    # of the derived type.
    symtab.add(RoutineSymbol("my_type"))
    processor = Fparser2Reader()
    reader = FortranStringReader("subroutine my_sub()\n"
                                 "  type({0}) :: some_var\n"
                                 "end subroutine my_sub\n".format(type_name))
    fparser2spec = f2008_parser(reader)
    # This should raise an error because the Container symbol table should
    # already contain a RoutineSymbol named 'my_type'
    with pytest.raises(SymbolError) as err:
        processor.process_declarations(fake_parent, fparser2spec.content, [])
    assert ("Search for a TypeSymbol named '{0}' (required by specification"
            " 'TYPE({0})') found a 'RoutineSymbol' instead".format(type_name)
            in str(err.value))


def test_name_clash_derived_type_def(f2008_parser):
    ''' Check that the frontend raises an error if it encounters a definition
    of a derived type with a name that clashes with another symbol. '''
    fake_parent = KernelSchedule("dummy_schedule")
    symtab = fake_parent.symbol_table
    # Add a RoutineSymbol to the symbol table that will clash with the name
    # of the derived type.
    symtab.add(RoutineSymbol("my_type"))
    # Add a TypeSymbol to the symbol table. Make it appear that we've already
    # seen a definition of this symbol by making it of UnknownFortranType.
    symtab.new_symbol("my_type2", symbol_type=TypeSymbol,
                      datatype=UnknownFortranType("huh"))
    processor = Fparser2Reader()
    fparser2spec = f2008_parser(
        FortranStringReader("subroutine my_sub()\n"
                            "  type :: my_type\n"
                            "    integer :: flag\n"
                            "  end type my_type\n"
                            "end subroutine my_sub\n"))
    # This should raise an error because the Container symbol table will
    # already contain a RoutineSymbol named 'my_type'
    with pytest.raises(SymbolError) as err:
        processor.process_declarations(fake_parent, fparser2spec.content, [])
    assert ("Error processing definition of derived type 'my_type'. The "
            "symbol table already contains an entry with this name but it is a"
            " 'RoutineSymbol' when it should be a 'TypeSymbol' (for the "
            "derived-type definition 'TYPE :: my_type\n  INTEGER :: flag\n"
            "END TYPE my_type')" in str(err.value))
    # Repeat but with a derived-type name that will clash with our existing
    # TypeSymbol
    fparser2spec = f2008_parser(
        FortranStringReader("subroutine my_sub2()\n"
                            "  type :: my_type2\n"
                            "    integer :: flag\n"
                            "  end type my_type2\n"
                            "end subroutine my_sub2\n"))
    with pytest.raises(SymbolError) as err:
        processor.process_declarations(fake_parent, fparser2spec.content, [])
    assert ("Error processing definition of derived type 'my_type2'. The "
            "symbol table already contains a TypeSymbol with this name but it "
            "is of type 'UnknownFortranType' when it should be of "
            "'DeferredType'" in str(err.value))


@pytest.mark.usefixtures("f2008_parser")
@pytest.mark.parametrize("use_stmt", ["use grid_mod, only: grid_type",
                                      "use grid_mod, only: GRID_TYPE",
                                      "use grid_mod"])
@pytest.mark.parametrize("type_name", ["GRID_TYPE", "grid_type"])
def test_parse_derived_type(use_stmt, type_name):
    ''' Check that the fronted correctly creates a TypeSymbol of type
    StructureType from the declaration of a derived type. '''
    fake_parent = KernelSchedule("dummy_schedule")
    symtab = fake_parent.symbol_table
    processor = Fparser2Reader()
    reader = FortranStringReader("{0}\n"
                                 "type :: my_type\n"
                                 "  integer :: flag\n"
                                 "  type({1}), private :: grid\n"
                                 "  real, dimension(3) :: posn\n"
                                 "end type my_type\n"
                                 "type(my_type) :: var\n".format(use_stmt,
                                                                 type_name))
    fparser2spec = Fortran2003.Specification_Part(reader)
    processor.process_declarations(fake_parent, fparser2spec.content, [])
    sym = symtab.lookup("my_type")
    assert isinstance(sym, TypeSymbol)
    assert isinstance(sym.datatype, StructureType)
    flag = sym.datatype.lookup("flag")
    assert isinstance(flag.datatype, ScalarType)
    assert flag.visibility == Symbol.Visibility.PUBLIC
    grid = sym.datatype.lookup("grid")
    assert isinstance(grid.datatype, TypeSymbol)
    assert isinstance(grid.datatype.datatype, DeferredType)
    assert grid.visibility == Symbol.Visibility.PRIVATE
    posn = sym.datatype.lookup("posn")
    assert isinstance(posn.datatype, ArrayType)
    var = symtab.lookup("var")
    assert var.datatype is sym


@pytest.mark.usefixtures("f2008_parser")
@pytest.mark.parametrize("type_name", ["my_type", "MY_TYPE", "mY_type"])
def test_derived_type_self_ref(type_name):
    ''' Test that we can parse a derived type that contains a pointer
    reference of that same type. The 'pointer' attribute is not supported
    so we get a TypeSymbol of UnknownFortranType. '''
    fake_parent = KernelSchedule("dummy_schedule")
    symtab = fake_parent.symbol_table
    processor = Fparser2Reader()
    reader = FortranStringReader("type :: my_type\n"
                                 "  type({0}), pointer :: next => null()\n"
                                 "  integer :: flag\n"
                                 "end type my_type\n"
                                 "type({0}) :: var\n".format(type_name))
    fparser2spec = Fortran2003.Specification_Part(reader)
    processor.process_declarations(fake_parent, fparser2spec.content, [])
    sym = symtab.lookup("my_type")
    assert isinstance(sym, TypeSymbol)
    assert isinstance(sym.datatype, UnknownFortranType)
    assert symtab.lookup("var").datatype is sym


@pytest.mark.usefixtures("f2008_parser")
def test_derived_type_accessibility():
    '''
    Check that accessibility statements/attributes within a derived type
    are handled correctly.
    '''
    fake_parent = KernelSchedule("dummy_schedule")
    symtab = fake_parent.symbol_table
    processor = Fparser2Reader()
    reader = FortranStringReader("type :: my_type\n"
                                 "  private\n"
                                 "  integer :: flag\n"
                                 "  real, public :: scale\n"
                                 "end type my_type\n")
    fparser2spec = Fortran2003.Specification_Part(reader)
    processor.process_declarations(fake_parent, fparser2spec.content, [])
    sym = symtab.lookup("my_type")
    assert isinstance(sym, TypeSymbol)
    flag = sym.datatype.lookup("flag")
    assert flag.visibility == Symbol.Visibility.PRIVATE
    scale = sym.datatype.lookup("scale")
    assert scale.visibility == Symbol.Visibility.PUBLIC


def test_derived_type_ref(f2008_parser, fortran_writer):
    ''' Check that the frontend handles a references to a member of
    a derived type. '''
    processor = Fparser2Reader()
    reader = FortranStringReader(
        "subroutine my_sub()\n"
        "  use some_mod, only: my_type\n"
        "  type(my_type) :: var, vars(3)\n"
        "  var%flag = 0\n"
        "  var%region%start = 1\n"
        "  var%region%subgrid(3)%stop = 1\n"
        "  var%region%subgrid(3)%data(:) = 1.0\n"
        "  var%region%subgrid(3)%data(var%start:var%stop) = 1.0\n"
        "  vars(1)%region%subgrid(3)%data(:) = 1.0\n"
        "  vars(:)%region%subgrid(3)%xstop = 1.0\n"
        "end subroutine my_sub\n")
    fparser2spec = f2008_parser(reader)
    sched = processor.generate_schedule("my_sub", fparser2spec)
    assert not sched.walk(CodeBlock)
    assignments = sched.walk(Assignment)
    # var%flag
    assign = assignments[0]
    assert isinstance(assign.lhs, StructureReference)
    assert isinstance(assign.lhs.children[0], Member)
    assert assign.lhs.children[0].name == "flag"
    # var%region%start
    assign = assignments[1]
    assert isinstance(assign.lhs, StructureReference)
    assert isinstance(assign.lhs.children[0], StructureMember)
    assert assign.lhs.children[0].name == "region"
    assert isinstance(assign.lhs.children[0].children[0], Member)
    assert assign.lhs.children[0].children[0].name == "start"
    # var%region%subgrid(3)%stop
    assign = assignments[2]
    amem = assign.lhs.children[0].children[0]
    assert isinstance(amem, ArrayOfStructuresMember)
    assert isinstance(amem.children[0], Member)
    assert isinstance(amem.children[1], Literal)
    assert amem.children[0].name == "stop"
    # var%region%subgrid(3)%data(:)
    assign = assignments[3]
    amem = assign.lhs.member.member
    assert isinstance(amem, ArrayOfStructuresMember)
    assert isinstance(amem.member, ArrayMember)
    assert isinstance(amem.member.indices[0], Range)
<<<<<<< HEAD
    # TODO the Range node still contains references to the 'fake' symbol used
    # while constructing the full reference.
    assert amem.member.indices[0].children[0].children[0].symbol.name != "fake"
    assign = assignments[4]
=======
    assert isinstance(amem.member.indices[0].children[0], BinaryOperation)
    assert amem.member.indices[0].children[0].children[0].symbol.name == "var"
    gen = fortran_writer(amem)
    assert (gen == "subgrid(3)%data(:)")
>>>>>>> dc1da50e
    # var%region%subgrid(3)%data(var%start:var%stop)
    assign = assignments[4]
    amem = assign.lhs.member.member.member
    assert isinstance(amem, ArrayMember)
    assert isinstance(amem.indices[0], Range)
    assert isinstance(amem.indices[0].children[0], StructureReference)
    assert isinstance(amem.indices[0].children[0].member, Member)
    assert amem.indices[0].children[0].member.name == "start"
    # vars(1)%region%subgrid(3)%data(:) = 1.0
    assign = assignments[5]
    amem = assign.lhs
    gen = fortran_writer(amem)
    assert (gen == "vars(1)%region%subgrid(3)%data(:)")
    # vars(:)%region%subgrid(3)%xstop
    assign = assignments[6]
    amem = assign.lhs
    gen = fortran_writer(amem)
    assert (gen == "vars(:)%region%subgrid(3)%xstop")


def test_array_of_derived_type_ref(f2008_parser):
    ''' Test that the frontend handles a reference to a member of an element
    of an array of derived types. '''
    processor = Fparser2Reader()
    reader = FortranStringReader("subroutine my_sub()\n"
                                 "  use some_mod, only: my_type\n"
                                 "  type(my_type), dimension(3) :: var\n"
                                 "  integer :: idx = 2\n"
                                 "  integer :: start = 2, stop = 3\n"
                                 "  var(1)%flag = 0\n"
                                 "  var(idx)%flag = 0\n"
                                 "  var(start:stop)%flag = 1\n"
                                 "  var(1)%region%start = 1\n"
                                 "  var(1)%region%subgrid(3)%stop = 1\n"
                                 "  var(1)%region%subgrid(3)%data(:) = 1.0\n"
                                 "end subroutine my_sub\n")
    fparser2spec = f2008_parser(reader)
    sched = processor.generate_schedule("my_sub", fparser2spec)
    assert not sched.walk(CodeBlock)
    assignments = sched.walk(Assignment)
    # var(1)%flag
    assign = assignments[0]
    assert isinstance(assign.lhs, ArrayOfStructuresReference)
    assert isinstance(assign.lhs.children[0], Member)
    assert assign.lhs.children[0].name == "flag"
    assert isinstance(assign.lhs.children[1], Literal)
    # var(idx)%flag
    assign = assignments[1]
    assert isinstance(assign.lhs, ArrayOfStructuresReference)
    assert isinstance(assign.lhs.children[0], Member)
    assert isinstance(assign.lhs.children[1], Reference)
    assert assign.lhs.children[1].symbol.name == "idx"
    # var(start:stop)%flag
    assign = assignments[2]
    assert isinstance(assign.lhs, ArrayOfStructuresReference)
    assert isinstance(assign.lhs.member, Member)
    assert isinstance(assign.lhs.indices[0], Range)
    assert isinstance(assign.lhs.indices[0].children[0], Reference)
    assert assign.lhs.indices[0].children[0].symbol.name == "start"
    # var(1)%region%start
    assign = assignments[3]
    assert isinstance(assign.lhs, ArrayOfStructuresReference)
    assert isinstance(assign.lhs.member, StructureMember)
    assert isinstance(assign.lhs.indices[0], Literal)
    assert assign.lhs.member.name == "region"
    assert isinstance(assign.lhs.member.member, Member)
    # var(1)%region%subgrid(3)%stop
    assign = assignments[4]
    assert isinstance(assign.lhs, ArrayOfStructuresReference)
    assert isinstance(assign.lhs.member.member, ArrayOfStructuresMember)
    assert isinstance(assign.lhs.member.member.member, Member)
    assert isinstance(assign.lhs.member.member.indices[0], Literal)
    # var(1)%region%subgrid(3)%data(:)
    assign = assignments[5]
    assert isinstance(assign.lhs, ArrayOfStructuresReference)
    amem = assign.lhs.member.member
    assert isinstance(amem, ArrayOfStructuresMember)
    assert isinstance(amem.member, ArrayMember)
    assert isinstance(amem.indices[0], Literal)
    assert isinstance(amem.member.indices[0], Range)


def test_derived_type_codeblocks(f2008_parser):
    ''' Check that we create a CodeBlock if we encounter unsupported
    entries in a parse tree describing a derived-type access. We have
    to test with invalid content in two locations. '''
    code = ("subroutine my_sub()\n"
            "  use some_mod, only: my_type\n"
            "  type(my_type), dimension(3) :: var\n"
            "  var(1)%region%subgrid(3)%stop = 1\n"
            "end subroutine my_sub\n")
    processor = Fparser2Reader()
    # First create a valid parse tree.
    reader = FortranStringReader(code)
    fparser2spec = f2008_parser(reader)
    dref = Fortran2003.walk(fparser2spec, Fortran2003.Data_Ref)[0]
    # Now break the Data_Ref instance by modifying its first child. Requesting
    # a subset of items from a tuple appears to generate a new tuple so
    # explicitly create a list and then create a tuple from that.
    item_list = ["hello"] + list(dref.items[1:])
    dref.items = tuple(item_list)
    sched = processor.generate_schedule("my_sub", fparser2spec)
    cblocks = sched.walk(CodeBlock)
    assert len(cblocks) == 1
    assert isinstance(cblocks[0].parent, Assignment)
    # Repeat but this time break the Data_Ref by modifying its second child.
    reader = FortranStringReader(code)
    fparser2spec = f2008_parser(reader)
    dref = Fortran2003.walk(fparser2spec, Fortran2003.Data_Ref)[0]
    dref.items = (dref.items[0], "hello")
    sched = processor.generate_schedule("my_sub", fparser2spec)
    cblocks = sched.walk(CodeBlock)
    assert len(cblocks) == 1
    assert isinstance(cblocks[0].parent, Assignment)<|MERGE_RESOLUTION|>--- conflicted
+++ resolved
@@ -330,17 +330,10 @@
     assert isinstance(amem, ArrayOfStructuresMember)
     assert isinstance(amem.member, ArrayMember)
     assert isinstance(amem.member.indices[0], Range)
-<<<<<<< HEAD
-    # TODO the Range node still contains references to the 'fake' symbol used
-    # while constructing the full reference.
-    assert amem.member.indices[0].children[0].children[0].symbol.name != "fake"
-    assign = assignments[4]
-=======
     assert isinstance(amem.member.indices[0].children[0], BinaryOperation)
     assert amem.member.indices[0].children[0].children[0].symbol.name == "var"
     gen = fortran_writer(amem)
     assert (gen == "subgrid(3)%data(:)")
->>>>>>> dc1da50e
     # var%region%subgrid(3)%data(var%start:var%stop)
     assign = assignments[4]
     amem = assign.lhs.member.member.member
