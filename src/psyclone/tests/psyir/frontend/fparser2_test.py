--- conflicted
+++ resolved
@@ -186,21 +186,7 @@
 
     operator = BinaryOperation.create(
         BinaryOperation.Operator.LBOUND,
-<<<<<<< HEAD
-        Reference(symbol), Literal("1.0", DataType.REAL))
-=======
-        Reference(symbol), Node())
-    my_range = Range.create(operator, one)
-    array_reference = Array.create(symbol, [my_range])
-
-    # Expecting Literal but found Node
-    assert not _is_bound_full_extent(array_reference, 1,
-                                     BinaryOperation.Operator.LBOUND)
-
-    operator = BinaryOperation.create(
-        BinaryOperation.Operator.LBOUND,
         Reference(symbol), Literal("1.0", REAL_TYPE))
->>>>>>> 0aab5139
     my_range = Range.create(operator, one)
     array_reference = Array.create(symbol, [my_range])
 
