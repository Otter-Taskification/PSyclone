--- conflicted
+++ resolved
@@ -58,13 +58,8 @@
 from psyclone.psyir.frontend.fparser2 import Fparser2Reader, \
     _is_array_range_literal, _is_bound_full_extent, \
     _is_range_full_extent, _check_args, default_precision, \
-<<<<<<< HEAD
     default_integer_type, default_real_type, _kind_symbol_from_name, \
-    _find_or_create_imported_symbol, _first_type_match
-from psyclone.tests.utilities import get_invoke
-=======
-    default_integer_type, default_real_type, _kind_symbol_from_name
->>>>>>> d250134f
+    _first_type_match
 
 
 def process_declarations(code):
