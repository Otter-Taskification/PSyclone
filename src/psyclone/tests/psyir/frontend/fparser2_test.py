--- conflicted
+++ resolved
@@ -49,12 +49,8 @@
 from psyclone.psyGen import PSyFactory, Directive, KernelSchedule
 from psyclone.errors import InternalError, GenerationError
 from psyclone.psyir.symbols import DataSymbol, ContainerSymbol, SymbolTable, \
-<<<<<<< HEAD
-    ArgumentInterface, SymbolError, DataType, Symbol
-=======
     ArgumentInterface, SymbolError, ScalarType, ArrayType, INTEGER_TYPE, \
     REAL_TYPE
->>>>>>> cc130194
 from psyclone.psyir.frontend.fparser2 import Fparser2Reader, \
     _get_symbol_table, _is_array_range_literal, _is_bound_full_extent, \
     _is_range_full_extent, _check_args, default_precision, \
@@ -652,20 +648,14 @@
     reader = FortranStringReader("LOGICAL      ::      b")
     fparser2spec = Specification_Part(reader).content[0]
     processor.process_declarations(fake_parent, [fparser2spec], [])
-<<<<<<< HEAD
-    assert fake_parent.symbol_table.lookup("b").name == "b"
-    # Symbol should be public by default
-    assert fake_parent.symbol_table.lookup("b").is_public
-    assert fake_parent.symbol_table.lookup("b").datatype == DataType.BOOLEAN
-    assert not fake_parent.symbol_table.lookup("b").precision
-=======
     b_var = fake_parent.symbol_table.lookup("b")
     assert b_var.name == "b"
+    # Symbol should be public by default
+    assert b_var.is_public
     assert isinstance(b_var.datatype, ScalarType)
     assert b_var.datatype.intrinsic == ScalarType.Intrinsic.BOOLEAN
     assert b_var.datatype.precision == ScalarType.Precision.UNDEFINED
     assert b_var.is_local
->>>>>>> cc130194
 
     # public/private attribute
     reader = FortranStringReader("real, public :: p2")
@@ -1296,11 +1286,7 @@
     shape = Fparser2Reader._parse_dimensions(fparser2spec, sym_table)
     assert shape == [3, 5]
 
-<<<<<<< HEAD
-    sym_table.add(DataSymbol('var1', DataType.INTEGER, shape=[]))
-=======
     sym_table.add(DataSymbol('var1', INTEGER_TYPE))
->>>>>>> cc130194
     reader = FortranStringReader("dimension(var1)")
     fparser2spec = Dimension_Attr_Spec(reader)
     shape = Fparser2Reader._parse_dimensions(fparser2spec, sym_table)
@@ -1319,11 +1305,7 @@
     reader = FortranStringReader("dimension(var2)")
     fparser2spec = Dimension_Attr_Spec(reader)
     with pytest.raises(NotImplementedError) as error:
-<<<<<<< HEAD
-        sym_table.add(DataSymbol("var2", DataType.REAL, shape=[]))
-=======
         sym_table.add(DataSymbol("var2", REAL_TYPE))
->>>>>>> cc130194
         _ = Fparser2Reader._parse_dimensions(fparser2spec, sym_table)
     assert "Could not process " in str(error.value)
     assert ("Only scalar integer literals or symbols are supported for "
