--- conflicted
+++ resolved
@@ -1,11 +1,7 @@
 ! -----------------------------------------------------------------------------
 ! BSD 3-Clause License
 !
-<<<<<<< HEAD
 ! Copyright (c) 2020-2021, Science and Technology Facilities Council
-=======
-! Copyright (c) 2017-2021, Science and Technology Facilities Council
->>>>>>> 7dd3cea3
 !
 ! Redistribution and use in source and binary forms, with or without
 ! modification, are permitted provided that the following conditions are met:
