--- conflicted
+++ resolved
@@ -32,11 +32,8 @@
 # POSSIBILITY OF SUCH DAMAGE.
 # -----------------------------------------------------------------------------
 # Authors R. W. Ford and A. R. Porter, STFC Daresbury Lab
-<<<<<<< HEAD
-# Modified: C.M. Maynard, Met Office / University of Reading
-=======
 # Modified I. Kavcic, Met Office
->>>>>>> eff1fb15
+# Modified C.M. Maynard, Met Office / University of Reading
 
 '''A module to perform pytest unit tests on the parse/kernel.py
 file. Some tests for this file are in parse_test.py. This file adds
@@ -60,11 +57,7 @@
     "module test_mod\n"
     "  type, extends(kernel_type) :: test_type\n"
     "    type(arg_type), dimension(1) :: meta_args =    &\n"
-<<<<<<< HEAD
-    "          (/ arg_type(gh_field,gh_inc,w1) /)\n"
-=======
     "          (/ arg_type(gh_field, gh_inc, w1) /)\n"
->>>>>>> eff1fb15
     "     integer :: iterates_over = cells\n"
     "   contains\n"
     "     procedure, nopass :: code => test_code\n"
