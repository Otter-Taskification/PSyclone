# -----------------------------------------------------------------------------
# BSD 3-Clause License
#
# Copyright (c) 2020-2022, Science and Technology Facilities Council.
# All rights reserved.
#
# Redistribution and use in source and binary forms, with or without
# modification, are permitted provided that the following conditions are met:
#
# * Redistributions of source code must retain the above copyright notice, this
#   list of conditions and the following disclaimer.
#
# * Redistributions in binary form must reproduce the above copyright notice,
#   this list of conditions and the following disclaimer in the documentation
#   and/or other materials provided with the distribution.
#
# * Neither the name of the copyright holder nor the names of its
#   contributors may be used to endorse or promote products derived from
#   this software without specific prior written permission.
#
# THIS SOFTWARE IS PROVIDED BY THE COPYRIGHT HOLDERS AND CONTRIBUTORS
# "AS IS" AND ANY EXPRESS OR IMPLIED WARRANTIES, INCLUDING, BUT NOT
# LIMITED TO, THE IMPLIED WARRANTIES OF MERCHANTABILITY AND FITNESS
# FOR A PARTICULAR PURPOSE ARE DISCLAIMED. IN NO EVENT SHALL THE
# COPYRIGHT HOLDER OR CONTRIBUTORS BE LIABLE FOR ANY DIRECT, INDIRECT,
# INCIDENTAL, SPECIAL, EXEMPLARY, OR CONSEQUENTIAL DAMAGES (INCLUDING,
# BUT NOT LIMITED TO, PROCUREMENT OF SUBSTITUTE GOODS OR SERVICES;
# LOSS OF USE, DATA, OR PROFITS; OR BUSINESS INTERRUPTION) HOWEVER
# CAUSED AND ON ANY THEORY OF LIABILITY, WHETHER IN CONTRACT, STRICT
# LIABILITY, OR TORT (INCLUDING NEGLIGENCE OR OTHERWISE) ARISING IN
# ANY WAY OUT OF THE USE OF THIS SOFTWARE, EVEN IF ADVISED OF THE
# POSSIBILITY OF SUCH DAMAGE.
# -----------------------------------------------------------------------------
# Authors R. W. Ford and S. Siso, STFC Daresbury Lab

'''Module containing tests for the NemoArrayRange2LoopTrans
transformation.'''

from __future__ import absolute_import

import os
import pytest

from psyclone.psyir.nodes import Assignment, CodeBlock, BinaryOperation, Call
from psyclone.psyGen import Transformation
from psyclone.psyir.symbols import DataSymbol, INTEGER_TYPE, REAL_TYPE, \
    ArrayType, DeferredType, UnknownType, RoutineSymbol
from psyclone.psyir.transformations import TransformationError
from psyclone.domain.nemo.transformations import NemoArrayRange2LoopTrans
from psyclone.domain.nemo.transformations.nemo_arrayrange2loop_trans \
    import get_outer_index
from psyclone.psyir.backend.fortran import FortranWriter
from psyclone.tests.utilities import get_invoke, Compile
from psyclone.nemo import NemoKern, NemoLoop
from psyclone.psyir.nodes import Schedule
from psyclone.errors import InternalError
from psyclone.configuration import Config

# Constants
API = "nemo"
BASE_PATH = os.path.join(os.path.dirname(os.path.abspath(__file__)),
                         os.pardir, "test_files")
TEST_CONFIG = os.path.join(BASE_PATH, "nemo_test.cfg")


def test_transform():
    '''Check that it is possible to create an instance of
    NemoArrayRange2LoopTrans and that it is a Transformation.

    '''
    assert NemoArrayRange2LoopTrans()
    assert isinstance(NemoArrayRange2LoopTrans(), Transformation)


def test_apply_bounds(tmpdir):
    '''Check that the apply method uses a) configuration bounds if they
    are provided or b) lbound and ubound intrinsics when no bounds
    information is available. Also check that a NemoKern is added
    between the assignment and the innermost enclosing loop after the
    last range has been transformed into an explicit loop.

    '''
    _, invoke_info = get_invoke("implicit_many_dims.f90", api=API, idx=0)
    schedule = invoke_info.schedule
    assignment = schedule[0]
    array_ref = assignment.lhs
    trans = NemoArrayRange2LoopTrans()
    for index in range(4, -1, -1):
        assert not schedule.walk(NemoKern)
        range_node = array_ref.children[index]
        trans.apply(range_node)
    assert schedule.walk(NemoKern)
    assert isinstance(assignment.parent, Schedule)
    assert isinstance(assignment.parent.parent, NemoKern)
    assert isinstance(assignment.parent.parent.parent, Schedule)
    assert isinstance(assignment.parent.parent.parent.parent, NemoLoop)
    assert assignment.parent.parent.parent.parent.loop_type == "lon"
    writer = FortranWriter()
    result = writer(schedule)
    assert (
        "  do idx = LBOUND(umask, 5), UBOUND(umask, 5), 1\n"
        "    do jt = 1, UBOUND(umask, 4), 1\n"
        "      do jk = 1, jpk, 1\n"
        "        do jj = 1, jpj, 1\n"
        "          do ji = 1, jpi, 1\n"
        "            umask(ji,jj,jk,jt,idx) = vmask(ji,jj,jk,jt,idx) + 1.0\n"
        "          enddo\n"
        "        enddo\n"
        "      enddo\n"
        "    enddo\n"
        "  enddo" in result)
    assert Compile(tmpdir).string_compiles(result)


def test_apply_fixed_bounds(tmpdir):
    '''Check that the apply method uses bounds information from the range
    node if it is supplied.

    '''
    _, invoke_info = get_invoke("implicit_do_slice.f90", api=API, idx=0)
    schedule = invoke_info.schedule
    assignment = schedule[0]
    array_ref = assignment.lhs
    trans = NemoArrayRange2LoopTrans()
    for index in range(2, -1, -1):
        range_node = array_ref.children[index]
        trans.apply(range_node)
    writer = FortranWriter()
    result = writer(schedule)
    assert (
        "  do jk = 1, jpk, 1\n"
        "    do jj = 2, 4, 1\n"
        "      do ji = 1, jpi, 1\n"
        "        umask(ji,jj,jk) = 0.0d0\n"
        "      enddo\n"
        "    enddo\n"
        "  enddo" in result)
    assert Compile(tmpdir).string_compiles(result)


def test_apply_reference_literal(tmpdir):
    '''Check that the apply method add bounds appropriately when the
    config file specifies a lower bound as a reference and an upper
    bound as a literal.

    '''
    _, invoke_info = get_invoke("implicit_many_dims.f90", api=API, idx=0)
    # Create a new config instance and load a test config file with
    # the bounds information set the way we want.
    config = Config.get(do_not_load_file=True)
    config.load(config_file=TEST_CONFIG)
    schedule = invoke_info.schedule
    assignment = schedule[0]
    array_ref = assignment.lhs
    trans = NemoArrayRange2LoopTrans()
    for index in range(4, -1, -1):
        range_node = array_ref.children[index]
        trans.apply(range_node)
    # Remove this config file so the next time the default one will be
    # loaded (in case we affect other tests)
    Config._instance = None
    writer = FortranWriter()
    result = writer(schedule)
    assert (
        "  do idx = LBOUND(umask, 5), UBOUND(umask, 5), 1\n"
        "    do jt = 1, UBOUND(umask, 4), 1\n"
        "      do jk = jpk, 1, 1\n"
        "        do jj = 1, jpj, 1\n"
        "          do ji = jpi, 1, 1\n"
        "            umask(ji,jj,jk,jt,idx) = vmask(ji,jj,jk,jt,idx) + 1.0\n"
        "          enddo\n"
        "        enddo\n"
        "      enddo\n"
        "    enddo\n"
        "  enddo" in result)
    assert Compile(tmpdir).string_compiles(result)


def test_apply_different_dims(tmpdir):
    '''Check that the apply method adds loop iterators appropriately when
    the range dimensions differ in different arrays.

    '''
    _, invoke_info = get_invoke("implicit_different_dims.f90", api=API, idx=0)
    schedule = invoke_info.schedule
    assignment = schedule[0]
    array_ref = assignment.lhs
    trans = NemoArrayRange2LoopTrans()
    for index in [4, 2, 0]:
        range_node = array_ref.children[index]
        trans.apply(range_node)
    writer = FortranWriter()
    result = writer(schedule)
    assert (
        "  do idx = LBOUND(umask, 5), UBOUND(umask, 5), 1\n"
        "    do jk = 1, jpk, 1\n"
        "      do ji = 1, jpi, 1\n"
        "        umask(ji,jpj,jk,ndim,idx) = vmask(jpi,ji,jk,idx,ndim) + 1.0\n"
        "      enddo\n"
        "    enddo\n"
        "  enddo" in result)
    assert Compile(tmpdir).string_compiles(result)


def test_apply_var_name(tmpdir):
    '''Check that the variable name that is used when no names are
    specified in the config file does not clash with an existing symbol.

    '''
    _, invoke_info = get_invoke("implicit_many_dims.f90", api=API, idx=0)
    schedule = invoke_info.schedule
    symbol_table = schedule.symbol_table
    symbol_table.add(DataSymbol("idx", INTEGER_TYPE))
    assignment = schedule[0]
    array_ref = assignment.lhs
    trans = NemoArrayRange2LoopTrans()
    range_node = array_ref.children[4]
    trans.apply(range_node)
    writer = FortranWriter()
    result = writer(schedule)
    assert (
        "  do idx_1 = LBOUND(umask, 5), UBOUND(umask, 5), 1\n"
        "    umask(:,:,:,:,idx_1) = vmask(:,:,:,:,idx_1) + 1.0\n"
        "  enddo" in result)
    assert Compile(tmpdir).string_compiles(result)


def test_apply_existing_names(tmpdir):
    '''Check that the apply method uses existing iterators appropriately
    when their symbols are already defined.

    '''
    _, invoke_info = get_invoke("implicit_do.f90", api=API, idx=0)
    schedule = invoke_info.schedule
    assignment = schedule[0]
    array_ref = assignment.lhs
    trans = NemoArrayRange2LoopTrans()
    symbol_table = schedule.symbol_table
    symbol_table.add(DataSymbol("ji", INTEGER_TYPE))
    symbol_table.add(DataSymbol("jj", INTEGER_TYPE))
    symbol_table.add(DataSymbol("jk", INTEGER_TYPE))

    trans.apply(array_ref.children[2])
    trans.apply(array_ref.children[1])
    trans.apply(array_ref.children[0])

    writer = FortranWriter()
    result = writer(schedule)
    assert (
        "  do jk = 1, jpk, 1\n"
        "    do jj = 1, jpj, 1\n"
        "      do ji = 1, jpi, 1\n"
        "        umask(ji,jj,jk) = 0.0d0\n"
        "      enddo\n"
        "    enddo\n"
        "  enddo" in result)
    assert Compile(tmpdir).string_compiles(result)


def test_apply_non_existing_bound_names(tmpdir):
    '''Check that the apply method creates valid expressions when the bound
    symbols are not defined in this scope.

    '''
    _, invoke_info = get_invoke("implicit_do.f90", api=API, idx=0)
    schedule = invoke_info.schedule
    assignment = schedule[0]
    array_ref = assignment.lhs
    trans = NemoArrayRange2LoopTrans()

    # This example will use non standard loop bounds, so the transformation
    # will have to use LBOUND and UBOUND expressions when appropriate
    symbol_table = schedule.symbol_table
    symbol_table.rename_symbol(symbol_table.lookup("jpk"), "somethingelse")
    symbol_table.rename_symbol(symbol_table.lookup("jpj"), "somethingelse1")
    symbol_table.rename_symbol(symbol_table.lookup("jpi"), "somethingelse2")

    # Create a new config instance and load a test config file with
    # the bounds information set the way we want.
    config = Config.get(do_not_load_file=True)
    config.load(config_file=TEST_CONFIG)

    # Apply the transformation
    trans.apply(array_ref.children[2])
    trans.apply(array_ref.children[1])
    trans.apply(array_ref.children[0])

    # Remove this config file so the next time the default one will be
    # loaded (in case we affect other tests)
    Config._instance = None

    writer = FortranWriter()
    result = writer(schedule)
    assert (
        "  do jk = LBOUND(umask, 3), 1, 1\n"
        "    do jj = 1, UBOUND(umask, 2), 1\n"
        "      do ji = LBOUND(umask, 1), 1, 1\n"
        "        umask(ji,jj,jk) = 0.0d0\n"
        "      enddo\n"
        "    enddo\n"
        "  enddo\n" in result)
    assert Compile(tmpdir).string_compiles(result)


def test_apply_structure_of_arrays():
    '''Check that the apply method works when the assignment expression
<<<<<<< HEAD
    contain structure of arrays.
=======
    contains structures of arrays.
>>>>>>> 4f3e4963

    '''
    _, invoke_info = get_invoke("implicit_do_structures.f90", api=API, idx=0)
    schedule = invoke_info.schedule
    assignment1 = schedule[0]
<<<<<<< HEAD
    assignment2 = schedule[1]
=======
>>>>>>> 4f3e4963
    assignment3 = schedule[2]
    trans = NemoArrayRange2LoopTrans()

    # Case 1: SoA in the RHS
    array_ref = assignment1.lhs
    trans.apply(array_ref.children[2])
    trans.apply(array_ref.children[1])
    trans.apply(array_ref.children[0])

    writer = FortranWriter()
    result = writer(schedule)
    assert (
        "  do jk = 1, jpk, 1\n"
        "    do jj = 1, jpj, 1\n"
        "      do ji = 1, jpi, 1\n"
        "        umask(ji,jj,jk) = mystruct%field(ji,jj,jk) "
        "+ mystruct%field2%field(ji,jj,jk)\n"
        "      enddo\n"
        "    enddo\n"
        "  enddo\n" in result)

    # Case 2: SoA in the LHS is not yet supported
<<<<<<< HEAD
    array_ref = assignment2.lhs.children[0].children[0]
    result = writer(schedule)
=======
>>>>>>> 4f3e4963
    assert "mystruct%field2%field(:,:,:) = 0.0d0" in result

    # Case 3: Nested SoA currently causes an InternalError
    array_ref = assignment3.lhs
    with pytest.raises(InternalError) as info:
        trans.apply(array_ref.children[2])
    assert ("The number of ranges in the arrays within this assignment are "
            "not equal. Any such case should have been dealt with by the "
            "validation method or represents invalid PSyIR."
            in str(info.value))


def test_apply_existing_names_as_ancestor_loop_variables():
    '''Check that the transformation is not applied if the variable name
    already exists as the variable name of an ancestor loop.
    '''
    _, invoke_info = get_invoke("implicit_do.f90", api=API, idx=0)
    trans = NemoArrayRange2LoopTrans()
    schedule = invoke_info.schedule
    assignment = schedule[0]
    array_ref = assignment.lhs

<<<<<<< HEAD
    # We create the same-variable loop by converting an explicit to
    # loop once and then copy the full implicit expression again inside
=======
    # We create the same-variable loop by converting an implicit loop into an
    # explicit one once and then copying the full implicit expression again
    # inside
>>>>>>> 4f3e4963
    implicit_loop = assignment.copy()
    trans.apply(array_ref.children[2])
    schedule[0].loop_body.addchild(implicit_loop)

    # Now the variable 'jk' in this case will already exist in an ancestor
    with pytest.raises(TransformationError) as info:
        trans.apply(implicit_loop.lhs.children[2])
    assert ("The config file specifies 'jk' as the name of the iteration "
<<<<<<< HEAD
            "variable but this is already used by an ancestor loop variable."
            in str(info.value))
=======
            "variable but this is already used by an ancestor loop variable "
            "in:\ndo jk = 1, jpk, 1\n" in str(info.value))
>>>>>>> 4f3e4963


def test_apply_with_codeblock():
    '''Check that the transformation is not applied if there is a Codeblock as
    part of the assignment.
    '''
    _, invoke_info = get_invoke("implicit_do.f90", api=API, idx=0)
    trans = NemoArrayRange2LoopTrans()
    schedule = invoke_info.schedule
    assignment = schedule[0]
    array_ref = assignment.lhs
    previous_rhs = assignment.rhs.detach()
    assignment.addchild(
            BinaryOperation.create(
                BinaryOperation.Operator.ADD,
                previous_rhs,
                CodeBlock([], CodeBlock.Structure.EXPRESSION)))

    with pytest.raises(TransformationError) as info:
        trans.apply(array_ref.children[2])
    assert ("This transformation does not support array assignments that "
<<<<<<< HEAD
            "contain a CodeBlock anywhere in the expression."
            in str(info.value))
=======
            "contain a CodeBlock anywhere in the expression, but found:\n"
            "umask(:,:,:) = 0.0d0 + \n" in str(info.value))
>>>>>>> 4f3e4963


def test_apply_with_a_function_call():
    '''Check that the transformation is not applied if there is a Call as
    part of the assignment.
    '''
    _, invoke_info = get_invoke("implicit_do.f90", api=API, idx=0)
    trans = NemoArrayRange2LoopTrans()
    schedule = invoke_info.schedule
    assignment = schedule[0]
    array_ref = assignment.lhs
    previous_rhs = assignment.rhs.detach()
    assignment.addchild(
            BinaryOperation.create(
                BinaryOperation.Operator.ADD,
                previous_rhs,
                Call.create(RoutineSymbol("func"), [])))

    with pytest.raises(TransformationError) as info:
        trans.apply(array_ref.children[2])
    assert ("This transformation does not support array assignments that "
<<<<<<< HEAD
            "contain a Call anywhere in the expression."
            in str(info.value))
=======
            "contain a Call anywhere in the expression, but found:\n"
            "umask(:,:,:) = 0.0d0 + func()\n" in str(info.value))
>>>>>>> 4f3e4963


def test_apply_with_array_with_hidden_accessor():
    '''Check that the transformation is not applied if there is a RHS array
    (or UnknownType) with the accessor expression missing.

    '''
    _, invoke_info = get_invoke("implicit_do_hidden_accessor.f90",
                                api=API, idx=0)
    trans = NemoArrayRange2LoopTrans()
    schedule = invoke_info.schedule
    assignment1 = schedule[0]
    assignment2 = schedule[1]
    schedule.symbol_table.view()
    # This test expects arg1 is parsed as ArrayType and arg2 as UnknownType
    assert isinstance(schedule.symbol_table.lookup("arg1").datatype,
                      ArrayType)
    assert isinstance(schedule.symbol_table.lookup("arg2").datatype,
                      UnknownType)

    # The first one fails because we know the type of the RHS reference is
    # an array but we don't have explicit dimensions.
    with pytest.raises(TransformationError) as info:
        trans.apply(assignment1.lhs.children[2])
    assert ("Error in NemoArrayRange2LoopTrans transformation. Variable "
<<<<<<< HEAD
            "'arg1' must be a scalar DataSymbol in order to successfully "
            "apply the transformation." in str(info.value))

    # The second fails because its an UnknwonType and we don't know if its
    # an scalar or an array.
    with pytest.raises(TransformationError) as info:
        trans.apply(assignment2.lhs.children[2])
    assert ("Error in NemoArrayRange2LoopTrans transformation. Variable "
            "'arg2' must be a scalar DataSymbol in order to successfully "
            "apply the transformation." in str(info.value))
=======
            "'arg1' must be a DataSymbol of ScalarType, but it's a 'arg1: "
            "<Array<Scalar<REAL" in str(info.value))

    # The second fails because it's an UnknownType and we don't know whether
    # it's an scalar or an array.
    with pytest.raises(TransformationError) as info:
        trans.apply(assignment2.lhs.children[2])
    print(str(info.value))
    assert ("Error in NemoArrayRange2LoopTrans transformation. Variable "
            "'arg2' must be a DataSymbol of ScalarType, but it's a 'arg2: "
            "<UnknownFortranType" in str(info.value))
>>>>>>> 4f3e4963


def test_apply_different_num_dims():
    '''Check that the apply method raises an exception when the number of
    range dimensions differ in different arrays. This should never
    happen as it is invalid PSyIR.

    '''
    _, invoke_info = get_invoke("implicit_mismatch_error.f90", api=API, idx=0)
    schedule = invoke_info.schedule
    assignment = schedule[0]
    array_ref = assignment.lhs
    trans = NemoArrayRange2LoopTrans()
    with pytest.raises(InternalError) as info:
        trans.apply(array_ref.children[1])
    assert ("The number of ranges in the arrays within this "
            "assignment are not equal. Any such case should have "
            "been dealt with by the validation method or represents "
            "invalid PSyIR." in str(info.value))
<<<<<<< HEAD


def test_apply_array_valued_function():
    ''' Check that the apply the transformation refuses to transform the
    assignment when range nodes are inside a function, as it does not know
    if the function is declared as 'elemental' which changes the semantics
    of the array notation.
=======


def test_apply_imported_function():
    ''' Check that the apply method refuses to transform the assignment when
    range nodes are inside a function, as it does not know if the function is
    declared as 'elemental' which changes the semantics of the array notation.
>>>>>>> 4f3e4963
    '''
    _, invoke_info = get_invoke("array_valued_function.f90", api=API, idx=0)
    schedule = invoke_info.schedule
    assignment = schedule[1]
    array_ref = assignment.lhs
    trans = NemoArrayRange2LoopTrans()
    with pytest.raises(TransformationError) as info:
        trans.apply(array_ref.children[2])
<<<<<<< HEAD
    # The PSyIR currently sees imported symbols that can be functions or arrays
    # always as arrays (e.g. `use my_mod, only: my_object`), for this reason
    # the error message talks about arrays instead of functions.
    assert("Error in NemoArrayRange2LoopTrans transformation. This "
           "transformation does not support assignments with rhs arrays that "
           "don't have a range." in str(info.value))
=======
    # TODO fparser/#201: currently fparsre parses imported symbols that can be
    # functions or arrays always as arrays accessors, for this reason the error
    # message talks about arrays instead of functions. If this is resolved this
    # test would be equivalent to test_apply_with_a_function_call.
    assert("Error in NemoArrayRange2LoopTrans transformation. This "
           "transformation does not support assignments with rhs arrays that "
           "don't have a range, but found 'ptr_sjk' in:\n"
           "z3d(1,:,:) = ptr_sjk(pvtr(:,:,:),btmsk(:,:,jn) * btm30(:,:))\n"
           in str(info.value))
>>>>>>> 4f3e4963


def test_apply_calls_validate():
    '''Check that the apply() method calls the validate method.'''
    trans = NemoArrayRange2LoopTrans()
    with pytest.raises(TransformationError) as info:
        trans.apply(None)
    assert("Error in NemoArrayRange2LoopTrans transformation. The supplied "
           "node argument should be a PSyIR Range, but found 'NoneType'."
           in str(info.value))


def test_str():
    '''Test that the str of an instance of the NemoArrayRange2LoopTrans class
    returns the expected value.

    '''
    assert (str(NemoArrayRange2LoopTrans()) == "Convert the PSyIR assignment "
            "for a specified ArrayReference Range into a PSyIR NemoLoop.")


def test_name():
    '''Check that the name property of the ArrayRange2LoopTrans class
    returns the expected value.

    '''
    assert NemoArrayRange2LoopTrans().name == "NemoArrayRange2LoopTrans"


def test_valid_node():
    '''Check that the validate() method raises the expected exception if
    the supplied node is invalid.

    '''
    trans = NemoArrayRange2LoopTrans()
    with pytest.raises(TransformationError) as info:
        trans.validate(None)
    assert("Error in NemoArrayRange2LoopTrans transformation. The supplied "
           "node argument should be a PSyIR Range, but found 'NoneType'."
           in str(info.value))


def test_within_array_reference():
    '''Check that the validate() method raises the expected exception if
    the supplied node is not within an array reference.

    '''
    _, invoke_info = get_invoke("implicit_do.f90", api=API, idx=0)
    schedule = invoke_info.schedule
    assignment = schedule[0]
    array_ref = assignment.lhs
    trans = NemoArrayRange2LoopTrans()
    my_range = array_ref.children[2]
    for parent, result in [(assignment, "Assignment"), (None, "NoneType")]:
        my_range._parent = parent
        with pytest.raises(TransformationError) as info:
            trans.validate(my_range)
        assert(f"Error in NemoArrayRange2LoopTrans transformation. The "
               f"supplied node argument should be within an "
               f"ArrayReference node, but found '{result}'."
               in str(info.value))


def test_within_assignment():
    '''Check that the validate() method raises the expected exception if
    the supplied node is not within an array reference that is within
    an assignment.

    '''
    _, invoke_info = get_invoke("implicit_do.f90", api=API, idx=0)
    schedule = invoke_info.schedule
    assignment = schedule[0]
    array_ref = assignment.lhs
    trans = NemoArrayRange2LoopTrans()
    my_range = array_ref.children[2]
    for parent, result in [(schedule, "NemoInvokeSchedule"),
                           (None, "NoneType")]:
        array_ref._parent = parent
        with pytest.raises(TransformationError) as info:
            trans.validate(my_range)
        assert(f"Error in NemoArrayRange2LoopTrans transformation. The "
               f"supplied node argument should be within an ArrayReference "
               f"node that is within an Assignment node, but found '{result}'."
               in str(info.value))


def test_within_lhs_assignment():
    '''Check that the validate() method raises the expected exception if
    the supplied node is not within an array reference that is within
    the lhs of an assignment (i.e. it is within the rhs).

    '''
    _, invoke_info = get_invoke("implicit_do2.f90", api=API, idx=0)
    schedule = invoke_info.schedule
    assignment = schedule[0]
    array_ref = assignment.rhs
    trans = NemoArrayRange2LoopTrans()
    my_range = array_ref.children[0]
    with pytest.raises(TransformationError) as info:
        trans.validate(my_range)
    assert("Error in NemoArrayRange2LoopTrans transformation. The "
           "supplied node argument should be within an ArrayReference "
           "node that is within the left-hand-side of an Assignment "
           "node, but it is on the right-hand-side." in str(info.value))


def test_array_non_elemental_operator():
    '''Check that the vaidate() method raises the expected exception if a
    a non-elemental operation is found on the rhs of the assignment node.

    '''
    _, invoke_info = get_invoke("array_valued_operation.f90", api=API, idx=0)
    schedule = invoke_info.schedule
    assignment = schedule[0]
    array_ref = assignment.lhs
    trans = NemoArrayRange2LoopTrans()
    with pytest.raises(TransformationError) as info:
        trans.apply(array_ref.children[0])
    assert (
        "Error in NemoArrayRange2LoopTrans transformation. This "
        "transformation does not support non-elemental operations on the rhs "
        "of the associated Assignment node, but found 'MATMUL'."
        in str(info.value))


def test_not_outermost_range():
    '''Check that the validate() method raises the expected exception if
    the supplied node is not the outermost Range within an array
    reference.

    '''
    _, invoke_info = get_invoke("implicit_do2.f90", api=API, idx=0)
    schedule = invoke_info.schedule
    assignment = schedule[0]
    array_ref = assignment.lhs
    trans = NemoArrayRange2LoopTrans()
    my_range = array_ref.children[0]
    with pytest.raises(TransformationError) as info:
        trans.validate(my_range)
    assert("Error in NemoArrayRange2LoopTrans transformation. This "
           "transformation can only be applied to the outermost "
           "Range." in str(info.value))


def test_outer_index_idx():
    '''Check that when given an array reference the internal
    get_outer_index() function returns the outermost index of the
    array that is a range.

    '''
    _, invoke_info = get_invoke("implicit_do.f90", api=API, idx=0)
    schedule = invoke_info.schedule
    assignment = schedule[0]
    array_ref = assignment.lhs
    assert get_outer_index(array_ref) == 2


def test_outer_index_error():
    '''Check that when given an array reference the internal
    get_outer_index() function returns an IndexError exception if
    there are no ranges in the array indices.

    '''
    _, invoke_info = get_invoke("explicit_do.f90", api=API, idx=0)
    schedule = invoke_info.schedule
    assignments = schedule.walk(Assignment)
    assert len(assignments) == 1
    assignment = assignments[0]
    array_ref = assignment.lhs
    with pytest.raises(IndexError):
        _ = get_outer_index(array_ref)


@pytest.mark.parametrize("datatype",
                         [REAL_TYPE, ArrayType(INTEGER_TYPE, [10]),
                          DeferredType()])
def test_loop_variable_name_error(datatype):
    '''Check that the expected exception is raised when the config file
    specifies a loop iteration name but it is already declared in the
    code as something that is not a scalar.

    '''
    _, invoke_info = get_invoke("implicit_do.f90", api=API, idx=0)
    schedule = invoke_info.schedule
    assignment = schedule[0]
    array_ref = assignment.lhs
    trans = NemoArrayRange2LoopTrans()
    symbol_table = schedule.symbol_table
    symbol_table.add(DataSymbol("jk", datatype))
    with pytest.raises(TransformationError) as info:
        trans.apply(array_ref.children[2])
    assert ("The config file specifies 'jk' as the name of the iteration "
            "variable but this is already declared in the code as something "
            "that is not a scalar integer or a deferred type."
            in str(info.value))<|MERGE_RESOLUTION|>--- conflicted
+++ resolved
@@ -304,20 +304,12 @@
 
 def test_apply_structure_of_arrays():
     '''Check that the apply method works when the assignment expression
-<<<<<<< HEAD
-    contain structure of arrays.
-=======
     contains structures of arrays.
->>>>>>> 4f3e4963
 
     '''
     _, invoke_info = get_invoke("implicit_do_structures.f90", api=API, idx=0)
     schedule = invoke_info.schedule
     assignment1 = schedule[0]
-<<<<<<< HEAD
-    assignment2 = schedule[1]
-=======
->>>>>>> 4f3e4963
     assignment3 = schedule[2]
     trans = NemoArrayRange2LoopTrans()
 
@@ -340,11 +332,6 @@
         "  enddo\n" in result)
 
     # Case 2: SoA in the LHS is not yet supported
-<<<<<<< HEAD
-    array_ref = assignment2.lhs.children[0].children[0]
-    result = writer(schedule)
-=======
->>>>>>> 4f3e4963
     assert "mystruct%field2%field(:,:,:) = 0.0d0" in result
 
     # Case 3: Nested SoA currently causes an InternalError
@@ -367,14 +354,9 @@
     assignment = schedule[0]
     array_ref = assignment.lhs
 
-<<<<<<< HEAD
-    # We create the same-variable loop by converting an explicit to
-    # loop once and then copy the full implicit expression again inside
-=======
     # We create the same-variable loop by converting an implicit loop into an
     # explicit one once and then copying the full implicit expression again
     # inside
->>>>>>> 4f3e4963
     implicit_loop = assignment.copy()
     trans.apply(array_ref.children[2])
     schedule[0].loop_body.addchild(implicit_loop)
@@ -383,13 +365,8 @@
     with pytest.raises(TransformationError) as info:
         trans.apply(implicit_loop.lhs.children[2])
     assert ("The config file specifies 'jk' as the name of the iteration "
-<<<<<<< HEAD
-            "variable but this is already used by an ancestor loop variable."
-            in str(info.value))
-=======
             "variable but this is already used by an ancestor loop variable "
             "in:\ndo jk = 1, jpk, 1\n" in str(info.value))
->>>>>>> 4f3e4963
 
 
 def test_apply_with_codeblock():
@@ -411,13 +388,8 @@
     with pytest.raises(TransformationError) as info:
         trans.apply(array_ref.children[2])
     assert ("This transformation does not support array assignments that "
-<<<<<<< HEAD
-            "contain a CodeBlock anywhere in the expression."
-            in str(info.value))
-=======
             "contain a CodeBlock anywhere in the expression, but found:\n"
             "umask(:,:,:) = 0.0d0 + \n" in str(info.value))
->>>>>>> 4f3e4963
 
 
 def test_apply_with_a_function_call():
@@ -439,13 +411,8 @@
     with pytest.raises(TransformationError) as info:
         trans.apply(array_ref.children[2])
     assert ("This transformation does not support array assignments that "
-<<<<<<< HEAD
-            "contain a Call anywhere in the expression."
-            in str(info.value))
-=======
             "contain a Call anywhere in the expression, but found:\n"
             "umask(:,:,:) = 0.0d0 + func()\n" in str(info.value))
->>>>>>> 4f3e4963
 
 
 def test_apply_with_array_with_hidden_accessor():
@@ -471,18 +438,6 @@
     with pytest.raises(TransformationError) as info:
         trans.apply(assignment1.lhs.children[2])
     assert ("Error in NemoArrayRange2LoopTrans transformation. Variable "
-<<<<<<< HEAD
-            "'arg1' must be a scalar DataSymbol in order to successfully "
-            "apply the transformation." in str(info.value))
-
-    # The second fails because its an UnknwonType and we don't know if its
-    # an scalar or an array.
-    with pytest.raises(TransformationError) as info:
-        trans.apply(assignment2.lhs.children[2])
-    assert ("Error in NemoArrayRange2LoopTrans transformation. Variable "
-            "'arg2' must be a scalar DataSymbol in order to successfully "
-            "apply the transformation." in str(info.value))
-=======
             "'arg1' must be a DataSymbol of ScalarType, but it's a 'arg1: "
             "<Array<Scalar<REAL" in str(info.value))
 
@@ -494,7 +449,6 @@
     assert ("Error in NemoArrayRange2LoopTrans transformation. Variable "
             "'arg2' must be a DataSymbol of ScalarType, but it's a 'arg2: "
             "<UnknownFortranType" in str(info.value))
->>>>>>> 4f3e4963
 
 
 def test_apply_different_num_dims():
@@ -514,22 +468,12 @@
             "assignment are not equal. Any such case should have "
             "been dealt with by the validation method or represents "
             "invalid PSyIR." in str(info.value))
-<<<<<<< HEAD
-
-
-def test_apply_array_valued_function():
-    ''' Check that the apply the transformation refuses to transform the
-    assignment when range nodes are inside a function, as it does not know
-    if the function is declared as 'elemental' which changes the semantics
-    of the array notation.
-=======
 
 
 def test_apply_imported_function():
     ''' Check that the apply method refuses to transform the assignment when
     range nodes are inside a function, as it does not know if the function is
     declared as 'elemental' which changes the semantics of the array notation.
->>>>>>> 4f3e4963
     '''
     _, invoke_info = get_invoke("array_valued_function.f90", api=API, idx=0)
     schedule = invoke_info.schedule
@@ -538,14 +482,6 @@
     trans = NemoArrayRange2LoopTrans()
     with pytest.raises(TransformationError) as info:
         trans.apply(array_ref.children[2])
-<<<<<<< HEAD
-    # The PSyIR currently sees imported symbols that can be functions or arrays
-    # always as arrays (e.g. `use my_mod, only: my_object`), for this reason
-    # the error message talks about arrays instead of functions.
-    assert("Error in NemoArrayRange2LoopTrans transformation. This "
-           "transformation does not support assignments with rhs arrays that "
-           "don't have a range." in str(info.value))
-=======
     # TODO fparser/#201: currently fparsre parses imported symbols that can be
     # functions or arrays always as arrays accessors, for this reason the error
     # message talks about arrays instead of functions. If this is resolved this
@@ -555,7 +491,6 @@
            "don't have a range, but found 'ptr_sjk' in:\n"
            "z3d(1,:,:) = ptr_sjk(pvtr(:,:,:),btmsk(:,:,jn) * btm30(:,:))\n"
            in str(info.value))
->>>>>>> 4f3e4963
 
 
 def test_apply_calls_validate():
