# -----------------------------------------------------------------------------
# BSD 3-Clause License
#
# Copyright (c) 2017-2021, Science and Technology Facilities Council.
# All rights reserved.
#
# Redistribution and use in source and binary forms, with or without
# modification, are permitted provided that the following conditions are met:
#
# * Redistributions of source code must retain the above copyright notice, this
#   list of conditions and the following disclaimer.
#
# * Redistributions in binary form must reproduce the above copyright notice,
#   this list of conditions and the following disclaimer in the documentation
#   and/or other materials provided with the distribution.
#
# * Neither the name of the copyright holder nor the names of its
#   contributors may be used to endorse or promote products derived from
#   this software without specific prior written permission.
#
# THIS SOFTWARE IS PROVIDED BY THE COPYRIGHT HOLDERS AND CONTRIBUTORS
# "AS IS" AND ANY EXPRESS OR IMPLIED WARRANTIES, INCLUDING, BUT NOT
# LIMITED TO, THE IMPLIED WARRANTIES OF MERCHANTABILITY AND FITNESS
# FOR A PARTICULAR PURPOSE ARE DISCLAIMED. IN NO EVENT SHALL THE
# COPYRIGHT HOLDER OR CONTRIBUTORS BE LIABLE FOR ANY DIRECT, INDIRECT,
# INCIDENTAL, SPECIAL, EXEMPLARY, OR CONSEQUENTIAL DAMAGES (INCLUDING,
# BUT NOT LIMITED TO, PROCUREMENT OF SUBSTITUTE GOODS OR SERVICES;
# LOSS OF USE, DATA, OR PROFITS; OR BUSINESS INTERRUPTION) HOWEVER
# CAUSED AND ON ANY THEORY OF LIABILITY, WHETHER IN CONTRACT, STRICT
# LIABILITY, OR TORT (INCLUDING NEGLIGENCE OR OTHERWISE) ARISING IN
# ANY WAY OUT OF THE USE OF THIS SOFTWARE, EVEN IF ADVISED OF THE
# POSSIBILITY OF SUCH DAMAGE.
# -----------------------------------------------------------------------------
# Author A. R. Porter, STFC Daresbury Lab
# Modified I. Kavcic, Met Office
# Modified R. W. Ford, STFC Daresbury Lab
# Modified by J. Henrichs, Bureau of Meteorology

''' This module tests the support for built-in operations in the LFRic API
    using pytest. Currently all built-in operations are 'pointwise' in that
    they iterate over DOFs. However this may change in the future. '''

# imports
from __future__ import absolute_import, print_function
import os
import pytest

from psyclone.parse.algorithm import parse
from psyclone.parse.utils import ParseError
from psyclone.psyir.nodes import Loop
from psyclone.psyir.symbols import ScalarType, TypeSymbol, DeferredType, \
    DataSymbol
from psyclone.psyGen import PSyFactory
from psyclone.errors import GenerationError
from psyclone.configuration import Config
from psyclone.domain.lfric import lfric_builtins, LFRicConstants
from psyclone.domain.lfric.lfric_builtins import (
<<<<<<< HEAD
    VALID_BUILTIN_ARG_TYPES, LFRicBuiltInCallFactory, LFRicArgDescriptor)
=======
    LFRicBuiltInCallFactory, LFRicBuiltIn)
>>>>>>> a49e133a

from psyclone.tests.lfric_build import LFRicBuild

# Constants
BASE_PATH = os.path.join(
    os.path.dirname(os.path.dirname(os.path.dirname(
        os.path.abspath(__file__)))),
    "test_files", "dynamo0p3")

# The PSyclone API under test
API = "dynamo0.3"


@pytest.fixture(scope="module", autouse=True)
def setup():
    '''Make sure that all tests here use LFRic (Dynamo0.3) as API.'''
    Config.get().api = "dynamo0.3"


# ------------- Tests for built-ins methods and arguments ------------------- #


def test_lfricbuiltin_missing_defs(monkeypatch):
    ''' Check that we raise an appropriate error if we cannot find the
    file specifying meta-data for built-in kernels '''
    monkeypatch.setattr(lfric_builtins, "BUILTIN_DEFINITIONS_FILE",
                        "broken")
    with pytest.raises(ParseError) as excinfo:
        _, _ = parse(os.path.join(BASE_PATH,
                                  "15.12.3_single_pointwise_builtin.f90"),
                     api=API)
    assert ("broken' containing the meta-data describing the "
            "Built-in operations" in str(excinfo.value))


def test_lfricbuiltin_not_over_dofs():
    ''' Check that we raise an appropriate error if we encounter a
    built-in that does not iterate over dofs. '''
    old_name = lfric_builtins.BUILTIN_DEFINITIONS_FILE[:]
    lfric_builtins.BUILTIN_DEFINITIONS_FILE = \
        os.path.join(BASE_PATH, "not_dofs_builtins_mod.f90")
    _, invoke_info = parse(
        os.path.join(BASE_PATH,
                     "15.12.3_single_pointwise_builtin.f90"),
        api=API)
    # Restore the original file name before doing the assert in case
    # it fails
    lfric_builtins.BUILTIN_DEFINITIONS_FILE = old_name
    with pytest.raises(ParseError) as excinfo:
        _ = PSyFactory(API,
                       distributed_memory=False).create(invoke_info)
    assert ("built-in calls must operate on DoFs but found 'cell_column' "
            "for Built-in: Set a real-valued field " in str(excinfo.value))


def test_builtin_multiple_writes():
    ''' Check that we raise an appropriate error if we encounter a built-in
    that writes to more than one argument. '''
    # The file containing broken meta-data for the built-ins
    old_name = lfric_builtins.BUILTIN_DEFINITIONS_FILE[:]
    # Define the built-in name and test file
    test_builtin_name = "aX_plus_Y"
    test_builtin_file = "15.13.1_" + test_builtin_name + \
                        "_builtin_set_by_value.f90"
    lfric_builtins.BUILTIN_DEFINITIONS_FILE = \
        os.path.join(BASE_PATH, "invalid_builtins_mod.f90")
    _, invoke_info = parse(os.path.join(BASE_PATH,
                                        test_builtin_file),
                           api=API)
    lfric_builtins.BUILTIN_DEFINITIONS_FILE = old_name
    with pytest.raises(ParseError) as excinfo:
        _ = PSyFactory(API,
                       distributed_memory=False).create(invoke_info)
    assert ("A built-in kernel in the LFRic API must have one and only "
            "one argument that is written to but found 2 for kernel '{0}'".
            format(test_builtin_name.lower()) in str(excinfo.value))


def test_builtin_write_and_readwrite():
    ''' Check that we raise an appropriate error if we encounter a built-in
    that updates more than one argument where one is gh_write and one is
    gh_readwrite.

    '''
    # The file containing broken meta-data for the built-ins
    old_name = lfric_builtins.BUILTIN_DEFINITIONS_FILE[:]
    # Define the built-in name and test file
    test_builtin_name = "inc_aX_plus_bY"
    test_builtin_file = "15.1.7_" + test_builtin_name + "_builtin.f90"
    lfric_builtins.BUILTIN_DEFINITIONS_FILE = \
        os.path.join(BASE_PATH, "invalid_builtins_mod.f90")
    _, invoke_info = parse(os.path.join(BASE_PATH,
                                        test_builtin_file),
                           api=API)
    lfric_builtins.BUILTIN_DEFINITIONS_FILE = old_name
    with pytest.raises(ParseError) as excinfo:
        _ = PSyFactory(API,
                       distributed_memory=False).create(invoke_info)
    assert ("A built-in kernel in the LFRic API must have one and only "
            "one argument that is written to but found 2 for kernel '{0}'".
            format(test_builtin_name.lower()) in str(excinfo.value))


def test_builtin_sum_and_readwrite():
    ''' Check that we raise an appropriate error if we encounter a built-in
    that updates more than one argument where one is gh_sum and one is
    gh_readwrite.

    '''
    # The file containing broken meta-data for the built-ins
    old_name = lfric_builtins.BUILTIN_DEFINITIONS_FILE[:]
    # Define the built-in name and test file
    test_builtin_name = "inc_aX_plus_Y"
    test_builtin_file = "15.1.4_" + test_builtin_name + "_builtin.f90"
    lfric_builtins.BUILTIN_DEFINITIONS_FILE = \
        os.path.join(BASE_PATH, "invalid_builtins_mod.f90")
    _, invoke_info = parse(os.path.join(BASE_PATH,
                                        test_builtin_file),
                           api=API)
    lfric_builtins.BUILTIN_DEFINITIONS_FILE = old_name
    with pytest.raises(ParseError) as excinfo:
        _ = PSyFactory(API,
                       distributed_memory=False).create(invoke_info)
    assert ("A built-in kernel in the LFRic API must have one and only "
            "one argument that is written to but found 2 for kernel '{0}'".
            format(test_builtin_name.lower()) in str(excinfo.value))


def test_builtin_zero_writes(monkeypatch):
    ''' Check that we raise an appropriate error if we encounter a built-in
    that does not write to any field. '''
    # Use pytest's monkeypatch support to change our configuration to
    # point to a file containing broken meta-data for the
    # built-ins. The definition for aX_plus_bY that it contains erroneously
    # has no argument that is written to.
    # Define the built-in name and test file
    test_builtin_name = "aX_plus_bY"
    test_builtin_file = "15.1.6_" + test_builtin_name + "_builtin.f90"
    monkeypatch.setattr(lfric_builtins, "BUILTIN_DEFINITIONS_FILE",
                        value=os.path.join(BASE_PATH,
                                           "invalid_builtins_mod.f90"))
    with pytest.raises(ParseError) as excinfo:
        _, _ = parse(os.path.join(BASE_PATH,
                                  test_builtin_file),
                     api=API)
    assert ("An LFRic kernel must have at least one argument that is "
            "updated (written to) but found none for kernel '{0}'.".
            format(test_builtin_name.lower()) in str(excinfo.value))


def test_builtin_no_field_args():
    ''' Check that we raise appropriate error if we encounter a built-in
    that does not have any field arguments. '''
    old_name = lfric_builtins.BUILTIN_DEFINITIONS_FILE[:]
    # Define the built-in name and test file
    test_builtin_name = "setval_X"
    test_builtin_file = "15.7.2_" + test_builtin_name + "_builtin.f90"
    lfric_builtins.BUILTIN_DEFINITIONS_FILE = \
        os.path.join(BASE_PATH, "invalid_builtins_mod.f90")
    _, invoke_info = parse(os.path.join(BASE_PATH,
                                        test_builtin_file),
                           api=API)
    lfric_builtins.BUILTIN_DEFINITIONS_FILE = old_name
    with pytest.raises(ParseError) as excinfo:
        _ = PSyFactory(API,
                       distributed_memory=False).create(invoke_info)
    assert ("A built-in kernel in the LFRic API must have at least "
            "one field as an argument but kernel '{0}' has none".
            format(test_builtin_name.lower()) in str(excinfo.value))


def test_builtin_operator_arg():
    ''' Check that we raise appropriate error if we encounter a built-in
    that takes something other than a field or scalar argument. '''
    old_name = lfric_builtins.BUILTIN_DEFINITIONS_FILE[:]
    # Change the builtin-definitions file to point to one that has
    # various invalid definitions
    # Define the built-in name and test file
    test_builtin_name = "a_times_X"
    test_builtin_file = "15.4.1_" + test_builtin_name + "_builtin.f90"
    lfric_builtins.BUILTIN_DEFINITIONS_FILE = \
        os.path.join(BASE_PATH, "invalid_builtins_mod.f90")
    _, invoke_info = parse(
        os.path.join(BASE_PATH,
                     test_builtin_file),
        api=API)
    lfric_builtins.BUILTIN_DEFINITIONS_FILE = old_name
    with pytest.raises(ParseError) as excinfo:
        _ = PSyFactory(API,
                       distributed_memory=False).create(invoke_info)
    const = LFRicConstants()
    assert ("In the LFRic API an argument to a built-in kernel must be one "
            "of {0} but kernel '{1}' has an argument of type 'gh_operator'.".
            format(const.VALID_BUILTIN_ARG_TYPES, test_builtin_name.lower())
            in str(excinfo.value))


def test_builtin_args_not_same_space():
    ''' Check that we raise the correct error if we encounter a built-in
    that has arguments on different function spaces. '''
    # Save the name of the actual built-in-definitions file
    old_name = lfric_builtins.BUILTIN_DEFINITIONS_FILE[:]
    # Define the built-in name and test file
    test_builtin_name = "inc_X_divideby_Y"
    test_builtin_file = "15.5.2_" + test_builtin_name + "_builtin.f90"
    # Change the built-in-definitions file to point to one that has
    # various invalid definitions
    lfric_builtins.BUILTIN_DEFINITIONS_FILE = \
        os.path.join(BASE_PATH, "invalid_builtins_mod.f90")
    _, invoke_info = parse(
        os.path.join(BASE_PATH,
                     test_builtin_file),
        api=API)
    lfric_builtins.BUILTIN_DEFINITIONS_FILE = old_name
    with pytest.raises(ParseError) as excinfo:
        _ = PSyFactory(API,
                       distributed_memory=False).create(invoke_info)
    assert ("All field arguments to a built-in in the LFRic API must "
            "be on the same space. However, found spaces ['any_space_1', "
            "'any_space_2'] for arguments to '{0}'".
            format(test_builtin_name.lower()) in str(excinfo.value))


def test_builtin_fld_args_different_data_type(monkeypatch):
    ''' Check that we raise the correct error if we encounter a built-in
    that has has different data type of its field arguments and is not one
    of the data type conversion built-ins ("int_X" and "real_X").

    '''
    # Define the built-in name and test file
    test_builtin_name = "X_minus_Y"
    test_builtin_file = "15.2.1_" + test_builtin_name + "_builtin.f90"
    # Change the built-in-definitions file to point to one that has
    # various invalid definitions
    monkeypatch.setattr(
        lfric_builtins, "BUILTIN_DEFINITIONS_FILE",
        os.path.join(BASE_PATH, "invalid_builtins_mod.f90"))
    _, invoke_info = parse(
        os.path.join(BASE_PATH,
                     test_builtin_file),
        api=API)
    # Restore the actual built-in-definitions file name
    monkeypatch.undo()
    with pytest.raises(ParseError) as excinfo:
        _ = PSyFactory(API,
                       distributed_memory=False).create(invoke_info)
    assert ("In the LFRic API only the data type conversion built-ins "
            "['int_X', 'real_X'] are allowed to have field "
            "arguments of different data types. However, found "
            "different data types ['gh_integer', 'gh_real'] for "
            "field arguments to '{0}'.".
            format(test_builtin_name.lower()) in str(excinfo.value))


def test_lfricbuiltincallfactory_str():
    ''' Check that the str method of LFRicBuiltInCallFactory works as
    expected. '''
    lfricinf = LFRicBuiltInCallFactory()
    assert str(lfricinf) == "Factory for a call to an LFRic built-in."


def test_lfricbuiltin_wrong_name():
    ''' Check that LFRicBuiltInCallFactory.create() raises an error if it
    doesn't recognise the name of the kernel it is passed. '''
    lfricinf = LFRicBuiltInCallFactory()
    # We use 'duck-typing' - rather than attempt to create a rather
    # complex Kernel object we use a ParseError object and monkey
    # patch it so that it has a func_name member.
    fake_kern = ParseError("blah")
    fake_kern.func_name = "pw_blah"
    with pytest.raises(ParseError) as excinfo:
        _ = lfricinf.create(fake_kern)
    assert ("Unrecognised built-in call in LFRic API: found 'pw_blah' "
            "but expected one of [" in str(excinfo.value))


def test_invalid_builtin_kernel():
    ''' Check that we raise an appropriate error if an unrecognised
    built-in is specified in the algorithm layer. '''
    with pytest.raises(ParseError) as excinfo:
        _, _ = parse(os.path.join(BASE_PATH,
                                  "15.12.1_invalid_builtin_kernel.f90"),
                     api=API)
    assert ("kernel call 'setva_c' must either be named in a use "
            "statement (found ['constants_mod', 'field_mod']) or be a "
            "recognised built-in" in str(excinfo.value))


def test_lfricbuiltin_cma(dist_mem):
    ''' Check that an LFRicBuiltIn returns None for CMA type (because
    built-ins don't work with CMA operators). '''
    _, invoke_info = parse(
        os.path.join(BASE_PATH,
                     "15.12.3_single_pointwise_builtin.f90"),
        api=API)
    psy = PSyFactory(API, distributed_memory=dist_mem).create(invoke_info)
    first_invoke = psy.invokes.invoke_list[0]
    kern = first_invoke.schedule.children[0].loop_body[0]
    cma_type = kern.cma_operation()
    assert cma_type is None


def test_lfricbuiltfactory_str():
    ''' Check that the str method of LFRicBuiltInCallFactory works as
    expected. '''
    factory = LFRicBuiltInCallFactory()
    assert "Factory for a call to an LFRic built-in." in str(factory)


def test_get_argument_symbols(monkeypatch):
    ''' Test the LFRicBuiltIn.get_argument_symbols() method.

    '''
    _, invoke_info = parse(os.path.join(BASE_PATH,
                                        "15.1.8_a_plus_X_builtin.f90"),
                           api=API)
    psy = PSyFactory(API, distributed_memory=False).create(invoke_info)
    loop = psy.invokes.invoke_list[0].schedule[0]
    symbols = loop.loop_body[0].get_argument_symbols()
    for sym in symbols:
        assert isinstance(sym, DataSymbol)
        if sym.name == "a":
            # We should have a symbol of ScalarType for the scalar
            assert isinstance(sym.datatype, ScalarType)
            assert sym.datatype.intrinsic == ScalarType.Intrinsic.REAL
        else:
            assert isinstance(sym.datatype, TypeSymbol)
            assert sym.datatype.name == "field_proxy_type"


# ------------- Adding (scaled) real fields --------------------------------- #


def test_X_plus_Y(tmpdir, monkeypatch, annexed, dist_mem, fortran_writer):
    ''' Test that:
    1) the str method of LFRicXPlusYKern returns the expected
       string;
    2) we generate correct code for the built-in Z = X + Y
       where X and Y are real-valued fields;
    3) that we generate correct bounds when
       Config.api_conf(API)._compute_annexed_dofs is False and True;
    4) that the lower_to_language_level() method works as expected.

    '''
    api_config = Config.get().api_conf(API)
    monkeypatch.setattr(api_config, "_compute_annexed_dofs", annexed)
    _, invoke_info = parse(os.path.join(BASE_PATH,
                                        "15.1.1_X_plus_Y_builtin.f90"),
                           api=API)
    psy = PSyFactory(API,
                     distributed_memory=dist_mem).create(invoke_info)
    # Test string method
    first_invoke = psy.invokes.invoke_list[0]
    kern = first_invoke.schedule.children[0].loop_body[0]
    assert str(kern) == "Built-in: Add real-valued fields"

    # Test code generation
    code = str(psy.gen)

    assert LFRicBuild(tmpdir).code_compiles(psy)

    # Check for the correct field type declarations
    output = (
        "      TYPE(field_type), intent(in) :: f3, f1, f2\n"
        "      INTEGER df\n"
        "      TYPE(field_proxy_type) f3_proxy, f1_proxy, f2_proxy\n")
    assert output in code

    if not dist_mem:
        # The value of _compute_annexed_dofs should make no difference
        output = (
            "      f3_proxy = f3%get_proxy()\n"
            "      f1_proxy = f1%get_proxy()\n"
            "      f2_proxy = f2%get_proxy()\n"
            "      !\n"
            "      ! Initialise number of DoFs for aspc1_f3\n"
            "      !\n"
            "      undf_aspc1_f3 = f3_proxy%vspace%get_undf()\n"
            "      !\n"
            "      ! Call our kernels\n"
            "      !\n"
            "      DO df=1,undf_aspc1_f3\n"
            "        f3_proxy%data(df) = f1_proxy%data(df) + "
            "f2_proxy%data(df)\n"
            "      END DO")
        assert output in code

        # Test the lower-to-language method
        kern.lower_to_language_level()
        loop = first_invoke.schedule.walk(Loop)[0]
        code = fortran_writer(loop)
        assert ("do df = 1, undf_aspc1_f3, 1\n"
                "  f3_proxy%data(df) = f1_proxy%data(df) + "
                "f2_proxy%data(df)\n"
                "enddo") in code
    else:
        output_dm_2 = (
            "      !\n"
            "      ! Call kernels and communication routines\n"
            "      !\n"
            "      DO df=1,f3_proxy%vspace%get_last_dof_annexed()\n"
            "        f3_proxy%data(df) = f1_proxy%data(df) + "
            "f2_proxy%data(df)\n"
            "      END DO\n"
            "      !\n"
            "      ! Set halos dirty/clean for fields modified in the "
            "above loop\n"
            "      !\n"
            "      CALL f3_proxy%set_dirty()\n"
            "      !\n")
        if not annexed:
            # Only compute owned dofs if _compute_annexed_dofs is False
            output_dm_2 = output_dm_2.replace("annexed", "owned")
        assert output_dm_2 in code


def test_inc_X_plus_Y(tmpdir, monkeypatch, annexed, dist_mem, fortran_writer):
    ''' Test that 1) the str method of LFRicIncXPlusYKern returns the
    expected string and 2) we generate correct code for the built-in
    X = X + Y where X and Y are real-valued fields. Test with and without
    annexed dofs being computed as this affects the generated code.
    Also test the lower_to_language_level() method for this builtin.

    '''
    api_config = Config.get().api_conf(API)
    monkeypatch.setattr(api_config, "_compute_annexed_dofs", annexed)

    _, invoke_info = parse(os.path.join(BASE_PATH,
                                        "15.1.2_inc_X_plus_Y_builtin.f90"),
                           api=API)
    psy = PSyFactory(API, distributed_memory=dist_mem).create(invoke_info)
    # Test string method
    first_invoke = psy.invokes.invoke_list[0]
    kern = first_invoke.schedule.children[0].loop_body[0]
    assert str(kern) == "Built-in: Increment a real-valued field"
    # Test code generation
    code = str(psy.gen)

    assert LFRicBuild(tmpdir).code_compiles(psy)

    if not dist_mem:
        output = (
            "      undf_aspc1_f1 = f1_proxy%vspace%get_undf()\n"
            "      !\n"
            "      ! Call our kernels\n"
            "      !\n"
            "      DO df=1,undf_aspc1_f1\n"
            "        f1_proxy%data(df) = f1_proxy%data(df) + "
            "f2_proxy%data(df)\n"
            "      END DO\n")
        assert output in code

        # Test the lowering to language-level PSyIR
        kern.lower_to_language_level()
        loop = first_invoke.schedule.walk(Loop)[0]
        code = fortran_writer(loop)
        assert ("do df = 1, undf_aspc1_f1, 1\n"
                "  f1_proxy%data(df) = f1_proxy%data(df) + "
                "f2_proxy%data(df)\n"
                "enddo" in code)
    else:
        output = (
            "      ! Call kernels and communication routines\n"
            "      !\n"
            "      DO df=1,f1_proxy%vspace%get_last_dof_annexed()\n"
            "        f1_proxy%data(df) = f1_proxy%data(df) + "
            "f2_proxy%data(df)\n"
            "      END DO\n"
            "      !\n"
            "      ! Set halos dirty/clean for fields modified in the "
            "above loop\n"
            "      !\n"
            "      CALL f1_proxy%set_dirty()")
        if not annexed:
            output = output.replace("dof_annexed", "dof_owned")
        assert output in code


def test_a_plus_X(tmpdir, monkeypatch, annexed, dist_mem):
    ''' Test that 1) the str method of LFRicAPlusXKern returns the
    expected string and 2) we generate correct code for the built-in
    operation Y = a + X where 'a' is a real scalar and X and Y
    are real-valued fields. Test with and without annexed dofs being
    computed as this affects the generated code.
    Also test the lower_to_language_level() method.

    '''
    api_config = Config.get().api_conf(API)
    monkeypatch.setattr(api_config, "_compute_annexed_dofs", annexed)
    _, invoke_info = parse(os.path.join(BASE_PATH,
                                        "15.1.8_a_plus_X_builtin.f90"),
                           api=API)

    psy = PSyFactory(API, distributed_memory=dist_mem).create(invoke_info)
    # Test string method
    first_invoke = psy.invokes.invoke_list[0]
    kern = first_invoke.schedule.children[0].loop_body[0]
    assert str(kern) == "Built-in: a_plus_X (real-valued fields)"
    # Test code generation
    code = str(psy.gen)

    assert LFRicBuild(tmpdir).code_compiles(psy)

    if not dist_mem:
        output = (
            "      ! Call our kernels\n"
            "      !\n"
            "      DO df=1,undf_aspc1_f2\n"
            "        f2_proxy%data(df) = a + f1_proxy%data(df)\n"
            "      END DO\n"
            "      !\n"
            "    END SUBROUTINE invoke_0\n")
        assert output in code
    else:
        output_dm_2 = (
            "      !\n"
            "      ! Call kernels and communication routines\n"
            "      !\n"
            "      DO df=1,f2_proxy%vspace%get_last_dof_annexed()\n"
            "        f2_proxy%data(df) = a + f1_proxy%data(df)\n"
            "      END DO\n"
            "      !\n"
            "      ! Set halos dirty/clean for fields modified in the "
            "above loop\n"
            "      !\n"
            "      CALL f2_proxy%set_dirty()\n"
            "      !\n")
        if not annexed:
            output_dm_2 = output_dm_2.replace("dof_annexed", "dof_owned")
        assert output_dm_2 in code


def test_inc_a_plus_X(tmpdir, monkeypatch, annexed, dist_mem):
    ''' Test that 1) the str method of LFRicIncAPlusXKern returns the
    expected string and 2) we generate correct code for the built-in
    operation X = a + X where 'a' is a real scalar and X is a
    real-valued field. Test with and without annexed dofs being
    computed as this affects the generated code.

    '''
    api_config = Config.get().api_conf(API)
    monkeypatch.setattr(api_config, "_compute_annexed_dofs", annexed)
    _, invoke_info = parse(os.path.join(BASE_PATH,
                                        "15.1.9_inc_a_plus_X_builtin.f90"),
                           api=API)
    psy = PSyFactory(API, distributed_memory=dist_mem).create(invoke_info)
    # Test string method
    first_invoke = psy.invokes.invoke_list[0]
    kern = first_invoke.schedule.children[0].loop_body[0]
    assert str(kern) == "Built-in: inc_a_plus_X (real-valued field)"
    # Test code generation
    code = str(psy.gen)

    assert LFRicBuild(tmpdir).code_compiles(psy)

    if not dist_mem:
        output = (
            "      ! Call our kernels\n"
            "      !\n"
            "      DO df=1,undf_aspc1_f1\n"
            "        f1_proxy%data(df) = a + f1_proxy%data(df)\n"
            "      END DO\n"
            "      !\n"
            "    END SUBROUTINE invoke_0")
        assert output in code
    else:
        output_dm_2 = (
            "      !\n"
            "      ! Call kernels and communication routines\n"
            "      !\n"
            "      DO df=1,f1_proxy%vspace%get_last_dof_annexed()\n"
            "        f1_proxy%data(df) = a + f1_proxy%data(df)\n"
            "      END DO\n"
            "      !\n"
            "      ! Set halos dirty/clean for fields modified in the "
            "above loop\n"
            "      !\n"
            "      CALL f1_proxy%set_dirty()\n"
            "      !\n")
        if not annexed:
            output_dm_2 = output_dm_2.replace("dof_annexed", "dof_owned")
        assert output_dm_2 in code


def test_aX_plus_Y(tmpdir, monkeypatch, annexed, dist_mem):
    ''' Test that 1) the str method of LFRicAXPlusYKern returns the
    expected string and 2) we generate correct code for the built-in
    operation Z = a*X + Y where 'a' is a real scalar and Z, X and Y
    are real-valued fields. Test with and without annexed dofs being
    computed as this affects the generated code.

    '''
    api_config = Config.get().api_conf(API)
    monkeypatch.setattr(api_config, "_compute_annexed_dofs", annexed)
    _, invoke_info = parse(os.path.join(BASE_PATH,
                                        "15.1.3_aX_plus_Y_builtin.f90"),
                           api=API)

    psy = PSyFactory(API, distributed_memory=dist_mem).create(invoke_info)
    # Test string method
    first_invoke = psy.invokes.invoke_list[0]
    kern = first_invoke.schedule.children[0].loop_body[0]
    assert str(kern) == "Built-in: aX_plus_Y (real-valued fields)"
    # Test code generation
    code = str(psy.gen)

    assert LFRicBuild(tmpdir).code_compiles(psy)

    if not dist_mem:
        output = (
            "    SUBROUTINE invoke_0(f3, a, f1, f2)\n"
            "      REAL(KIND=r_def), intent(in) :: a\n"
            "      TYPE(field_type), intent(in) :: f3, f1, f2\n"
            "      INTEGER df\n"
            "      TYPE(field_proxy_type) f3_proxy, f1_proxy, f2_proxy\n"
            "      INTEGER(KIND=i_def) undf_aspc1_f3\n"
            "      !\n"
            "      ! Initialise field and/or operator proxies\n"
            "      !\n"
            "      f3_proxy = f3%get_proxy()\n"
            "      f1_proxy = f1%get_proxy()\n"
            "      f2_proxy = f2%get_proxy()\n"
            "      !\n"
            "      ! Initialise number of DoFs for aspc1_f3\n"
            "      !\n"
            "      undf_aspc1_f3 = f3_proxy%vspace%get_undf()\n"
            "      !\n"
            "      ! Call our kernels\n"
            "      !\n"
            "      DO df=1,undf_aspc1_f3\n"
            "        f3_proxy%data(df) = a*f1_proxy%data(df) + "
            "f2_proxy%data(df)\n"
            "      END DO\n"
            "      !\n"
            "    END SUBROUTINE invoke_0\n")
        assert output in code
    else:
        output_dm_2 = (
            "      !\n"
            "      ! Call kernels and communication routines\n"
            "      !\n"
            "      DO df=1,f3_proxy%vspace%get_last_dof_annexed()\n"
            "        f3_proxy%data(df) = a*f1_proxy%data(df) + "
            "f2_proxy%data(df)\n"
            "      END DO\n"
            "      !\n"
            "      ! Set halos dirty/clean for fields modified in the "
            "above loop\n"
            "      !\n"
            "      CALL f3_proxy%set_dirty()\n"
            "      !\n")
        if not annexed:
            output_dm_2 = output_dm_2.replace("dof_annexed", "dof_owned")
        assert output_dm_2 in code


def test_inc_aX_plus_Y(tmpdir, monkeypatch, annexed, dist_mem):
    ''' Test that 1) the str method of LFRicIncAXPlusYKern returns the
    expected string and 2) we generate correct code for the built-in
    operation X = a*X + Y where 'a' is a real scalar and X and Y are
    real-valued fields. Test with and without annexed dofs being
    computed as this affects the generated code.

    '''
    api_config = Config.get().api_conf(API)
    monkeypatch.setattr(api_config, "_compute_annexed_dofs", annexed)
    _, invoke_info = parse(os.path.join(BASE_PATH,
                                        "15.1.4_inc_aX_plus_Y_builtin.f90"),
                           api=API)
    psy = PSyFactory(API, distributed_memory=dist_mem).create(invoke_info)
    # Test string method
    first_invoke = psy.invokes.invoke_list[0]
    kern = first_invoke.schedule.children[0].loop_body[0]
    assert str(kern) == "Built-in: inc_aX_plus_Y (real-valued fields)"
    # Test code generation
    code = str(psy.gen)

    assert LFRicBuild(tmpdir).code_compiles(psy)

    if not dist_mem:
        output = (
            "    SUBROUTINE invoke_0(a, f1, f2)\n"
            "      REAL(KIND=r_def), intent(in) :: a\n"
            "      TYPE(field_type), intent(in) :: f1, f2\n"
            "      INTEGER df\n"
            "      TYPE(field_proxy_type) f1_proxy, f2_proxy\n"
            "      INTEGER(KIND=i_def) undf_aspc1_f1\n"
            "      !\n"
            "      ! Initialise field and/or operator proxies\n"
            "      !\n"
            "      f1_proxy = f1%get_proxy()\n"
            "      f2_proxy = f2%get_proxy()\n"
            "      !\n"
            "      ! Initialise number of DoFs for aspc1_f1\n"
            "      !\n"
            "      undf_aspc1_f1 = f1_proxy%vspace%get_undf()\n"
            "      !\n"
            "      ! Call our kernels\n"
            "      !\n"
            "      DO df=1,undf_aspc1_f1\n"
            "        f1_proxy%data(df) = a*f1_proxy%data(df) + "
            "f2_proxy%data(df)\n"
            "      END DO\n"
            "      !\n"
            "    END SUBROUTINE invoke_0")
        assert output in code
    else:
        output_dm_2 = (
            "      !\n"
            "      ! Call kernels and communication routines\n"
            "      !\n"
            "      DO df=1,f1_proxy%vspace%get_last_dof_annexed()\n"
            "        f1_proxy%data(df) = a*f1_proxy%data(df) + "
            "f2_proxy%data(df)\n"
            "      END DO\n"
            "      !\n"
            "      ! Set halos dirty/clean for fields modified in the "
            "above loop\n"
            "      !\n"
            "      CALL f1_proxy%set_dirty()\n"
            "      !\n")
        if not annexed:
            output_dm_2 = output_dm_2.replace("dof_annexed", "dof_owned")
        assert output_dm_2 in code


def test_inc_X_plus_bY(tmpdir, monkeypatch, annexed, dist_mem):
    ''' Test that 1) the str method of LFRicIncXPlusBYKern returns the
    expected string and 2) we generate correct code for the built-in
    operation X = X + b*Y where 'b' is a real scalar and X and Y are
    real-valued fields. Test with and without annexed dofs being
    computed as this affects the generated code.

    '''
    api_config = Config.get().api_conf(API)
    monkeypatch.setattr(api_config, "_compute_annexed_dofs", annexed)
    _, invoke_info = parse(os.path.join(BASE_PATH,
                                        "15.1.5_inc_X_plus_bY_builtin.f90"),
                           api=API)
    psy = PSyFactory(API, distributed_memory=dist_mem).create(invoke_info)
    # Test string method
    first_invoke = psy.invokes.invoke_list[0]
    kern = first_invoke.schedule.children[0].loop_body[0]
    assert str(kern) == "Built-in: inc_X_plus_bY (real-valued fields)"
    # Test code generation
    code = str(psy.gen)

    assert LFRicBuild(tmpdir).code_compiles(psy)

    if not dist_mem:
        output = (
            "    SUBROUTINE invoke_0(f1, b, f2)\n"
            "      REAL(KIND=r_def), intent(in) :: b\n"
            "      TYPE(field_type), intent(in) :: f1, f2\n"
            "      INTEGER df\n"
            "      TYPE(field_proxy_type) f1_proxy, f2_proxy\n"
            "      INTEGER(KIND=i_def) undf_aspc1_f1\n"
            "      !\n"
            "      ! Initialise field and/or operator proxies\n"
            "      !\n"
            "      f1_proxy = f1%get_proxy()\n"
            "      f2_proxy = f2%get_proxy()\n"
            "      !\n"
            "      ! Initialise number of DoFs for aspc1_f1\n"
            "      !\n"
            "      undf_aspc1_f1 = f1_proxy%vspace%get_undf()\n"
            "      !\n"
            "      ! Call our kernels\n"
            "      !\n"
            "      DO df=1,undf_aspc1_f1\n"
            "        f1_proxy%data(df) = f1_proxy%data(df) + "
            "b*f2_proxy%data(df)\n"
            "      END DO\n"
            "      !\n"
            "    END SUBROUTINE invoke_0")
        assert output in code
    else:
        output_dm_2 = (
            "      !\n"
            "      ! Call kernels and communication routines\n"
            "      !\n"
            "      DO df=1,f1_proxy%vspace%get_last_dof_annexed()\n"
            "        f1_proxy%data(df) = f1_proxy%data(df) + "
            "b*f2_proxy%data(df)\n"
            "      END DO\n"
            "      !\n"
            "      ! Set halos dirty/clean for fields modified in the "
            "above loop\n"
            "      !\n"
            "      CALL f1_proxy%set_dirty()\n"
            "      !\n")
        if not annexed:
            output_dm_2 = output_dm_2.replace("dof_annexed", "dof_owned")
        assert output_dm_2 in code


def test_aX_plus_bY(tmpdir, monkeypatch, annexed, dist_mem):
    ''' Test that 1) the str method of LFRicAXPlusBYKern returns the
    expected string and 2) we generate correct code for the built-in
    operation Z = a*X + b*Y where 'a' and 'b' are real scalars and Z, X
    and Y are real-valued fields. Test with and without annexed dofs
    being computed as this affects the generated code.

    '''
    api_config = Config.get().api_conf(API)
    monkeypatch.setattr(api_config, "_compute_annexed_dofs", annexed)
    _, invoke_info = parse(os.path.join(BASE_PATH,
                                        "15.1.6_aX_plus_bY_builtin.f90"),
                           api=API)
    psy = PSyFactory(API, distributed_memory=dist_mem).create(invoke_info)
    # Test string method
    first_invoke = psy.invokes.invoke_list[0]
    kern = first_invoke.schedule.children[0].loop_body[0]
    assert str(kern) == "Built-in: aX_plus_bY (real-valued fields)"
    # Test code generation
    code = str(psy.gen)

    assert LFRicBuild(tmpdir).code_compiles(psy)

    if not dist_mem:
        output = (
            "    SUBROUTINE invoke_0(f3, a, f1, b, f2)\n"
            "      REAL(KIND=r_def), intent(in) :: a, b\n"
            "      TYPE(field_type), intent(in) :: f3, f1, f2\n"
            "      INTEGER df\n"
            "      TYPE(field_proxy_type) f3_proxy, f1_proxy, f2_proxy\n"
            "      INTEGER(KIND=i_def) undf_aspc1_f3\n"
            "      !\n"
            "      ! Initialise field and/or operator proxies\n"
            "      !\n"
            "      f3_proxy = f3%get_proxy()\n"
            "      f1_proxy = f1%get_proxy()\n"
            "      f2_proxy = f2%get_proxy()\n"
            "      !\n"
            "      ! Initialise number of DoFs for aspc1_f3\n"
            "      !\n"
            "      undf_aspc1_f3 = f3_proxy%vspace%get_undf()\n"
            "      !\n"
            "      ! Call our kernels\n"
            "      !\n"
            "      DO df=1,undf_aspc1_f3\n"
            "        f3_proxy%data(df) = a*f1_proxy%data(df) + "
            "b*f2_proxy%data(df)\n"
            "      END DO\n"
            "      !\n"
            "    END SUBROUTINE invoke_0\n")
        assert output in code
    else:
        output_dm_2 = (
            "      !\n"
            "      ! Call kernels and communication routines\n"
            "      !\n"
            "      DO df=1,f3_proxy%vspace%get_last_dof_annexed()\n"
            "        f3_proxy%data(df) = a*f1_proxy%data(df) + "
            "b*f2_proxy%data(df)\n"
            "      END DO\n"
            "      !\n"
            "      ! Set halos dirty/clean for fields modified in the "
            "above loop\n"
            "      !\n"
            "      CALL f3_proxy%set_dirty()\n"
            "      !\n")
        if not annexed:
            output_dm_2 = output_dm_2.replace("dof_annexed", "dof_owned")
        assert output_dm_2 in code


def test_inc_aX_plus_bY(tmpdir, monkeypatch, annexed, dist_mem):
    ''' Test that 1) the str method of LFRicIncAXPlusBYKern returns the
    expected string and 2) we generate correct code for the built-in
    operation X = a*X + b*Y where 'a' and 'b' are real scalars and X
    and Y are real-valued fields. Test with and without annexed dofs
    being computed as this affects the generated code.

    '''
    api_config = Config.get().api_conf(API)
    monkeypatch.setattr(api_config, "_compute_annexed_dofs", annexed)
    _, invoke_info = parse(
        os.path.join(BASE_PATH,
                     "15.1.7_inc_aX_plus_bY_builtin.f90"),
        api=API)
    psy = PSyFactory(API, distributed_memory=dist_mem).create(invoke_info)
    # Test string method
    first_invoke = psy.invokes.invoke_list[0]
    kern = first_invoke.schedule.children[0].loop_body[0]
    assert str(kern) == "Built-in: inc_aX_plus_bY (real-valued fields)"
    # Test code generation
    code = str(psy.gen)

    assert LFRicBuild(tmpdir).code_compiles(psy)

    if not dist_mem:
        output = (
            "    SUBROUTINE invoke_0(a, f1, b, f2)\n"
            "      REAL(KIND=r_def), intent(in) :: a, b\n"
            "      TYPE(field_type), intent(in) :: f1, f2\n"
            "      INTEGER df\n"
            "      TYPE(field_proxy_type) f1_proxy, f2_proxy\n"
            "      INTEGER(KIND=i_def) undf_aspc1_f1\n"
            "      !\n"
            "      ! Initialise field and/or operator proxies\n"
            "      !\n"
            "      f1_proxy = f1%get_proxy()\n"
            "      f2_proxy = f2%get_proxy()\n"
            "      !\n"
            "      ! Initialise number of DoFs for aspc1_f1\n"
            "      !\n"
            "      undf_aspc1_f1 = f1_proxy%vspace%get_undf()\n"
            "      !\n"
            "      ! Call our kernels\n"
            "      !\n"
            "      DO df=1,undf_aspc1_f1\n"
            "        f1_proxy%data(df) = a*f1_proxy%data(df) + "
            "b*f2_proxy%data(df)\n"
            "      END DO\n"
            "      !\n"
            "    END SUBROUTINE invoke_0\n")
        assert output in code
    else:
        output_dm_2 = (
            "      !\n"
            "      ! Call kernels and communication routines\n"
            "      !\n"
            "      DO df=1,f1_proxy%vspace%get_last_dof_annexed()\n"
            "        f1_proxy%data(df) = a*f1_proxy%data(df) + "
            "b*f2_proxy%data(df)\n"
            "      END DO\n"
            "      !\n"
            "      ! Set halos dirty/clean for fields modified in the "
            "above loop\n"
            "      !\n"
            "      CALL f1_proxy%set_dirty()\n"
            "      !\n")
        if not annexed:
            output_dm_2 = output_dm_2.replace("dof_annexed", "dof_owned")
        assert output_dm_2 in code


def test_aX_plus_aY(tmpdir, monkeypatch, annexed, dist_mem):
    ''' Test that 1) the str method of LFRicAXPlusAYKern returns the
    expected string and 2) we generate correct code for the built-in
    operation Z = a*(X + Y) where 'a' is a real scalar and Z, X and
    Y are real-valued fields. Test with and without annexed dofs
    being computed as this affects the generated code.

    '''
    api_config = Config.get().api_conf(API)
    monkeypatch.setattr(api_config, "_compute_annexed_dofs", annexed)
    _, invoke_info = parse(os.path.join(BASE_PATH,
                                        "15.1.10_aX_plus_aY_builtin.f90"),
                           api=API)
    psy = PSyFactory(API, distributed_memory=dist_mem).create(invoke_info)
    # Test string method
    first_invoke = psy.invokes.invoke_list[0]
    kern = first_invoke.schedule.children[0].loop_body[0]
    assert str(kern) == "Built-in: aX_plus_aY (real-valued fields)"
    # Test code generation
    code = str(psy.gen)

    assert LFRicBuild(tmpdir).code_compiles(psy)

    if not dist_mem:
        output = (
            "      ! Call our kernels\n"
            "      !\n"
            "      DO df=1,undf_aspc1_f3\n"
            "        f3_proxy%data(df) = a * (f1_proxy%data(df) + "
            "f2_proxy%data(df))\n"
            "      END DO\n"
            "      !\n"
            "    END SUBROUTINE invoke_0\n")
        assert output in code
    else:
        output_dm_2 = (
            "      !\n"
            "      ! Call kernels and communication routines\n"
            "      !\n"
            "      DO df=1,f3_proxy%vspace%get_last_dof_annexed()\n"
            "        f3_proxy%data(df) = a * (f1_proxy%data(df) + "
            "f2_proxy%data(df))\n"
            "      END DO\n"
            "      !\n"
            "      ! Set halos dirty/clean for fields modified in the "
            "above loop\n"
            "      !\n"
            "      CALL f3_proxy%set_dirty()\n"
            "      !\n")
        if not annexed:
            output_dm_2 = output_dm_2.replace("dof_annexed", "dof_owned")
        assert output_dm_2 in code


# ------------- Subtracting (scaled) real fields ---------------------------- #


def test_X_minus_Y(tmpdir, monkeypatch, annexed, dist_mem):
    ''' Test that 1) the str method of LFRicXMinusYKern returns the expected
    string and 2) we generate correct code for the built-in operation
    Z = X - Y where Z, X and Y are real-valued fields. Test with and without
    annexed dofs being computed as this affects the generated code.

    '''
    api_config = Config.get().api_conf(API)
    monkeypatch.setattr(api_config, "_compute_annexed_dofs", annexed)
    _, invoke_info = parse(os.path.join(BASE_PATH,
                                        "15.2.1_X_minus_Y_builtin.f90"),
                           api=API)
    psy = PSyFactory(API, distributed_memory=dist_mem).create(invoke_info)
    # Test string method
    first_invoke = psy.invokes.invoke_list[0]
    kern = first_invoke.schedule.children[0].loop_body[0]
    assert str(kern) == "Built-in: Subtract real-valued fields"
    # Test code generation
    code = str(psy.gen)

    assert LFRicBuild(tmpdir).code_compiles(psy)

    if not dist_mem:
        output = (
            "      f3_proxy = f3%get_proxy()\n"
            "      f1_proxy = f1%get_proxy()\n"
            "      f2_proxy = f2%get_proxy()\n"
            "      !\n"
            "      ! Initialise number of DoFs for aspc1_f3\n"
            "      !\n"
            "      undf_aspc1_f3 = f3_proxy%vspace%get_undf()\n"
            "      !\n"
            "      ! Call our kernels\n"
            "      !\n"
            "      DO df=1,undf_aspc1_f3\n"
            "        f3_proxy%data(df) = f1_proxy%data(df) - "
            "f2_proxy%data(df)\n"
            "      END DO")
        assert output in code
    else:
        output_dm_2 = (
            "      !\n"
            "      ! Call kernels and communication routines\n"
            "      !\n"
            "      DO df=1,f3_proxy%vspace%get_last_dof_annexed()\n"
            "        f3_proxy%data(df) = f1_proxy%data(df) - "
            "f2_proxy%data(df)\n"
            "      END DO\n"
            "      !\n"
            "      ! Set halos dirty/clean for fields modified in the "
            "above loop\n"
            "      !\n"
            "      CALL f3_proxy%set_dirty()\n"
            "      !\n")
        if not annexed:
            output_dm_2 = output_dm_2.replace("dof_annexed", "dof_owned")
        assert output_dm_2 in code


def test_inc_X_minus_Y(tmpdir, monkeypatch, annexed, dist_mem):
    ''' Test that 1) the str method of LFRicIncXMinusYKern returns the
    expected string and 2) we generate correct code for the built-in
    operation X = X - Y where X and Y are real-valued fields. Test with and
    without annexed dofs being computed as this affects the generated code.

    '''
    api_config = Config.get().api_conf(API)
    monkeypatch.setattr(api_config, "_compute_annexed_dofs", annexed)
    _, invoke_info = parse(
        os.path.join(BASE_PATH, "15.2.2_inc_X_minus_Y_builtin.f90"),
        api=API)
    psy = PSyFactory(API, distributed_memory=dist_mem).create(invoke_info)
    # Test string method
    first_invoke = psy.invokes.invoke_list[0]
    kern = first_invoke.schedule.children[0].loop_body[0]
    assert str(kern) == "Built-in: Decrement a real-valued field"
    # Test code generation
    code = str(psy.gen)

    assert LFRicBuild(tmpdir).code_compiles(psy)

    if not dist_mem:
        output = (
            "      f1_proxy = f1%get_proxy()\n"
            "      f2_proxy = f2%get_proxy()\n"
            "      !\n"
            "      ! Initialise number of DoFs for aspc1_f1\n"
            "      !\n"
            "      undf_aspc1_f1 = f1_proxy%vspace%get_undf()\n"
            "      !\n"
            "      ! Call our kernels\n"
            "      !\n"
            "      DO df=1,undf_aspc1_f1\n"
            "        f1_proxy%data(df) = f1_proxy%data(df) - "
            "f2_proxy%data(df)\n"
            "      END DO\n")
        assert output in code
    else:
        output = (
            "      ! Call kernels and communication routines\n"
            "      !\n"
            "      DO df=1,f1_proxy%vspace%get_last_dof_annexed()\n"
            "        f1_proxy%data(df) = f1_proxy%data(df) - "
            "f2_proxy%data(df)\n"
            "      END DO\n"
            "      !\n"
            "      ! Set halos dirty/clean for fields modified in the "
            "above loop\n"
            "      !\n"
            "      CALL f1_proxy%set_dirty()")
        if not annexed:
            output = output.replace("dof_annexed", "dof_owned")
        assert output in code


def test_aX_minus_Y(tmpdir, monkeypatch, annexed, dist_mem):
    ''' Test that 1) the str method of LFRicAXMinusYKern returns the
    expected string and 2) we generate correct code for the built-in
    operation Z = a*X - Y where 'a' is a real scalar and Z, X and Y
    are real-valued fields. Test with and without annexed dofs being
    computed as this affects the generated code.

    '''
    api_config = Config.get().api_conf(API)
    monkeypatch.setattr(api_config, "_compute_annexed_dofs", annexed)
    _, invoke_info = parse(os.path.join(BASE_PATH,
                                        "15.2.3_aX_minus_Y_builtin.f90"),
                           api=API)
    psy = PSyFactory(API, distributed_memory=dist_mem).create(invoke_info)
    # Test string method
    first_invoke = psy.invokes.invoke_list[0]
    kern = first_invoke.schedule.children[0].loop_body[0]
    assert str(kern) == "Built-in: aX_minus_Y (real-valued fields)"
    # Test code generation
    code = str(psy.gen)

    assert LFRicBuild(tmpdir).code_compiles(psy)

    if not dist_mem:
        output = (
            "    SUBROUTINE invoke_0(f3, a, f1, f2)\n"
            "      REAL(KIND=r_def), intent(in) :: a\n"
            "      TYPE(field_type), intent(in) :: f3, f1, f2\n"
            "      INTEGER df\n"
            "      TYPE(field_proxy_type) f3_proxy, f1_proxy, f2_proxy\n"
            "      INTEGER(KIND=i_def) undf_aspc1_f3\n"
            "      !\n"
            "      ! Initialise field and/or operator proxies\n"
            "      !\n"
            "      f3_proxy = f3%get_proxy()\n"
            "      f1_proxy = f1%get_proxy()\n"
            "      f2_proxy = f2%get_proxy()\n"
            "      !\n"
            "      ! Initialise number of DoFs for aspc1_f3\n"
            "      !\n"
            "      undf_aspc1_f3 = f3_proxy%vspace%get_undf()\n"
            "      !\n"
            "      ! Call our kernels\n"
            "      !\n"
            "      DO df=1,undf_aspc1_f3\n"
            "        f3_proxy%data(df) = a*f1_proxy%data(df) - "
            "f2_proxy%data(df)\n"
            "      END DO\n"
            "      !\n"
            "    END SUBROUTINE invoke_0\n")
        assert output in code
    else:
        output_dm_2 = (
            "      !\n"
            "      ! Call kernels and communication routines\n"
            "      !\n"
            "      DO df=1,f3_proxy%vspace%get_last_dof_annexed()\n"
            "        f3_proxy%data(df) = a*f1_proxy%data(df) - "
            "f2_proxy%data(df)\n"
            "      END DO\n"
            "      !\n"
            "      ! Set halos dirty/clean for fields modified in the "
            "above loop\n"
            "      !\n"
            "      CALL f3_proxy%set_dirty()\n"
            "      !\n")
        if not annexed:
            output_dm_2 = output_dm_2.replace("dof_annexed", "dof_owned")
        assert output_dm_2 in code


def test_X_minus_bY(tmpdir, monkeypatch, annexed, dist_mem):
    ''' Test that 1) the str method of LFRicXMinusBYKern returns the
    expected string and 2) we generate correct code for the built-in
    operation Z = X - b*Y where 'b' is a real scalar and Z, X and Y
    are real-valued fields. Test with and without annexed dofs being
    computed as this affects the generated code.

    '''
    api_config = Config.get().api_conf(API)
    monkeypatch.setattr(api_config, "_compute_annexed_dofs", annexed)
    _, invoke_info = parse(os.path.join(BASE_PATH,
                                        "15.2.4_X_minus_bY_builtin.f90"),
                           api=API)
    psy = PSyFactory(API, distributed_memory=dist_mem).create(invoke_info)
    # Test string method
    first_invoke = psy.invokes.invoke_list[0]
    kern = first_invoke.schedule.children[0].loop_body[0]
    assert str(kern) == "Built-in: X_minus_bY (real-valued fields)"
    # Test code generation
    code = str(psy.gen)

    assert LFRicBuild(tmpdir).code_compiles(psy)

    if not dist_mem:
        output = (
            "    SUBROUTINE invoke_0(f3, f1, b, f2)\n"
            "      REAL(KIND=r_def), intent(in) :: b\n"
            "      TYPE(field_type), intent(in) :: f3, f1, f2\n"
            "      INTEGER df\n"
            "      TYPE(field_proxy_type) f3_proxy, f1_proxy, f2_proxy\n"
            "      INTEGER(KIND=i_def) undf_aspc1_f3\n"
            "      !\n"
            "      ! Initialise field and/or operator proxies\n"
            "      !\n"
            "      f3_proxy = f3%get_proxy()\n"
            "      f1_proxy = f1%get_proxy()\n"
            "      f2_proxy = f2%get_proxy()\n"
            "      !\n"
            "      ! Initialise number of DoFs for aspc1_f3\n"
            "      !\n"
            "      undf_aspc1_f3 = f3_proxy%vspace%get_undf()\n"
            "      !\n"
            "      ! Call our kernels\n"
            "      !\n"
            "      DO df=1,undf_aspc1_f3\n"
            "        f3_proxy%data(df) = f1_proxy%data(df) - "
            "b*f2_proxy%data(df)\n"
            "      END DO\n"
            "      !\n"
            "    END SUBROUTINE invoke_0\n")
        assert output in code
    else:
        output_dm_2 = (
            "      !\n"
            "      ! Call kernels and communication routines\n"
            "      !\n"
            "      DO df=1,f3_proxy%vspace%get_last_dof_annexed()\n"
            "        f3_proxy%data(df) = f1_proxy%data(df) - "
            "b*f2_proxy%data(df)\n"
            "      END DO\n"
            "      !\n"
            "      ! Set halos dirty/clean for fields modified in the "
            "above loop\n"
            "      !\n"
            "      CALL f3_proxy%set_dirty()\n"
            "      !\n")
        if not annexed:
            output_dm_2 = output_dm_2.replace("dof_annexed", "dof_owned")
        assert output_dm_2 in code


def test_inc_X_minus_bY(tmpdir, monkeypatch, annexed, dist_mem):
    ''' Test that 1) the str method of LFRicIncXMinusBYKern returns the
    expected string and 2) we generate correct code for the built-in
    operation X = X - b*Y where 'b' is a real scalar and X and Y are
    real-valued  fields. Test with and without annexed dofs being
    computed as this affects the generated code.

    '''
    api_config = Config.get().api_conf(API)
    monkeypatch.setattr(api_config, "_compute_annexed_dofs", annexed)
    _, invoke_info = parse(os.path.join(BASE_PATH,
                                        "15.2.5_inc_X_minus_bY_builtin.f90"),
                           api=API)
    psy = PSyFactory(API, distributed_memory=dist_mem).create(invoke_info)
    # Test string method
    first_invoke = psy.invokes.invoke_list[0]
    kern = first_invoke.schedule.children[0].loop_body[0]
    assert str(kern) == "Built-in: inc_X_minus_bY (real-valued fields)"
    # Test code generation
    code = str(psy.gen)

    assert LFRicBuild(tmpdir).code_compiles(psy)

    if not dist_mem:
        output = (
            "    SUBROUTINE invoke_0(f1, b, f2)\n"
            "      REAL(KIND=r_def), intent(in) :: b\n"
            "      TYPE(field_type), intent(in) :: f1, f2\n"
            "      INTEGER df\n"
            "      TYPE(field_proxy_type) f1_proxy, f2_proxy\n"
            "      INTEGER(KIND=i_def) undf_aspc1_f1\n"
            "      !\n"
            "      ! Initialise field and/or operator proxies\n"
            "      !\n"
            "      f1_proxy = f1%get_proxy()\n"
            "      f2_proxy = f2%get_proxy()\n"
            "      !\n"
            "      ! Initialise number of DoFs for aspc1_f1\n"
            "      !\n"
            "      undf_aspc1_f1 = f1_proxy%vspace%get_undf()\n"
            "      !\n"
            "      ! Call our kernels\n"
            "      !\n"
            "      DO df=1,undf_aspc1_f1\n"
            "        f1_proxy%data(df) = f1_proxy%data(df) - "
            "b*f2_proxy%data(df)\n"
            "      END DO\n"
            "      !\n"
            "    END SUBROUTINE invoke_0")
        assert output in code
    else:
        output_dm_2 = (
            "      !\n"
            "      ! Call kernels and communication routines\n"
            "      !\n"
            "      DO df=1,f1_proxy%vspace%get_last_dof_annexed()\n"
            "        f1_proxy%data(df) = f1_proxy%data(df) - "
            "b*f2_proxy%data(df)\n"
            "      END DO\n"
            "      !\n"
            "      ! Set halos dirty/clean for fields modified in the "
            "above loop\n"
            "      !\n"
            "      CALL f1_proxy%set_dirty()\n"
            "      !\n")
        if not annexed:
            output_dm_2 = output_dm_2.replace("dof_annexed", "dof_owned")
        assert output_dm_2 in code


def test_aX_minus_bY(tmpdir, monkeypatch, annexed, dist_mem):
    ''' Test that 1) the str method of LFRicAXMinusBYKern returns the
    expected string and 2) we generate correct code for the built-in
    operation Z = a*X - b*Y where 'a' and 'b' are real scalars and Z, X
    and Y are real-valued fields. Test with and without annexed dofs
    being computed as this affects the generated code.

    '''
    api_config = Config.get().api_conf(API)
    monkeypatch.setattr(api_config, "_compute_annexed_dofs", annexed)
    _, invoke_info = parse(os.path.join(BASE_PATH,
                                        "15.2.6_aX_minus_bY_builtin.f90"),
                           api=API)
    psy = PSyFactory(API, distributed_memory=dist_mem).create(invoke_info)
    # Test string method
    first_invoke = psy.invokes.invoke_list[0]
    kern = first_invoke.schedule.children[0].loop_body[0]
    assert str(kern) == "Built-in: aX_minus_bY (real-valued fields)"
    # Test code generation
    code = str(psy.gen)

    assert LFRicBuild(tmpdir).code_compiles(psy)

    if not dist_mem:
        output = (
            "    SUBROUTINE invoke_0(f3, a, f1, b, f2)\n"
            "      REAL(KIND=r_def), intent(in) :: a, b\n"
            "      TYPE(field_type), intent(in) :: f3, f1, f2\n"
            "      INTEGER df\n"
            "      TYPE(field_proxy_type) f3_proxy, f1_proxy, f2_proxy\n"
            "      INTEGER(KIND=i_def) undf_aspc1_f3\n"
            "      !\n"
            "      ! Initialise field and/or operator proxies\n"
            "      !\n"
            "      f3_proxy = f3%get_proxy()\n"
            "      f1_proxy = f1%get_proxy()\n"
            "      f2_proxy = f2%get_proxy()\n"
            "      !\n"
            "      ! Initialise number of DoFs for aspc1_f3\n"
            "      !\n"
            "      undf_aspc1_f3 = f3_proxy%vspace%get_undf()\n"
            "      !\n"
            "      ! Call our kernels\n"
            "      !\n"
            "      DO df=1,undf_aspc1_f3\n"
            "        f3_proxy%data(df) = a*f1_proxy%data(df) - "
            "b*f2_proxy%data(df)\n"
            "      END DO\n"
            "      !\n"
            "    END SUBROUTINE invoke_0\n")
        assert output in code
    else:
        output_dm_2 = (
            "      !\n"
            "      ! Call kernels and communication routines\n"
            "      !\n"
            "      DO df=1,f3_proxy%vspace%get_last_dof_annexed()\n"
            "        f3_proxy%data(df) = a*f1_proxy%data(df) - "
            "b*f2_proxy%data(df)\n"
            "      END DO\n"
            "      !\n"
            "      ! Set halos dirty/clean for fields modified in the "
            "above loop\n"
            "      !\n"
            "      CALL f3_proxy%set_dirty()\n"
            "      !\n")
        if not annexed:
            output_dm_2 = output_dm_2.replace("dof_annexed", "dof_owned")
        assert output_dm_2 in code


# ------------- Multiplying (scaled) real fields ---------------------------- #


def test_X_times_Y(tmpdir, monkeypatch, annexed, dist_mem):
    ''' Test that 1) the str method of LFRicXTimesYKern returns the expected
    string and 2) we generate correct code for the built-in operation
    Z = X*Y where Z, X and Y are real-valued fields. Test with and without
    annexed dofs being computed as this affects the generated code.

    '''
    api_config = Config.get().api_conf(API)
    monkeypatch.setattr(api_config, "_compute_annexed_dofs", annexed)
    _, invoke_info = parse(
        os.path.join(BASE_PATH,
                     "15.3.1_X_times_Y_builtin.f90"), api=API)
    psy = PSyFactory(API, distributed_memory=dist_mem).create(invoke_info)
    # Test string method
    first_invoke = psy.invokes.invoke_list[0]
    kern = first_invoke.schedule.children[0].loop_body[0]
    assert str(kern) == "Built-in: Multiply real-valued fields"
    # Test code generation
    code = str(psy.gen)

    assert LFRicBuild(tmpdir).code_compiles(psy)

    if not dist_mem:
        output = (
            "    SUBROUTINE invoke_0(f3, f1, f2)\n"
            "      TYPE(field_type), intent(in) :: f3, f1, f2\n"
            "      INTEGER df\n"
            "      TYPE(field_proxy_type) f3_proxy, f1_proxy, f2_proxy\n"
            "      INTEGER(KIND=i_def) undf_aspc1_f3\n"
            "      !\n"
            "      ! Initialise field and/or operator proxies\n"
            "      !\n"
            "      f3_proxy = f3%get_proxy()\n"
            "      f1_proxy = f1%get_proxy()\n"
            "      f2_proxy = f2%get_proxy()\n"
            "      !\n"
            "      ! Initialise number of DoFs for aspc1_f3\n"
            "      !\n"
            "      undf_aspc1_f3 = f3_proxy%vspace%get_undf()\n"
            "      !\n"
            "      ! Call our kernels\n"
            "      !\n"
            "      DO df=1,undf_aspc1_f3\n"
            "        f3_proxy%data(df) = f1_proxy%data(df) * "
            "f2_proxy%data(df)\n"
            "      END DO\n")
        assert output in code
    else:
        output = (
            "      ! Call kernels and communication routines\n"
            "      !\n"
            "      DO df=1,f3_proxy%vspace%get_last_dof_annexed()\n"
            "        f3_proxy%data(df) = f1_proxy%data(df) * "
            "f2_proxy%data(df)\n"
            "      END DO\n"
            "      !\n"
            "      ! Set halos dirty/clean for fields modified in the "
            "above loop\n"
            "      !\n"
            "      CALL f3_proxy%set_dirty()")
        if not annexed:
            output = output.replace("dof_annexed", "dof_owned")
        assert output in code


def test_inc_X_times_Y(tmpdir, monkeypatch, annexed, dist_mem):
    ''' Test that 1) the str method of LFRicIncXTimesYKern returns the
    expected string and 2) we generate correct code for the built-in
    operation X = X*Y where X and Y are real-valued fields. Test with and
    without annexed dofs being computed as this affects the generated code.

    '''
    api_config = Config.get().api_conf(API)
    monkeypatch.setattr(api_config, "_compute_annexed_dofs", annexed)
    _, invoke_info = parse(
        os.path.join(BASE_PATH,
                     "15.3.2_inc_X_times_Y_builtin.f90"),
        api=API)
    psy = PSyFactory(API, distributed_memory=dist_mem).create(invoke_info)
    # Test string method
    first_invoke = psy.invokes.invoke_list[0]
    kern = first_invoke.schedule.children[0].loop_body[0]
    assert str(kern) == "Built-in: Multiply one real-valued field by another"
    # Test code generation
    code = str(psy.gen)

    assert LFRicBuild(tmpdir).code_compiles(psy)

    if not dist_mem:
        output = (
            "      f1_proxy = f1%get_proxy()\n"
            "      f2_proxy = f2%get_proxy()\n"
            "      !\n"
            "      ! Initialise number of DoFs for aspc1_f1\n"
            "      !\n"
            "      undf_aspc1_f1 = f1_proxy%vspace%get_undf()\n"
            "      !\n"
            "      ! Call our kernels\n"
            "      !\n"
            "      DO df=1,undf_aspc1_f1\n"
            "        f1_proxy%data(df) = f1_proxy%data(df) * "
            "f2_proxy%data(df)\n"
            "      END DO")
        assert output in code
    else:
        output_dm_2 = (
            "      !\n"
            "      ! Call kernels and communication routines\n"
            "      !\n"
            "      DO df=1,f1_proxy%vspace%get_last_dof_annexed()\n"
            "        f1_proxy%data(df) = f1_proxy%data(df) * "
            "f2_proxy%data(df)\n"
            "      END DO\n"
            "      !\n"
            "      ! Set halos dirty/clean for fields modified in the "
            "above loop\n"
            "      !\n"
            "      CALL f1_proxy%set_dirty()\n"
            "      !\n")
        if not annexed:
            output_dm_2 = output_dm_2.replace("dof_annexed", "dof_owned")
        assert output_dm_2 in code


def test_inc_aX_times_Y(tmpdir, monkeypatch, annexed, dist_mem):
    ''' Test that 1) the str method of LFRicIncAXTimesYKern returns the
    expected string and 2) we generate correct code for the built-in
    operation X = a*X*Y where 'a' is a real scalar and X and Y are
    real-valued fields. Test with and without annexed dofs being
    computed as this affects the generated code.

    '''
    api_config = Config.get().api_conf(API)
    monkeypatch.setattr(api_config, "_compute_annexed_dofs", annexed)
    _, invoke_info = parse(os.path.join(BASE_PATH,
                                        "15.3.3_inc_aX_times_Y_builtin.f90"),
                           api=API)
    psy = PSyFactory(API, distributed_memory=dist_mem).create(invoke_info)
    # Test string method
    first_invoke = psy.invokes.invoke_list[0]
    kern = first_invoke.schedule.children[0].loop_body[0]
    assert str(kern) == "Built-in: inc_aX_times_Y (real-valued fields)"
    # Test code generation
    code = str(psy.gen)

    assert LFRicBuild(tmpdir).code_compiles(psy)

    if not dist_mem:
        output = (
            "    SUBROUTINE invoke_0(a, f1, f2)\n"
            "      REAL(KIND=r_def), intent(in) :: a\n"
            "      TYPE(field_type), intent(in) :: f1, f2\n"
            "      INTEGER df\n"
            "      TYPE(field_proxy_type) f1_proxy, f2_proxy\n"
            "      INTEGER(KIND=i_def) undf_aspc1_f1\n"
            "      !\n"
            "      ! Initialise field and/or operator proxies\n"
            "      !\n"
            "      f1_proxy = f1%get_proxy()\n"
            "      f2_proxy = f2%get_proxy()\n"
            "      !\n"
            "      ! Initialise number of DoFs for aspc1_f1\n"
            "      !\n"
            "      undf_aspc1_f1 = f1_proxy%vspace%get_undf()\n"
            "      !\n"
            "      ! Call our kernels\n"
            "      !\n"
            "      DO df=1,undf_aspc1_f1\n"
            "        f1_proxy%data(df) = a * f1_proxy%data(df) * "
            "f2_proxy%data(df)\n"
            "      END DO\n"
            "      !\n"
            "    END SUBROUTINE invoke_0")
        assert output in code
    else:
        output_dm_2 = (
            "      !\n"
            "      ! Call kernels and communication routines\n"
            "      !\n"
            "      DO df=1,f1_proxy%vspace%get_last_dof_annexed()\n"
            "        f1_proxy%data(df) = a * f1_proxy%data(df) * "
            "f2_proxy%data(df)\n"
            "      END DO\n"
            "      !\n"
            "      ! Set halos dirty/clean for fields modified in the "
            "above loop\n"
            "      !\n"
            "      CALL f1_proxy%set_dirty()\n"
            "      !\n")
        if not annexed:
            output_dm_2 = output_dm_2.replace("dof_annexed", "dof_owned")
        assert output_dm_2 in code


# ------------- Scaling real fields (multiplying by a real scalar) ---------- #


def test_a_times_X(tmpdir, monkeypatch, annexed, dist_mem):
    ''' Test that 1) the str method of LFRicATimesXKern returns the expected
    string and 2) we generate correct code for the built-in operation
    Y = a*X where 'a' is a real scalar and X and Y are real-valued fields.
    Test with and without annexed dofs being computed as this affects the
    generated code.

    '''
    api_config = Config.get().api_conf(API)
    monkeypatch.setattr(api_config, "_compute_annexed_dofs", annexed)
    _, invoke_info = parse(
        os.path.join(BASE_PATH,
                     "15.4.1_a_times_X_builtin.f90"),
        api=API)
    psy = PSyFactory(API, distributed_memory=dist_mem).create(invoke_info)
    # Test string method
    first_invoke = psy.invokes.invoke_list[0]
    kern = first_invoke.schedule.children[0].loop_body[0]
    assert str(kern) == "Built-in: Copy a scaled real-valued field"
    # Test code generation
    code = str(psy.gen)

    assert LFRicBuild(tmpdir).code_compiles(psy)

    if not dist_mem:
        output = (
            "      f2_proxy = f2%get_proxy()\n"
            "      f1_proxy = f1%get_proxy()\n"
            "      !\n"
            "      ! Initialise number of DoFs for aspc1_f2\n"
            "      !\n"
            "      undf_aspc1_f2 = f2_proxy%vspace%get_undf()\n"
            "      !\n"
            "      ! Call our kernels\n"
            "      !\n"
            "      DO df=1,undf_aspc1_f2\n"
            "        f2_proxy%data(df) = a_scalar * f1_proxy%data(df)\n"
            "      END DO")
        assert output in code
    else:
        output_dm_2 = (
            "      !\n"
            "      ! Call kernels and communication routines\n"
            "      !\n"
            "      DO df=1,f2_proxy%vspace%get_last_dof_annexed()\n"
            "        f2_proxy%data(df) = a_scalar * f1_proxy%data(df)\n"
            "      END DO\n"
            "      !\n"
            "      ! Set halos dirty/clean for fields modified in the "
            "above loop\n"
            "      !\n"
            "      CALL f2_proxy%set_dirty()\n"
            "      !\n")
        if not annexed:
            output_dm_2 = output_dm_2.replace("dof_annexed", "dof_owned")
        assert output_dm_2 in code


def test_inc_a_times_X(tmpdir, monkeypatch, annexed, dist_mem):
    ''' Test that 1) the str method of LFRicIncATimesXKern returns the
    expected string and 2) we generate correct code for the built-in
    operation X = a*X where 'a' is a real scalar and X is a real-valued
    field. Test with and without annexed dofs being computed as this
    affects the generated code.

    '''
    api_config = Config.get().api_conf(API)
    monkeypatch.setattr(api_config, "_compute_annexed_dofs", annexed)
    _, invoke_info = parse(
        os.path.join(BASE_PATH,
                     "15.4.2_inc_a_times_X_builtin.f90"),
        api=API)
    psy = PSyFactory(API, distributed_memory=dist_mem).create(invoke_info)
    # Test string method
    first_invoke = psy.invokes.invoke_list[0]
    kern = first_invoke.schedule.children[0].loop_body[0]
    assert str(kern) == "Built-in: Scale a real-valued field"
    # Test code generation
    code = str(psy.gen)

    assert LFRicBuild(tmpdir).code_compiles(psy)

    if not dist_mem:
        output = (
            "    SUBROUTINE invoke_0(a, f1, b, f2, f3)\n"
            "      REAL(KIND=r_def), intent(in) :: a, b\n"
            "      TYPE(field_type), intent(in) :: f1, f2, f3\n"
            "      INTEGER df\n"
            "      INTEGER(KIND=i_def) ndf_aspc1_f1, "
            "undf_aspc1_f1\n"
            "      INTEGER(KIND=i_def) nlayers\n"
            "      TYPE(field_proxy_type) f1_proxy, f2_proxy, f3_proxy\n"
            "      !\n"
            "      ! Initialise field and/or operator proxies\n"
            "      !\n"
            "      f1_proxy = f1%get_proxy()\n"
            "      f2_proxy = f2%get_proxy()\n"
            "      f3_proxy = f3%get_proxy()\n"
            "      !\n"
            "      ! Initialise number of layers\n"
            "      !\n"
            "      nlayers = f1_proxy%vspace%get_nlayers()\n"
            "      !\n"
            "      ! Initialise number of DoFs for aspc1_f1\n"
            "      !\n"
            "      ndf_aspc1_f1 = f1_proxy%vspace%get_ndf()\n"
            "      undf_aspc1_f1 = f1_proxy%vspace%get_undf()\n"
            "      !\n"
            "      ! Call our kernels\n"
            "      !\n"
            "      DO df=1,undf_aspc1_f1\n"
            "        f1_proxy%data(df) = a_scalar * f1_proxy%data(df)\n"
            "      END DO\n"
            "      !\n")
    else:
        output = (
            "      ! Call kernels and communication routines\n"
            "      !\n"
            "      DO df=1,f1_proxy%vspace%get_last_dof_annexed()\n"
            "        f1_proxy%data(df) = a_scalar * f1_proxy%data(df)\n"
            "      END DO\n"
            "      !\n"
            "      ! Set halos dirty/clean for fields modified in the "
            "above loop\n"
            "      !\n"
            "      CALL f1_proxy%set_dirty()")
        if not annexed:
            output = output.replace("dof_annexed", "dof_owned")
        assert output in code


# ------------- Dividing real fields ---------------------------------------- #


def test_X_divideby_Y(tmpdir, monkeypatch, annexed, dist_mem):
    ''' Test that 1) the str method of LFRicXDividebyYKern returns the
    expected string and 2) we generate correct code for the built-in
    operation Z = X/Y where Z, X and Y are fields real-valued. Test with and
    without annexed dofs being computed as this affects the generated code.

    '''
    api_config = Config.get().api_conf(API)
    monkeypatch.setattr(api_config, "_compute_annexed_dofs", annexed)
    _, invoke_info = parse(os.path.join(BASE_PATH,
                                        "15.5.1_X_divideby_Y_builtin.f90"),
                           api=API)
    psy = PSyFactory(API, distributed_memory=dist_mem).create(invoke_info)
    # Test string method
    first_invoke = psy.invokes.invoke_list[0]
    kern = first_invoke.schedule.children[0].loop_body[0]
    assert str(kern) == "Built-in: Divide real-valued fields"
    # Test code generation
    code = str(psy.gen)

    assert LFRicBuild(tmpdir).code_compiles(psy)

    if not dist_mem:
        output = (
            "      f3_proxy = f3%get_proxy()\n"
            "      f1_proxy = f1%get_proxy()\n"
            "      f2_proxy = f2%get_proxy()\n"
            "      !\n"
            "      ! Initialise number of DoFs for aspc1_f3\n"
            "      !\n"
            "      undf_aspc1_f3 = f3_proxy%vspace%get_undf()\n"
            "      !\n"
            "      ! Call our kernels\n"
            "      !\n"
            "      DO df=1,undf_aspc1_f3\n"
            "        f3_proxy%data(df) = f1_proxy%data(df) / "
            "f2_proxy%data(df)\n"
            "      END DO")
        assert output in code
    else:
        output_dm_2 = (
            "      !\n"
            "      ! Call kernels and communication routines\n"
            "      !\n"
            "      DO df=1,f3_proxy%vspace%get_last_dof_annexed()\n"
            "        f3_proxy%data(df) = f1_proxy%data(df) / "
            "f2_proxy%data(df)\n"
            "      END DO\n"
            "      !\n"
            "      ! Set halos dirty/clean for fields modified in the "
            "above loop\n"
            "      !\n"
            "      CALL f3_proxy%set_dirty()\n"
            "      !\n")
        if not annexed:
            output_dm_2 = output_dm_2.replace("dof_annexed", "dof_owned")
        assert output_dm_2 in code


def test_inc_X_divideby_Y(tmpdir, monkeypatch, annexed, dist_mem):
    ''' Test that 1) the str method of LFRicIncXDividebyYKern returns the
    expected string and 2) we generate correct code for the built-in
    operation X = X/Y where X and Y are real-valued fields. Test with and
    without annexed dofs being computed as this affects the generated code.

    '''
    api_config = Config.get().api_conf(API)
    monkeypatch.setattr(api_config, "_compute_annexed_dofs", annexed)
    _, invoke_info = parse(os.path.join(BASE_PATH,
                                        "15.5.2_inc_X_divideby_Y_builtin.f90"),
                           api=API)
    psy = PSyFactory(API, distributed_memory=dist_mem).create(invoke_info)
    # Test string method
    first_invoke = psy.invokes.invoke_list[0]
    kern = first_invoke.schedule.children[0].loop_body[0]
    assert str(kern) == "Built-in: Divide one real-valued field by another"
    # Test code generation
    code = str(psy.gen)

    assert LFRicBuild(tmpdir).code_compiles(psy)

    if not dist_mem:
        output = (
            "      f1_proxy = f1%get_proxy()\n"
            "      f2_proxy = f2%get_proxy()\n"
            "      !\n"
            "      ! Initialise number of DoFs for aspc1_f1\n"
            "      !\n"
            "      undf_aspc1_f1 = f1_proxy%vspace%get_undf()\n"
            "      !\n"
            "      ! Call our kernels\n"
            "      !\n"
            "      DO df=1,undf_aspc1_f1\n"
            "        f1_proxy%data(df) = f1_proxy%data(df) / "
            "f2_proxy%data(df)\n"
            "      END DO")
        assert output in code
    else:
        output_dm_2 = (
            "      !\n"
            "      ! Call kernels and communication routines\n"
            "      !\n"
            "      DO df=1,f1_proxy%vspace%get_last_dof_annexed()\n"
            "        f1_proxy%data(df) = f1_proxy%data(df) / "
            "f2_proxy%data(df)\n"
            "      END DO\n"
            "      !\n"
            "      ! Set halos dirty/clean for fields modified in the "
            "above loop\n"
            "      !\n"
            "      CALL f1_proxy%set_dirty()\n"
            "      !\n")
        if not annexed:
            output_dm_2 = output_dm_2.replace("dof_annexed", "dof_owned")
        assert output_dm_2 in code


# ------------- Inverse scaling of real fields ------------------------------ #


def test_a_divideby_X(tmpdir, monkeypatch, annexed, dist_mem):
    ''' Test that 1) the str method of LFRicADividebyXKern returns the
    expected string and 2) we generate correct code for the built-in
    operation Y = a/X where 'a' is a real scalar and X and Y are
    real-valued fields. Test with and without annexed dofs being computed
    as this affects the generated code.

    '''
    api_config = Config.get().api_conf(API)
    monkeypatch.setattr(api_config, "_compute_annexed_dofs", annexed)
    _, invoke_info = parse(
        os.path.join(BASE_PATH,
                     "15.5.3_a_divideby_X_builtin.f90"),
        api=API)
    psy = PSyFactory(API, distributed_memory=dist_mem).create(invoke_info)
    # Test string method
    first_invoke = psy.invokes.invoke_list[0]
    kern = first_invoke.schedule.children[0].loop_body[0]
    assert (str(kern) == "Built-in: Inverse scaling of a real-valued "
            "field (Y = a/X)")
    # Test code generation
    code = str(psy.gen)

    assert LFRicBuild(tmpdir).code_compiles(psy)

    if not dist_mem:
        output = (
            "      f2_proxy = f2%get_proxy()\n"
            "      f1_proxy = f1%get_proxy()\n"
            "      !\n"
            "      ! Initialise number of DoFs for aspc1_f2\n"
            "      !\n"
            "      undf_aspc1_f2 = f2_proxy%vspace%get_undf()\n"
            "      !\n"
            "      ! Call our kernels\n"
            "      !\n"
            "      DO df=1,undf_aspc1_f2\n"
            "        f2_proxy%data(df) = a_scalar / f1_proxy%data(df)\n"
            "      END DO")
        assert output in code
    else:
        output_dm_2 = (
            "      !\n"
            "      ! Call kernels and communication routines\n"
            "      !\n"
            "      DO df=1,f2_proxy%vspace%get_last_dof_annexed()\n"
            "        f2_proxy%data(df) = a_scalar / f1_proxy%data(df)\n"
            "      END DO\n"
            "      !\n"
            "      ! Set halos dirty/clean for fields modified in the "
            "above loop\n"
            "      !\n"
            "      CALL f2_proxy%set_dirty()\n"
            "      !\n")
        if not annexed:
            output_dm_2 = output_dm_2.replace("dof_annexed", "dof_owned")
        assert output_dm_2 in code


def test_inc_a_divideby_X(tmpdir, monkeypatch, annexed, dist_mem):
    ''' Test that 1) the str method of LFRicIncADividebyXKern returns the
    expected string and 2) we generate correct code for the built-in
    operation X = a/X where 'a' is a real scalar and X is a real-valued
    field. Test with and without annexed dofs being computed as this
    affects the generated code.

    '''
    api_config = Config.get().api_conf(API)
    monkeypatch.setattr(api_config, "_compute_annexed_dofs", annexed)
    _, invoke_info = parse(
        os.path.join(BASE_PATH,
                     "15.5.4_inc_a_divideby_X_builtin.f90"),
        api=API)
    psy = PSyFactory(API, distributed_memory=dist_mem).create(invoke_info)
    # Test string method
    first_invoke = psy.invokes.invoke_list[0]
    kern = first_invoke.schedule.children[0].loop_body[0]
    assert (str(kern) == "Built-in: Inverse scaling of a real-valued "
            "field (X = a/X)")
    # Test code generation
    code = str(psy.gen)

    assert LFRicBuild(tmpdir).code_compiles(psy)

    if not dist_mem:
        output = (
            "      ! Call our kernels\n"
            "      !\n"
            "      DO df=1,undf_aspc1_f1\n"
            "        f1_proxy%data(df) = a_scalar / f1_proxy%data(df)\n"
            "      END DO\n"
            "      !\n")
    else:
        output = (
            "      ! Call kernels and communication routines\n"
            "      !\n"
            "      DO df=1,f1_proxy%vspace%get_last_dof_annexed()\n"
            "        f1_proxy%data(df) = a_scalar / f1_proxy%data(df)\n"
            "      END DO\n"
            "      !\n"
            "      ! Set halos dirty/clean for fields modified in the "
            "above loop\n"
            "      !\n"
            "      CALL f1_proxy%set_dirty()")
        if not annexed:
            output = output.replace("dof_annexed", "dof_owned")
        assert output in code


# ------------- Raising a real field to a scalar ---------------------------- #


def test_inc_X_powreal_a(tmpdir, monkeypatch, annexed, dist_mem):
    ''' Test that 1) the str method of LFRicIncXPowrealAKern returns the
    expected string and 2) we generate correct code for the built-in
    operation X = X**a where 'a' is a real scalar and X is a
    real-valued field. Test with and without annexed dofs being computed
    as this affects the generated code.

    '''
    api_config = Config.get().api_conf(API)
    monkeypatch.setattr(api_config, "_compute_annexed_dofs", annexed)
    _, invoke_info = parse(
        os.path.join(BASE_PATH,
                     "15.6.1_inc_X_powreal_a_builtin.f90"),
        api=API)
    psy = PSyFactory(API, distributed_memory=dist_mem).create(invoke_info)
    # Test string method
    first_invoke = psy.invokes.invoke_list[0]
    kern = first_invoke.schedule.children[0].loop_body[0]
    assert str(kern) == "Built-in: Raise a real-valued field to a real power"
    # Test code generation
    code = str(psy.gen)

    assert LFRicBuild(tmpdir).code_compiles(psy)

    if not dist_mem:
        output = (
            "      ndf_aspc1_f1 = f1_proxy%vspace%get_ndf()\n"
            "      undf_aspc1_f1 = f1_proxy%vspace%get_undf()\n"
            "      !\n"
            "      ! Call our kernels\n"
            "      !\n"
            "      DO df=1,undf_aspc1_f1\n"
            "        f1_proxy%data(df) = f1_proxy%data(df)**a_scalar\n"
            "      END DO\n"
            "      !\n")
    else:
        output = (
            "      ! Call kernels and communication routines\n"
            "      !\n"
            "      DO df=1,f1_proxy%vspace%get_last_dof_annexed()\n"
            "        f1_proxy%data(df) = f1_proxy%data(df)**a_scalar\n"
            "      END DO\n"
            "      !\n"
            "      ! Set halos dirty/clean for fields modified in the "
            "above loop\n"
            "      !\n"
            "      CALL f1_proxy%set_dirty()")
        if not annexed:
            output = output.replace("dof_annexed", "dof_owned")
        assert output in code


def test_inc_X_powint_n(tmpdir, monkeypatch, annexed, dist_mem):
    ''' Test that 1) the str method of LFRicIncXPowintNKern returns the
    expected string and 2) we generate correct code for the built-in
    operation X = X**n where 'n' is an integer scalar and X is a
    real-valued field. Also test with and without annexed dofs being
    computed as this affects the generated code.

    '''
    api_config = Config.get().api_conf(API)
    monkeypatch.setattr(api_config, "_compute_annexed_dofs", annexed)
    _, invoke_info = parse(
        os.path.join(BASE_PATH,
                     "15.6.2_inc_X_powint_n_builtin.f90"),
        api=API)
    psy = PSyFactory(API, distributed_memory=dist_mem).create(invoke_info)
    # Test string method
    first_invoke = psy.invokes.invoke_list[0]
    kern = first_invoke.schedule.children[0].loop_body[0]
    assert str(kern) == ("Built-in: Raise a real-valued field to an "
                         "integer power")
    # Test code generation
    code = str(psy.gen)

    assert LFRicBuild(tmpdir).code_compiles(psy)

    if not dist_mem:
        output = (
            "      ndf_aspc1_f1 = f1_proxy%vspace%get_ndf()\n"
            "      undf_aspc1_f1 = f1_proxy%vspace%get_undf()\n"
            "      !\n"
            "      ! Call our kernels\n"
            "      !\n"
            "      DO df=1,undf_aspc1_f1\n"
            "        f1_proxy%data(df) = f1_proxy%data(df)**i_scalar\n"
            "      END DO\n"
            "      !\n")
    else:
        output = (
            "      ! Call kernels and communication routines\n"
            "      !\n"
            "      DO df=1,f1_proxy%vspace%get_last_dof_annexed()\n"
            "        f1_proxy%data(df) = f1_proxy%data(df)**i_scalar\n"
            "      END DO\n"
            "      !\n"
            "      ! Set halos dirty/clean for fields modified in the "
            "above loop\n"
            "      !\n"
            "      CALL f1_proxy%set_dirty()")
        if not annexed:
            output = output.replace("dof_annexed", "dof_owned")
        assert output in code


# ------------- Setting real field elements to a real value ----------------- #


def test_setval_c(tmpdir, monkeypatch, annexed, dist_mem):
    ''' Test that 1) the str method of LFRicSetvalCKern returns the expected
    string and 2) we generate correct code for the built-in operation
    X = c where 'c' is a real constant scalar value and X is a real-valued
    field. Test with and without annexed dofs being computed as this affects
    the generated code.

    '''
    api_config = Config.get().api_conf(API)
    monkeypatch.setattr(api_config, "_compute_annexed_dofs", annexed)
    _, invoke_info = parse(os.path.join(BASE_PATH,
                                        "15.7.1_setval_c_builtin.f90"),
                           api=API)
    psy = PSyFactory(API, distributed_memory=dist_mem).create(invoke_info)
    # Test string method
    first_invoke = psy.invokes.invoke_list[0]
    kern = first_invoke.schedule.children[0].loop_body[0]
    assert str(kern) == ("Built-in: Set a real-valued field to a real "
                         "scalar value")
    # Test code generation
    code = str(psy.gen)

    assert LFRicBuild(tmpdir).code_compiles(psy)

    if not dist_mem:
        output = (
            "    SUBROUTINE invoke_0(f1, c)\n"
            "      REAL(KIND=r_def), intent(in) :: c\n"
            "      TYPE(field_type), intent(in) :: f1\n"
            "      INTEGER df\n"
            "      TYPE(field_proxy_type) f1_proxy\n"
            "      INTEGER(KIND=i_def) undf_aspc1_f1\n"
            "      !\n"
            "      ! Initialise field and/or operator proxies\n"
            "      !\n"
            "      f1_proxy = f1%get_proxy()\n"
            "      !\n"
            "      ! Initialise number of DoFs for aspc1_f1\n"
            "      !\n"
            "      undf_aspc1_f1 = f1_proxy%vspace%get_undf()\n"
            "      !\n"
            "      ! Call our kernels\n"
            "      !\n"
            "      DO df=1,undf_aspc1_f1\n"
            "        f1_proxy%data(df) = c\n"
            "      END DO")
        assert output in code
    else:
        output_dm_2 = (
            "      !\n"
            "      ! Call kernels and communication routines\n"
            "      !\n"
            "      DO df=1,f1_proxy%vspace%get_last_dof_annexed()\n"
            "        f1_proxy%data(df) = c\n"
            "      END DO\n"
            "      !\n"
            "      ! Set halos dirty/clean for fields modified in the "
            "above loop\n"
            "      !\n"
            "      CALL f1_proxy%set_dirty()\n"
            "      !\n")
        if not annexed:
            output_dm_2 = output_dm_2.replace("dof_annexed", "dof_owned")
        assert output_dm_2 in code


def test_setval_X(tmpdir, monkeypatch, annexed, dist_mem):
    ''' Test that 1) the str method of LFRicSetvalXKern returns the expected
    string and 2) we generate correct code for the built-in operation
    Y = X where X and Y are real-valued fields. Also test with and without
    annexed dofs being computed as this affects the generated code.

    '''
    api_config = Config.get().api_conf(API)
    monkeypatch.setattr(api_config, "_compute_annexed_dofs", annexed)
    _, invoke_info = parse(os.path.join(BASE_PATH,
                                        "15.7.2_setval_X_builtin.f90"),
                           api=API)
    psy = PSyFactory(API, distributed_memory=dist_mem).create(invoke_info)
    # Test string method
    first_invoke = psy.invokes.invoke_list[0]
    kern = first_invoke.schedule.children[0].loop_body[0]
    assert str(kern) == ("Built-in: Set a real-valued field equal to "
                         "another such field")
    # Test code generation
    code = str(psy.gen)

    assert LFRicBuild(tmpdir).code_compiles(psy)

    if not dist_mem:
        output = (
            "    SUBROUTINE invoke_0(f2, f1)\n"
            "      TYPE(field_type), intent(in) :: f2, f1\n"
            "      INTEGER df\n"
            "      TYPE(field_proxy_type) f2_proxy, f1_proxy\n"
            "      INTEGER(KIND=i_def) undf_aspc1_f2\n"
            "      !\n"
            "      ! Initialise field and/or operator proxies\n"
            "      !\n"
            "      f2_proxy = f2%get_proxy()\n"
            "      f1_proxy = f1%get_proxy()\n"
            "      !\n"
            "      ! Initialise number of DoFs for aspc1_f2\n"
            "      !\n"
            "      undf_aspc1_f2 = f2_proxy%vspace%get_undf()\n"
            "      !\n"
            "      ! Call our kernels\n"
            "      !\n"
            "      DO df=1,undf_aspc1_f2\n"
            "        f2_proxy%data(df) = f1_proxy%data(df)\n"
            "      END DO")
        assert output in code
    else:
        output_dm_2 = (
            "      !\n"
            "      ! Call kernels and communication routines\n"
            "      !\n"
            "      DO df=1,f2_proxy%vspace%get_last_dof_annexed()\n"
            "        f2_proxy%data(df) = f1_proxy%data(df)\n"
            "      END DO\n"
            "      !\n"
            "      ! Set halos dirty/clean for fields modified in the "
            "above loop\n"
            "      !\n"
            "      CALL f2_proxy%set_dirty()\n"
            "      !\n")
        if not annexed:
            output_dm_2 = output_dm_2.replace("dof_annexed", "dof_owned")
        assert output_dm_2 in code


# ------------- Inner product of real fields -------------------------------- #


def test_X_innerproduct_Y(tmpdir, dist_mem):
    ''' Test that 1) the str method of LFRicXInnerproductYKern returns the
    expected string and 2) we generate correct code for the built-in
    operation which calculates inner product of real-valued fields X and Y
    as innprod = innprod + X(:)*Y(:).

    '''
    _, invoke_info = parse(
        os.path.join(BASE_PATH,
                     "15.9.1_X_innerproduct_Y_builtin.f90"),
        api=API)
    psy = PSyFactory(API,
                     distributed_memory=dist_mem).create(invoke_info)
    # Test string method
    first_invoke = psy.invokes.invoke_list[0]
    kern = first_invoke.schedule.children[0].loop_body[0]
    assert str(kern) == "Built-in: X_innerproduct_Y (real-valued fields)"
    # Test code generation
    code = str(psy.gen)

    assert LFRicBuild(tmpdir).code_compiles(psy)

    output = (
        "      !\n"
        "      ! Initialise field and/or operator proxies\n"
        "      !\n"
        "      f1_proxy = f1%get_proxy()\n"
        "      f2_proxy = f2%get_proxy()\n"
        "      !\n")
    assert output in code
    if not dist_mem:
        output_seq = (
            "      ! Initialise number of DoFs for aspc1_f1\n"
            "      !\n"
            "      undf_aspc1_f1 = f1_proxy%vspace%get_undf()\n"
            "      !\n"
            "      ! Call our kernels\n"
            "      !\n"
            "      !\n"
            "      ! Zero summation variables\n"
            "      !\n"
            "      asum = 0.0_r_def\n"
            "      !\n"
            "      DO df=1,undf_aspc1_f1\n"
            "        asum = asum + f1_proxy%data(df)*f2_proxy%data(df)\n"
            "      END DO\n"
            "      !\n")
        assert output_seq in code
    else:
        output_dm = (
            "      !\n"
            "      ! Call kernels and communication routines\n"
            "      !\n"
            "      !\n"
            "      ! Zero summation variables\n"
            "      !\n"
            "      asum = 0.0_r_def\n"
            "      !\n"
            "      DO df=1,f1_proxy%vspace%get_last_dof_owned()\n"
            "        asum = asum + f1_proxy%data(df)*f2_proxy%data(df)\n"
            "      END DO\n"
            "      global_sum%value = asum\n"
            "      asum = global_sum%get_sum()\n"
            "      !\n")
        assert output_dm in code
        assert "      USE scalar_mod, ONLY: scalar_type" in code
        assert "      REAL(KIND=r_def), intent(out) :: asum\n" in code
        assert "      TYPE(scalar_type) global_sum\n" in code


def test_X_innerproduct_X(tmpdir, dist_mem):
    ''' Test that 1) the str method of LFRicXInnerproductXKern returns the
    expected string and 2) we generate correct code for the built-in
    operation which calculates inner product of a real-valued field X by
    itself as innprod = innprod + X(:)*X(:).

    '''
    _, invoke_info = parse(
        os.path.join(BASE_PATH,
                     "15.9.2_X_innerproduct_X_builtin.f90"),
        api=API)
    psy = PSyFactory(API,
                     distributed_memory=dist_mem).create(invoke_info)
    # Test string method
    first_invoke = psy.invokes.invoke_list[0]
    kern = first_invoke.schedule.children[0].loop_body[0]
    assert str(kern) == "Built-in: X_innerproduct_X (real-valued fields)"
    # Test code generation
    code = str(psy.gen)

    assert LFRicBuild(tmpdir).code_compiles(psy)

    output = (
        "      !\n"
        "      ! Initialise field and/or operator proxies\n"
        "      !\n"
        "      f1_proxy = f1%get_proxy()\n"
        "      !\n")
    assert output in code
    if not dist_mem:
        output_seq = (
            "      ! Initialise number of DoFs for aspc1_f1\n"
            "      !\n"
            "      undf_aspc1_f1 = f1_proxy%vspace%get_undf()\n"
            "      !\n"
            "      ! Call our kernels\n"
            "      !\n"
            "      !\n"
            "      ! Zero summation variables\n"
            "      !\n"
            "      asum = 0.0_r_def\n"
            "      !\n"
            "      DO df=1,undf_aspc1_f1\n"
            "        asum = asum + f1_proxy%data(df)*f1_proxy%data(df)\n"
            "      END DO\n"
            "      !\n")
        assert output_seq in code
    else:
        output_dm = (
            "      !\n"
            "      ! Call kernels and communication routines\n"
            "      !\n"
            "      !\n"
            "      ! Zero summation variables\n"
            "      !\n"
            "      asum = 0.0_r_def\n"
            "      !\n"
            "      DO df=1,f1_proxy%vspace%get_last_dof_owned()\n"
            "        asum = asum + f1_proxy%data(df)*f1_proxy%data(df)\n"
            "      END DO\n"
            "      global_sum%value = asum\n"
            "      asum = global_sum%get_sum()\n"
            "      !\n")
        assert output_dm in code
        assert "      USE scalar_mod, ONLY: scalar_type" in code
        assert "      REAL(KIND=r_def), intent(out) :: asum\n" in code
        assert "      TYPE(scalar_type) global_sum\n" in code


# ------------- Sum real field elements ------------------------------------- #


def test_sum_X(tmpdir, dist_mem):
    ''' Test that 1) the str method of LFRicSumXKern returns the expected
    string and 2) we generate correct code for the built-in operation which
    sums elements of a real-valued field X as sumfld = sum(X(:)).

    '''
    _, invoke_info = parse(
        os.path.join(BASE_PATH,
                     "15.8.1_sum_X_builtin.f90"), api=API)
    psy = PSyFactory(API,
                     distributed_memory=dist_mem).create(invoke_info)
    # Test string method
    first_invoke = psy.invokes.invoke_list[0]
    kern = first_invoke.schedule.children[0].loop_body[0]
    assert str(kern) == "Built-in: Sum a real-valued field"
    # Test code generation
    code = str(psy.gen)

    assert LFRicBuild(tmpdir).code_compiles(psy)

    output = (
        "      !\n"
        "      ! Initialise field and/or operator proxies\n"
        "      !\n"
        "      f1_proxy = f1%get_proxy()\n"
        "      !\n")
    assert output in code
    if not dist_mem:
        output = (
            "      undf_aspc1_f1 = f1_proxy%vspace%get_undf()\n"
            "      !\n"
            "      ! Call our kernels\n"
            "      !\n"
            "      !\n"
            "      ! Zero summation variables\n"
            "      !\n"
            "      asum = 0.0_r_def\n"
            "      !\n"
            "      DO df=1,undf_aspc1_f1\n"
            "        asum = asum + f1_proxy%data(df)\n"
            "      END DO")
        assert output in code
    else:
        output = (
            "      !\n"
            "      ! Call kernels and communication routines\n"
            "      !\n"
            "      !\n"
            "      ! Zero summation variables\n"
            "      !\n"
            "      asum = 0.0_r_def\n"
            "      !\n"
            "      DO df=1,f1_proxy%vspace%get_last_dof_owned()\n"
            "        asum = asum + f1_proxy%data(df)\n"
            "      END DO\n"
            "      global_sum%value = asum\n"
            "      asum = global_sum%get_sum()")
        assert output in code
        assert "      REAL(KIND=r_def), intent(out) :: asum\n" in code


# ------------- Sign of real field elements --------------------------------- #


def test_sign_X(tmpdir, monkeypatch, annexed, dist_mem):
    ''' Test that 1) the str method of LFRicSignXKern returns the
    expected string and 2) we generate correct code for the built-in
    operation Y = sign(a, X) where 'a' is a real scalar and Y and X
    are real-valued fields. Test with and without annexed dofs
    being computed as this affects the generated code.

    '''
    api_config = Config.get().api_conf(API)
    monkeypatch.setattr(api_config, "_compute_annexed_dofs", annexed)
    _, invoke_info = parse(os.path.join(BASE_PATH,
                                        "15.10.1_sign_X_builtin.f90"),
                           api=API)
    psy = PSyFactory(API, distributed_memory=dist_mem).create(invoke_info)
    # Test string method
    first_invoke = psy.invokes.invoke_list[0]
    kern = first_invoke.schedule.children[0].loop_body[0]
    assert str(kern) == "Built-in: Sign of a real-valued field"
    # Test code generation
    code = str(psy.gen)

    assert LFRicBuild(tmpdir).code_compiles(psy)

    if not dist_mem:
        output = (
            "      ! Call our kernels\n"
            "      !\n"
            "      DO df=1,undf_aspc1_f2\n"
            "        f2_proxy%data(df) = sign(a, f1_proxy%data(df))\n"
            "      END DO\n"
            "      !\n"
            "    END SUBROUTINE invoke_0\n")
        assert output in code
    else:
        output_dm_2 = (
            "      !\n"
            "      ! Call kernels and communication routines\n"
            "      !\n"
            "      DO df=1,f2_proxy%vspace%get_last_dof_annexed()\n"
            "        f2_proxy%data(df) = sign(a, f1_proxy%data(df))\n"
            "      END DO\n"
            "      !\n"
            "      ! Set halos dirty/clean for fields modified in the "
            "above loop\n"
            "      !\n"
            "      CALL f2_proxy%set_dirty()\n"
            "      !\n")
        if not annexed:
            output_dm_2 = output_dm_2.replace("dof_annexed", "dof_owned")
        assert output_dm_2 in code


# ------------- Converting real to integer field elements ------------------- #


def test_int_X(tmpdir, monkeypatch, annexed, dist_mem):
    ''' Test that 1) the str method of LFRicIntXKern returns the
    expected string and 2) we generate correct code for the built-in
    operation Y = int(X, i_def) where Y is an integer-valued field, X is
    the real-valued field being converted and the correct kind, 'i_def',
    is read from the PSyclone configuration file. Test with and without
    annexed dofs being computed as this affects the generated code.

    '''
    api_config = Config.get().api_conf(API)
    monkeypatch.setattr(api_config, "_compute_annexed_dofs", annexed)
    _, invoke_info = parse(os.path.join(BASE_PATH,
                                        "15.10.3_int_X_builtin.f90"),
                           api=API)
    psy = PSyFactory(API, distributed_memory=dist_mem).create(invoke_info)
    # Test string method
    first_invoke = psy.invokes.invoke_list[0]
    kern = first_invoke.schedule.children[0].loop_body[0]
    assert str(kern) == ("Built-in: Convert a real-valued to an "
                         "integer-valued field")
    # Test code generation
    code = str(psy.gen)

    assert LFRicBuild(tmpdir).code_compiles(psy)

    # First check that the correct field types and constants are used
    output = (
        "    USE constants_mod, ONLY: r_def, i_def\n"
        "    USE field_mod, ONLY: field_type, field_proxy_type\n"
        "    USE integer_field_mod, ONLY: integer_field_type, "
        "integer_field_proxy_type\n")
    assert output in code

    if not dist_mem:
        output = (
            "    SUBROUTINE invoke_0(f2, f1)\n"
            "      TYPE(field_type), intent(in) :: f1\n"
            "      TYPE(integer_field_type), intent(in) :: f2\n"
            "      INTEGER df\n"
            "      TYPE(integer_field_proxy_type) f2_proxy\n"
            "      TYPE(field_proxy_type) f1_proxy\n"
            "      INTEGER(KIND=i_def) undf_aspc1_f2\n"
            "      !\n"
            "      ! Initialise field and/or operator proxies\n"
            "      !\n"
            "      f2_proxy = f2%get_proxy()\n"
            "      f1_proxy = f1%get_proxy()\n"
            "      !\n"
            "      ! Initialise number of DoFs for aspc1_f2\n"
            "      !\n"
            "      undf_aspc1_f2 = f2_proxy%vspace%get_undf()\n"
            "      !\n"
            "      ! Call our kernels\n"
            "      !\n"
            "      DO df=1,undf_aspc1_f2\n"
            "        f2_proxy%data(df) = int(f1_proxy%data(df), i_def)\n"
            "      END DO\n"
            "      !\n"
            "    END SUBROUTINE invoke_0\n")
        assert output in code
    else:
        output_dm_2 = (
            "      !\n"
            "      ! Call kernels and communication routines\n"
            "      !\n"
            "      DO df=1,f2_proxy%vspace%get_last_dof_annexed()\n"
            "        f2_proxy%data(df) = int(f1_proxy%data(df), i_def)\n"
            "      END DO\n"
            "      !\n"
            "      ! Set halos dirty/clean for fields modified in the "
            "above loop\n"
            "      !\n"
            "      CALL f2_proxy%set_dirty()\n"
            "      !\n")
        if not annexed:
            output_dm_2 = output_dm_2.replace("dof_annexed", "dof_owned")
        assert output_dm_2 in code


# ------------- Xfail built-ins --------------------------------------------- #


@pytest.mark.xfail(
    reason="Requires kernel-argument dependency analysis to deduce the "
    "spaces of the fields passed to the built-in kernel")
def test_X_times_Y_on_different_spaces():
    ''' Test that we raise an error if X_times_Y() is called for
    two fields that are on different spaces '''
    _, invoke_info = parse(
        os.path.join(BASE_PATH,
                     "15.11.2_X_times_Y_different_spaces.f90"),
        api=API)
    psy = PSyFactory(API).create(invoke_info)
    with pytest.raises(GenerationError) as excinfo:
        _ = str(psy.gen)
    assert "some string" in str(excinfo.value)


@pytest.mark.xfail(
    reason="Dependency analysis of kernel arguments within an invoke is "
    "not yet implemented")
def test_X_times_Y_deduce_space(dist_mem):
    ''' Test that we generate correct code if X_times_Y() is called
    in an invoke containing another kernel that allows the space of the
    fields to be deduced '''
    _, invoke_info = parse(
        os.path.join(BASE_PATH,
                     "15.11.1_X_times_Y_deduce_space.f90"),
        api=API)
    psy = PSyFactory(API,
                     distributed_memory=dist_mem).create(invoke_info)
    code = str(psy.gen)

    output = (
        "some fortran\n"
    )
    assert output in code


# ------------- Built-ins that pass scalars by value ------------------------ #


def test_builtin_set(tmpdir, monkeypatch, annexed, dist_mem):
    ''' Tests that we generate correct code for a serial built-in setval_c
    operation with a scalar passed by value. Test with and without annexed
    dofs being computed as this affects the generated code.

    '''
    api_config = Config.get().api_conf(API)
    monkeypatch.setattr(api_config, "_compute_annexed_dofs", annexed)
    _, invoke_info = parse(
        os.path.join(BASE_PATH,
                     "15.12.3_single_pointwise_builtin.f90"),
        api=API)
    psy = PSyFactory(API, distributed_memory=dist_mem).create(invoke_info)
    code = str(psy.gen)

    assert LFRicBuild(tmpdir).code_compiles(psy)

    if not dist_mem:
        output_seq = (
            "    SUBROUTINE invoke_0(f1)\n"
            "      TYPE(field_type), intent(in) :: f1\n"
            "      INTEGER df\n"
            "      TYPE(field_proxy_type) f1_proxy\n"
            "      INTEGER(KIND=i_def) undf_aspc1_f1\n"
            "      !\n"
            "      ! Initialise field and/or operator proxies\n"
            "      !\n"
            "      f1_proxy = f1%get_proxy()\n"
            "      !\n"
            "      ! Initialise number of DoFs for aspc1_f1\n"
            "      !\n"
            "      undf_aspc1_f1 = f1_proxy%vspace%get_undf()\n"
            "      !\n"
            "      ! Call our kernels\n"
            "      !\n"
            "      DO df=1,undf_aspc1_f1\n"
            "        f1_proxy%data(df) = 0.0\n"
            "      END DO\n"
            "      !\n"
            "    END SUBROUTINE invoke_0\n")
        assert output_seq in code

    if dist_mem:
        output_dm_2 = (
            "      !\n"
            "      ! Call kernels and communication routines\n"
            "      !\n"
            "      DO df=1,f1_proxy%vspace%get_last_dof_annexed()\n"
            "        f1_proxy%data(df) = 0.0\n"
            "      END DO\n"
            "      !\n"
            "      ! Set halos dirty/clean for fields modified in the "
            "above loop\n"
            "      !\n"
            "      CALL f1_proxy%set_dirty()\n"
            "      !\n")
        if not annexed:
            output_dm_2 = output_dm_2.replace("dof_annexed", "dof_owned")
        assert output_dm_2 in code


def test_aX_plus_Y_by_value(tmpdir, monkeypatch, annexed, dist_mem):
    ''' Test that we generate correct code for the built-in operation
    Z = a*X + Y when a scalar is passed by value. Also test with and
    without annexed dofs being computed as this affects the generated
    code.

    '''
    api_config = Config.get().api_conf(API)
    monkeypatch.setattr(api_config, "_compute_annexed_dofs", annexed)
    _, invoke_info = parse(
        os.path.join(BASE_PATH,
                     "15.13.1_aX_plus_Y_builtin_set_by_value.f90"),
        api=API)
    psy = PSyFactory(API, distributed_memory=dist_mem).create(invoke_info)
    code = str(psy.gen)

    assert LFRicBuild(tmpdir).code_compiles(psy)

    if not dist_mem:
        output = (
            "    SUBROUTINE invoke_0(f3, f1, f2)\n"
            "      TYPE(field_type), intent(in) :: f3, f1, f2\n"
            "      INTEGER df\n"
            "      TYPE(field_proxy_type) f3_proxy, f1_proxy, f2_proxy\n"
            "      INTEGER(KIND=i_def) undf_aspc1_f3\n"
            "      !\n"
            "      ! Initialise field and/or operator proxies\n"
            "      !\n"
            "      f3_proxy = f3%get_proxy()\n"
            "      f1_proxy = f1%get_proxy()\n"
            "      f2_proxy = f2%get_proxy()\n"
            "      !\n"
            "      ! Initialise number of DoFs for aspc1_f3\n"
            "      !\n"
            "      undf_aspc1_f3 = f3_proxy%vspace%get_undf()\n"
            "      !\n"
            "      ! Call our kernels\n"
            "      !\n"
            "      DO df=1,undf_aspc1_f3\n"
            "        f3_proxy%data(df) = 0.5_r_def*f1_proxy%data(df) + "
            "f2_proxy%data(df)\n"
            "      END DO\n"
            "      !\n"
            "    END SUBROUTINE invoke_0")
        assert output in code
    if dist_mem:
        output_dm_2 = (
            "      !\n"
            "      ! Call kernels and communication routines\n"
            "      !\n"
            "      DO df=1,f3_proxy%vspace%get_last_dof_annexed()\n"
            "        f3_proxy%data(df) = 0.5_r_def*f1_proxy%data(df) + "
            "f2_proxy%data(df)\n"
            "      END DO\n"
            "      !\n"
            "      ! Set halos dirty/clean for fields modified in the "
            "above loop\n"
            "      !\n"
            "      CALL f3_proxy%set_dirty()\n"
            "      !\n")
        if not annexed:
            output_dm_2 = output_dm_2.replace("dof_annexed", "dof_owned")
        assert output_dm_2 in code


def test_aX_plus_bY_by_value(tmpdir, monkeypatch, annexed, dist_mem):
    ''' Test that we generate correct code for the built-in operation
    Z = a*X + b*Y when scalars 'a' and 'b' are passed by value. Test
    with and without annexed dofs being computed as this affects the
    generated code.

    '''
    api_config = Config.get().api_conf(API)
    monkeypatch.setattr(api_config, "_compute_annexed_dofs", annexed)
    _, invoke_info = parse(
        os.path.join(BASE_PATH,
                     "15.13.2_aX_plus_bY_builtin_set_by_value.f90"),
        api=API)
    psy = PSyFactory(API, distributed_memory=dist_mem).create(invoke_info)
    code = str(psy.gen)

    assert LFRicBuild(tmpdir).code_compiles(psy)

    if not dist_mem:
        output = (
            "    SUBROUTINE invoke_0(f3, f1, f2)\n"
            "      TYPE(field_type), intent(in) :: f3, f1, f2\n"
            "      INTEGER df\n"
            "      TYPE(field_proxy_type) f3_proxy, f1_proxy, f2_proxy\n"
            "      INTEGER(KIND=i_def) undf_aspc1_f3\n"
            "      !\n"
            "      ! Initialise field and/or operator proxies\n"
            "      !\n"
            "      f3_proxy = f3%get_proxy()\n"
            "      f1_proxy = f1%get_proxy()\n"
            "      f2_proxy = f2%get_proxy()\n"
            "      !\n"
            "      ! Initialise number of DoFs for aspc1_f3\n"
            "      !\n"
            "      undf_aspc1_f3 = f3_proxy%vspace%get_undf()\n"
            "      !\n"
            "      ! Call our kernels\n"
            "      !\n"
            "      DO df=1,undf_aspc1_f3\n"
            "        f3_proxy%data(df) = 0.5d0*f1_proxy%data(df) + "
            "0.8*f2_proxy%data(df)\n"
            "      END DO\n"
            "      !\n"
            "    END SUBROUTINE invoke_0\n")
        assert output in code
    if dist_mem:
        output_dm_2 = (
            "      !\n"
            "      ! Call kernels and communication routines\n"
            "      !\n"
            "      DO df=1,f3_proxy%vspace%get_last_dof_annexed()\n"
            "        f3_proxy%data(df) = 0.5d0*f1_proxy%data(df) + "
            "0.8*f2_proxy%data(df)\n"
            "      END DO\n"
            "      !\n"
            "      ! Set halos dirty/clean for fields modified in the "
            "above loop\n"
            "      !\n"
            "      CALL f3_proxy%set_dirty()\n"
            "      !\n")
        if not annexed:
            output_dm_2 = output_dm_2.replace("dof_annexed", "dof_owned")
        assert output_dm_2 in code


def test_sign_X_by_value(tmpdir, monkeypatch, annexed, dist_mem):
    ''' Test that we generate correct code for the built-in operation
    Y = sign(a, X) when a scalar is passed by value. Also test with and
    without annexed dofs being computed as this affects the generated
    code.

    '''
    api_config = Config.get().api_conf(API)
    monkeypatch.setattr(api_config, "_compute_annexed_dofs", annexed)
    _, invoke_info = parse(
        os.path.join(BASE_PATH, "15.10.2_sign_X_builtin_set_by_value.f90"),
        api=API)
    psy = PSyFactory(API, distributed_memory=dist_mem).create(invoke_info)
    code = str(psy.gen)

    assert LFRicBuild(tmpdir).code_compiles(psy)

    if not dist_mem:
        output = (
            "    SUBROUTINE invoke_0(f2, f1)\n"
            "      TYPE(field_type), intent(in) :: f2, f1\n"
            "      INTEGER df\n"
            "      TYPE(field_proxy_type) f2_proxy, f1_proxy\n"
            "      INTEGER(KIND=i_def) undf_aspc1_f2\n"
            "      !\n"
            "      ! Initialise field and/or operator proxies\n"
            "      !\n"
            "      f2_proxy = f2%get_proxy()\n"
            "      f1_proxy = f1%get_proxy()\n"
            "      !\n"
            "      ! Initialise number of DoFs for aspc1_f2\n"
            "      !\n"
            "      undf_aspc1_f2 = f2_proxy%vspace%get_undf()\n"
            "      !\n"
            "      ! Call our kernels\n"
            "      !\n"
            "      DO df=1,undf_aspc1_f2\n"
            "        f2_proxy%data(df) = sign(- 2.0_r_def, "
            "f1_proxy%data(df))\n"
            "      END DO\n"
            "      !\n"
            "    END SUBROUTINE invoke_0\n")
        assert output in code
    else:
        output_dm_2 = (
            "      !\n"
            "      ! Call kernels and communication routines\n"
            "      !\n"
            "      DO df=1,f2_proxy%vspace%get_last_dof_annexed()\n"
            "        f2_proxy%data(df) = sign(- 2.0_r_def, "
            "f1_proxy%data(df))\n"
            "      END DO\n"
            "      !\n"
            "      ! Set halos dirty/clean for fields modified in the "
            "above loop\n"
            "      !\n"
            "      CALL f2_proxy%set_dirty()\n"
            "      !\n")
        if not annexed:
            output_dm_2 = output_dm_2.replace("dof_annexed", "dof_owned")
        assert output_dm_2 in code


# ------------- Built-ins with multiple calls or mixed with kernels --------- #


def test_multiple_builtin_set(tmpdir, monkeypatch, annexed, dist_mem):
    ''' Tests that we generate correct code when we have an invoke
    containing multiple set operations. Test with and without annexed
    dofs being computed as this affects the generated code.

    '''
    api_config = Config.get().api_conf(API)
    monkeypatch.setattr(api_config, "_compute_annexed_dofs", annexed)
    _, invoke_info = parse(os.path.join(BASE_PATH,
                                        "15.14.2_multiple_set_kernels.f90"),
                           api=API)
    psy = PSyFactory(
        API, distributed_memory=dist_mem).create(invoke_info)
    code = str(psy.gen)

    assert LFRicBuild(tmpdir).code_compiles(psy)

    if not dist_mem:
        output = (
            "    SUBROUTINE invoke_0(f1, fred, f2, f3, ginger)\n"
            "      REAL(KIND=r_def), intent(in) :: fred, ginger\n"
            "      TYPE(field_type), intent(in) :: f1, f2, f3\n"
            "      INTEGER df\n"
            "      TYPE(field_proxy_type) f1_proxy, f2_proxy, f3_proxy\n"
            "      INTEGER(KIND=i_def) undf_aspc1_f1, "
            "undf_aspc1_f2, undf_aspc1_f3\n"
            "      !\n"
            "      ! Initialise field and/or operator proxies\n"
            "      !\n"
            "      f1_proxy = f1%get_proxy()\n"
            "      f2_proxy = f2%get_proxy()\n"
            "      f3_proxy = f3%get_proxy()\n"
            "      !\n"
            "      ! Initialise number of DoFs for aspc1_f1\n"
            "      !\n"
            "      undf_aspc1_f1 = f1_proxy%vspace%get_undf()\n"
            "      !\n"
            "      ! Initialise number of DoFs for aspc1_f2\n"
            "      !\n"
            "      undf_aspc1_f2 = f2_proxy%vspace%get_undf()\n"
            "      !\n"
            "      ! Initialise number of DoFs for aspc1_f3\n"
            "      !\n"
            "      undf_aspc1_f3 = f3_proxy%vspace%get_undf()\n"
            "      !\n"
            "      ! Call our kernels\n"
            "      !\n"
            "      DO df=1,undf_aspc1_f1\n"
            "        f1_proxy%data(df) = fred\n"
            "      END DO\n"
            "      DO df=1,undf_aspc1_f2\n"
            "        f2_proxy%data(df) = 3.0_r_def\n"
            "      END DO\n"
            "      DO df=1,undf_aspc1_f3\n"
            "        f3_proxy%data(df) = ginger\n"
            "      END DO\n")
        assert output in code
    if dist_mem:
        output_dm_2 = (
            "      ! Call kernels and communication routines\n"
            "      !\n"
            "      DO df=1,f1_proxy%vspace%get_last_dof_annexed()\n"
            "        f1_proxy%data(df) = fred\n"
            "      END DO\n"
            "      !\n"
            "      ! Set halos dirty/clean for fields modified in the "
            "above loop\n"
            "      !\n"
            "      CALL f1_proxy%set_dirty()\n"
            "      !\n"
            "      DO df=1,f2_proxy%vspace%get_last_dof_annexed()\n"
            "        f2_proxy%data(df) = 3.0_r_def\n"
            "      END DO\n"
            "      !\n"
            "      ! Set halos dirty/clean for fields modified in the "
            "above loop\n"
            "      !\n"
            "      CALL f2_proxy%set_dirty()\n"
            "      !\n"
            "      DO df=1,f3_proxy%vspace%get_last_dof_annexed()\n"
            "        f3_proxy%data(df) = ginger\n"
            "      END DO\n"
            "      !\n"
            "      ! Set halos dirty/clean for fields modified in the "
            "above loop\n"
            "      !\n"
            "      CALL f3_proxy%set_dirty()\n"
            "      !\n")
        if not annexed:
            output_dm_2 = output_dm_2.replace("dof_annexed", "dof_owned")
        assert output_dm_2 in code


def test_builtin_set_plus_normal(tmpdir, monkeypatch, annexed, dist_mem):
    ''' Tests that we generate correct code for a built-in set operation
    when the invoke also contains a normal kernel. Test with and
    without annexed dofs being computed as this affects the generated
    code.

    '''
    api_config = Config.get().api_conf(API)
    monkeypatch.setattr(api_config, "_compute_annexed_dofs", annexed)
    _, invoke_info = parse(
        os.path.join(BASE_PATH,
                     "15.14.4_builtin_and_normal_kernel_invoke.f90"),
        api=API)

    psy = PSyFactory(API, distributed_memory=dist_mem).create(invoke_info)
    code = str(psy.gen)

    assert LFRicBuild(tmpdir).code_compiles(psy)

    dofmap_output = (
        "      !\n"
        "      ! Look-up dofmaps for each function space\n"
        "      !\n"
        "      map_w1 => f1_proxy%vspace%get_whole_dofmap()\n"
        "      map_w2 => f2_proxy%vspace%get_whole_dofmap()\n"
        "      map_w3 => m2_proxy%vspace%get_whole_dofmap()\n"
        )
    assert dofmap_output in code

    if not dist_mem:
        output = (
            "      ! Initialise number of DoFs for w3\n"
            "      !\n"
            "      ndf_w3 = m2_proxy%vspace%get_ndf()\n"
            "      undf_w3 = m2_proxy%vspace%get_undf()\n"
            "      !\n"
            "      ! Initialise number of DoFs for aspc1_f1\n"
            "      !\n"
            "      ndf_aspc1_f1 = f1_proxy%vspace%get_ndf()\n"
            "      undf_aspc1_f1 = f1_proxy%vspace%get_undf()\n"
            "      !\n"
            "      ! Call our kernels\n"
            "      !\n"
            "      DO cell=1,f1_proxy%vspace%get_ncell()\n"
            "        !\n"
            "        CALL testkern_code(nlayers, ginger, f1_proxy%data, "
            "f2_proxy%data, "
            "m1_proxy%data, m2_proxy%data, ndf_w1, undf_w1, "
            "map_w1(:,cell), ndf_w2, undf_w2, map_w2(:,cell), ndf_w3, "
            "undf_w3, map_w3(:,cell))\n"
            "      END DO\n"
            "      DO df=1,undf_aspc1_f1\n"
            "        f1_proxy%data(df) = 0.0_r_def\n"
            "      END DO")
        assert output in code
    if dist_mem:
        mesh_code_present("f1", code)
        output_dm_2 = (
            "      ! Call kernels and communication routines\n"
            "      !\n"
            "      IF (f2_proxy%is_dirty(depth=1)) THEN\n"
            "        CALL f2_proxy%halo_exchange(depth=1)\n"
            "      END IF\n"
            "      !\n"
            "      IF (m1_proxy%is_dirty(depth=1)) THEN\n"
            "        CALL m1_proxy%halo_exchange(depth=1)\n"
            "      END IF\n"
            "      !\n"
            "      IF (m2_proxy%is_dirty(depth=1)) THEN\n"
            "        CALL m2_proxy%halo_exchange(depth=1)\n"
            "      END IF\n"
            "      !\n"
            "      DO cell=1,mesh%get_last_halo_cell(1)\n"
            "        !\n"
            "        CALL testkern_code(nlayers, ginger, f1_proxy%data, "
            "f2_proxy%data, m1_proxy%data, m2_proxy%data, ndf_w1, "
            "undf_w1, map_w1(:,cell), ndf_w2, undf_w2, map_w2(:,cell), "
            "ndf_w3, undf_w3, map_w3(:,cell))\n"
            "      END DO\n"
            "      !\n"
            "      ! Set halos dirty/clean for fields modified in the "
            "above loop\n"
            "      !\n"
            "      CALL f1_proxy%set_dirty()\n"
            "      !\n"
            "      DO df=1,f1_proxy%vspace%get_last_dof_annexed()\n"
            "        f1_proxy%data(df) = 0.0_r_def\n"
            "      END DO\n"
            "      !\n"
            "      ! Set halos dirty/clean for fields modified in the "
            "above loop\n"
            "      !\n"
            "      CALL f1_proxy%set_dirty()\n"
            "      !\n")
        if not annexed:
            output_dm_2 = output_dm_2.replace("dof_annexed", "dof_owned")
            f1_hex_code = (
                "      ! Call kernels and communication routines\n"
                "      !\n"
                "      IF (f1_proxy%is_dirty(depth=1)) THEN\n"
                "        CALL f1_proxy%halo_exchange(depth=1)\n"
                "      END IF\n"
                "      !\n")
            output_dm_2 = output_dm_2.replace(
                "      ! Call kernels and communication routines\n"
                "      !\n", f1_hex_code)
        assert output_dm_2 in code


# ------------- Built-ins with reductions ----------------------------------- #


def test_multi_builtin_single_invoke(tmpdir, monkeypatch, annexed, dist_mem):
    ''' Test that multiple built-ins, including one with reductions, produce
    correct code. Also test with and without annexed dofs being
    computed as this affects the generated code.

    '''
    api_config = Config.get().api_conf(API)
    monkeypatch.setattr(api_config, "_compute_annexed_dofs", annexed)
    _, invoke_info = parse(
        os.path.join(BASE_PATH,
                     "15.18.1_builtins_reduction_fuse_error.f90"),
        api=API)
    psy = PSyFactory(API, distributed_memory=dist_mem).create(invoke_info)
    code = str(psy.gen)

    assert LFRicBuild(tmpdir).code_compiles(psy)

    if dist_mem:
        assert(
            "    SUBROUTINE invoke_0(asum, f1, f2, b)\n"
            "      USE scalar_mod, ONLY: scalar_type\n"
            "      REAL(KIND=r_def), intent(out) :: asum\n"
            "      REAL(KIND=r_def), intent(in) :: b\n"
            "      TYPE(field_type), intent(in) :: f1, f2\n"
            "      TYPE(scalar_type) global_sum\n"
            "      INTEGER df\n"
            "      TYPE(field_proxy_type) f1_proxy, f2_proxy\n") in code
        assert (
            "      f1_proxy = f1%get_proxy()\n"
            "      f2_proxy = f2%get_proxy()\n"
            "      !\n") in code
        output = (
            "      asum = 0.0_r_def\n"
            "      !\n"
            "      DO df=1,f1_proxy%vspace%get_last_dof_owned()\n"
            "        asum = asum + f1_proxy%data(df)*f2_proxy%data(df)\n"
            "      END DO\n"
            "      global_sum%value = asum\n"
            "      asum = global_sum%get_sum()\n"
            "      DO df=1,f1_proxy%vspace%get_last_dof_annexed()\n"
            "        f1_proxy%data(df) = b * f1_proxy%data(df)\n"
            "      END DO\n"
            "      !\n"
            "      ! Set halos dirty/clean for fields modified in the "
            "above loop\n"
            "      !\n"
            "      CALL f1_proxy%set_dirty()\n"
            "      !\n"
            "      DO df=1,f1_proxy%vspace%get_last_dof_annexed()\n"
            "        f1_proxy%data(df) = asum * f1_proxy%data(df)\n"
            "      END DO\n"
            "      !\n"
            "      ! Set halos dirty/clean for fields modified in the "
            "above loop\n"
            "      !\n"
            "      CALL f1_proxy%set_dirty()\n")
        if not annexed:
            output = output.replace("dof_annexed", "dof_owned")
        assert output in code
    else:
        assert (
            "    SUBROUTINE invoke_0(asum, f1, f2, b)\n"
            "      REAL(KIND=r_def), intent(out) :: asum\n"
            "      REAL(KIND=r_def), intent(in) :: b\n"
            "      TYPE(field_type), intent(in) :: f1, f2\n"
            "      INTEGER df\n"
            "      TYPE(field_proxy_type) f1_proxy, f2_proxy\n"
            "      INTEGER(KIND=i_def) undf_aspc1_f1\n") in code
        assert (
            "      f1_proxy = f1%get_proxy()\n"
            "      f2_proxy = f2%get_proxy()\n"
            "      !\n"
            "      ! Initialise number of DoFs for aspc1_f1\n"
            "      !\n"
            "      undf_aspc1_f1 = "
            "f1_proxy%vspace%get_undf()\n") in code
        assert (
            "      asum = 0.0_r_def\n"
            "      !\n"
            "      DO df=1,undf_aspc1_f1\n"
            "        asum = asum + f1_proxy%data(df)*f2_proxy%data(df)\n"
            "      END DO\n"
            "      DO df=1,undf_aspc1_f1\n"
            "        f1_proxy%data(df) = b * f1_proxy%data(df)\n"
            "      END DO\n"
            "      DO df=1,undf_aspc1_f1\n"
            "        f1_proxy%data(df) = asum * f1_proxy%data(df)\n"
            "      END DO\n") in code


# ------------- Invalid built-in with an integer scalar reduction ----------- #


def test_scalar_int_builtin_error(monkeypatch):
    ''' Test that specifying incorrect meta-data for built-in such that it
    claims to perform a reduction into an integer variable raises the
    expected error. '''
    monkeypatch.setattr(lfric_builtins, "BUILTIN_DEFINITIONS_FILE",
                        value=os.path.join(BASE_PATH,
                                           "int_reduction_builtins_mod.f90"))
    with pytest.raises(ParseError) as excinfo:
        _, _ = parse(os.path.join(BASE_PATH,
                                  "16.2_integer_scalar_sum.f90"),
                     api=API)
    assert ("In the LFRic API a reduction access 'gh_sum' is only valid "
            "with a real scalar argument, but a scalar argument with "
            "'gh_integer' data type was found" in str(excinfo.value))


# ------------- Auxiliary mesh code generation function --------------------- #


def mesh_code_present(field_str, code):
    '''This test checks for the existance of mesh code. This exists for
    all built-ins with dm = True (although it is not actually required!) so
    each test can call this function. Mesh code is generated from the first
    field in a built-in arguments list, here denoted with field_str.'''
    assert "      USE mesh_mod, ONLY: mesh_type" in code
    assert "      TYPE(mesh_type), pointer :: mesh => null()" in code
    output_dm_1 = (
        "      !\n"
        "      ! Create a mesh object\n"
        "      !\n"
        "      mesh => " + field_str + "_proxy%vspace%get_mesh()\n"
        "      !\n")
    assert output_dm_1 in code<|MERGE_RESOLUTION|>--- conflicted
+++ resolved
@@ -48,18 +48,13 @@
 from psyclone.parse.algorithm import parse
 from psyclone.parse.utils import ParseError
 from psyclone.psyir.nodes import Loop
-from psyclone.psyir.symbols import ScalarType, TypeSymbol, DeferredType, \
-    DataSymbol
+from psyclone.psyir.symbols import ScalarType, TypeSymbol, DataSymbol
 from psyclone.psyGen import PSyFactory
 from psyclone.errors import GenerationError
 from psyclone.configuration import Config
 from psyclone.domain.lfric import lfric_builtins, LFRicConstants
 from psyclone.domain.lfric.lfric_builtins import (
-<<<<<<< HEAD
-    VALID_BUILTIN_ARG_TYPES, LFRicBuiltInCallFactory, LFRicArgDescriptor)
-=======
     LFRicBuiltInCallFactory, LFRicBuiltIn)
->>>>>>> a49e133a
 
 from psyclone.tests.lfric_build import LFRicBuild
 
