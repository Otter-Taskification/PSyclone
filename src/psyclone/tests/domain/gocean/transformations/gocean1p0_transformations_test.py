# -----------------------------------------------------------------------------
# BSD 3-Clause License
#
# Copyright (c) 2017-2021, Science and Technology Facilities Council.
# All rights reserved.
#
# Redistribution and use in source and binary forms, with or without
# modification, are permitted provided that the following conditions are met:
#
# * Redistributions of source code must retain the above copyright notice, this
#   list of conditions and the following disclaimer.
#
# * Redistributions in binary form must reproduce the above copyright notice,
#   this list of conditions and the following disclaimer in the documentation
#   and/or other materials provided with the distribution.
#
# * Neither the name of the copyright holder nor the names of its
#   contributors may be used to endorse or promote products derived from
#   this software without specific prior written permission.
#
# THIS SOFTWARE IS PROVIDED BY THE COPYRIGHT HOLDERS AND CONTRIBUTORS
# "AS IS" AND ANY EXPRESS OR IMPLIED WARRANTIES, INCLUDING, BUT NOT
# LIMITED TO, THE IMPLIED WARRANTIES OF MERCHANTABILITY AND FITNESS
# FOR A PARTICULAR PURPOSE ARE DISCLAIMED. IN NO EVENT SHALL THE
# COPYRIGHT HOLDER OR CONTRIBUTORS BE LIABLE FOR ANY DIRECT, INDIRECT,
# INCIDENTAL, SPECIAL, EXEMPLARY, OR CONSEQUENTIAL DAMAGES (INCLUDING,
# BUT NOT LIMITED TO, PROCUREMENT OF SUBSTITUTE GOODS OR SERVICES;
# LOSS OF USE, DATA, OR PROFITS; OR BUSINESS INTERRUPTION) HOWEVER
# CAUSED AND ON ANY THEORY OF LIABILITY, WHETHER IN CONTRACT, STRICT
# LIABILITY, OR TORT (INCLUDING NEGLIGENCE OR OTHERWISE) ARISING IN
# ANY WAY OUT OF THE USE OF THIS SOFTWARE, EVEN IF ADVISED OF THE
# POSSIBILITY OF SUCH DAMAGE.
# ----------------------------------------------------------------------------
# Authors R. W. Ford, A. R. Porter and S. Siso, STFC Daresbury Lab
# Modified work Copyright (c) 2017-2019 by J. Henrichs, Bureau of Meteorology
# Modified I. Kavcic, Met Office

''' Module containing tests of Transformations when using the
    GOcean 1.0 API '''

from __future__ import absolute_import
import os
import re
import inspect
from importlib import import_module
import pytest
from psyclone.configuration import Config
from psyclone.domain.gocean.transformations import GOceanLoopFuseTrans, \
    GOMoveIterationBoundariesInsideKernelTrans
from psyclone.undoredo import Memento
from psyclone.errors import GenerationError
from psyclone.gocean1p0 import GOLoop
from psyclone.psyir.nodes import Loop
from psyclone.psyir.transformations import LoopFuseTrans, LoopTrans, \
    TransformationError
from psyclone.transformations import ACCKernelsTrans, GOConstLoopBoundsTrans, \
    GOLoopSwapTrans, OMPParallelTrans, MoveTrans, \
    GOceanOMPParallelLoopTrans, GOceanOMPLoopTrans, KernelModuleInlineTrans, \
<<<<<<< HEAD
    GOceanLoopFuseTrans, ACCParallelTrans, ACCEnterDataTrans, ACCLoopTrans, \
    OMPLoopTrans
from psyclone.domain.gocean.transformations import OCLTrans,
    GOMoveIterationBoundariesInsideKernelTrans
=======
    ACCParallelTrans, ACCEnterDataTrans, ACCDataTrans, ACCLoopTrans, \
    OCLTrans, OMPLoopTrans
>>>>>>> c16cf211
from psyclone.tests.gocean1p0_build import GOcean1p0Build, GOcean1p0OpenCLBuild
from psyclone.tests.utilities import count_lines, get_invoke, Compile

# The version of the PSyclone API that the tests in this file
# exercise
API = "gocean1.0"


@pytest.fixture(scope="module", autouse=True)
def setup():
    '''Make sure that all tests here use gocean1.0 as API.'''
    Config.get().api = "gocean1.0"
    yield()
    Config._instance = None


def test_const_loop_bounds_not_schedule():
    ''' Check that we raise an error if we attempt to apply the
    constant loop-bounds transformation to something that is
    not an InvokeSchedule '''
    _, invoke = get_invoke("test11_different_iterates_over_one_invoke.f90",
                           API, idx=0)
    schedule = invoke.schedule
    cbtrans = GOConstLoopBoundsTrans()

    with pytest.raises(TransformationError):
        _, _ = cbtrans.apply(schedule.children[0])


def test_const_loop_bounds_enabled_and_disabled(tmpdir):
    ''' Check that we can turn the constant loop bounds on and off and
    that the default behaviour is "on" '''
    psy, invoke = get_invoke("test11_different_iterates_over_one_invoke.f90",
                             API, idx=0)
    schedule = invoke.schedule
    cbtrans = GOConstLoopBoundsTrans()

    # First check that the generated code doesn't use constant loop
    # bounds by default.
    assert schedule._const_loop_bounds is False
    gen = str(psy.gen)
    assert "DO j = cv_fld%internal%ystart, cv_fld%internal%ystop" in gen
    assert "DO i = cv_fld%internal%xstart, cv_fld%internal%xstop" in gen
    assert "DO j = p_fld%whole%ystart, p_fld%whole%ystop" in gen
    assert "DO i = p_fld%whole%xstart, p_fld%whole%xstop" in gen

    # Next, check the generated code applying the constant loop-bounds
    # transformation.
    psy, invoke = get_invoke("test11_different_iterates_over_one_invoke.f90",
                             API, idx=0)
    schedule = invoke.schedule
    cbtrans.apply(schedule)
    gen = str(psy.gen)
    assert schedule._const_loop_bounds is True
    assert "INTEGER istop" in gen
    assert "INTEGER istop" in gen
    assert "istop = cv_fld%grid%subdomain%internal%xstop" in gen
    assert "jstop = cv_fld%grid%subdomain%internal%ystop" in gen
    assert "DO j = 2, jstop-1" in gen
    assert "DO i = 2, istop" in gen

    # Next, check that applying the constant loop-bounds
    # transformation again has no effect.
    cbtrans.apply(schedule)
    gen = str(psy.gen)
    assert "INTEGER istop" in gen
    assert "INTEGER jstop" in gen
    assert "istop = cv_fld%grid%subdomain%internal%xstop" in gen
    assert "jstop = cv_fld%grid%subdomain%internal%ystop" in gen
    assert "DO j = 2, jstop-1" in gen
    assert "DO i = 2, istop" in gen

    assert GOcean1p0Build(tmpdir).code_compiles(psy)


def test_const_loop_bounds_invalid_offset():
    ''' Test that we raise an appropriate error if we attempt to generate
    code with constant loop bounds for a kernel that expects an
    unsupported grid-offset '''
    psy, invoke = get_invoke("test26_const_bounds_invalid_offset.f90",
                             API, idx=0)
    cbtrans = GOConstLoopBoundsTrans()
    schedule = invoke.schedule
    cbtrans.apply(schedule, {"const_bounds": True})
    with pytest.raises(GenerationError):
        _ = psy.gen


def test_loop_fuse_different_iterates_over():
    ''' Test that an appropriate error is raised when we attempt to
    fuse two loops that have differing values of ITERATES_OVER '''
    _, invoke = get_invoke("test11_different_iterates_over_one_invoke.f90",
                           API, idx=0, dist_mem=False)
    schedule = invoke.schedule
    lftrans = LoopFuseTrans()
    cbtrans = GOConstLoopBoundsTrans()

    # Attempt to fuse two loops that are iterating over different
    # things
    with pytest.raises(TransformationError) as err:
        _, _ = lftrans.apply(schedule.children[0],
                             schedule.children[1])
    assert "Loops do not have the same iteration space" in str(err.value)

    # Turn off constant loop bounds (which should have no effect)
    # and repeat
    cbtrans.apply(schedule, {"const_bounds": False})
    with pytest.raises(TransformationError) as err:
        lftrans.apply(schedule.children[0], schedule.children[1])
    assert "Loops do not have the same iteration space" in str(err.value)


def test_loop_fuse_error(monkeypatch):
    ''' Test that we catch various errors when loop fusing '''
    _, invoke = get_invoke("test14_module_inline_same_kernel.f90", API, idx=0,
                           dist_mem=False)
    schedule = invoke.schedule

    lftrans = GOceanLoopFuseTrans()
    assert str(lftrans) == "Fuse two adjacent loops together with " \
                           "GOcean-specific validity checks"

    # Apply loop fuse, but the first node is not a loop:
    with pytest.raises(TransformationError) as err:
        _, _ = lftrans.apply(schedule.children[0].children[0],
                             schedule.children[1])
    assert "Both nodes must be of the same GOLoop class." in str(err.value)

    # Also check that we catch this for the second argument:
    with pytest.raises(TransformationError) as err:
        _, _ = lftrans.apply(schedule.children[0],
                             schedule.children[1].children[0])
    assert "Both nodes must be of the same GOLoop class." in str(err.value)

    # Cause an unexpected error. This is not easy so we resort to
    # monkeypatching the constructor of the Memento class.
    def raise_error(_1, _2, _3):
        raise NotImplementedError("Test exception")
    monkeypatch.setattr(Memento, "__init__", raise_error)

    # Attempt to fuse two loops that are iterating over different
    # things
    with pytest.raises(TransformationError) as excinfo:
        _, _ = lftrans.apply(schedule.children[0],
                             schedule.children[1])
    assert 'Unexpected exception' in str(excinfo.value)


def test_omp_parallel_loop(tmpdir, fortran_writer):
    '''Test that we can generate an OMP PARALLEL DO correctly,
    independent of whether or not we are generating constant loop bounds '''
    psy, invoke = get_invoke("single_invoke_three_kernels.f90", API, idx=0,
                             dist_mem=False)
    schedule = invoke.schedule

    omp = GOceanOMPParallelLoopTrans()
    cbtrans = GOConstLoopBoundsTrans()
    omp.apply(schedule[0])
    cbtrans.apply(schedule, {"const_bounds": True})

    gen = fortran_writer(psy.container)
    expected = ("!$omp parallel do default(shared), private(i,j), "
                "schedule(static)\n"
                "    do j = 2, jstop, 1\n"
                "      do i = 2, istop+1, 1\n"
                "        call compute_cu_code(i, j, cu_fld%data, "
                "p_fld%data, u_fld%data)\n"
                "      enddo\n"
                "    enddo\n"
                "    !$omp end parallel do")
    assert expected in gen

    cbtrans.apply(schedule, {"const_bounds": False})
    gen = fortran_writer(psy.container)
    expected = (
        "    !$omp parallel do default(shared), private(i,j), "
        "schedule(static)\n"
        "    do j = cu_fld%internal%ystart, cu_fld%internal%ystop, 1\n"
        "      do i = cu_fld%internal%xstart, cu_fld%internal%xstop, 1\n"
        "        call compute_cu_code(i, j, cu_fld%data, p_fld%data, "
        "u_fld%data)\n"
        "      enddo\n"
        "    enddo\n"
        "    !$omp end parallel do")
    assert expected in gen
    assert GOcean1p0Build(tmpdir).code_compiles(psy)


def test_omp_region_with_wrong_arg_type():
    ''' Test that the OpenMP PARALLEL region transformation
        raises an appropriate error if passed something that is not
        a list of Nodes or a single Node. '''
    _, invoke = get_invoke("single_invoke_three_kernels.f90", API, idx=0,
                           dist_mem=False)

    ompr = OMPParallelTrans()

    with pytest.raises(TransformationError):
        _, _ = ompr.apply(invoke)


def test_omp_region_with_single_loop(tmpdir):
    ''' Test that we can pass the OpenMP PARALLEL region transformation
        a single node in a schedule '''
    psy, invoke = get_invoke("single_invoke_three_kernels.f90", API, idx=0,
                             dist_mem=False)
    schedule = invoke.schedule

    ompr = OMPParallelTrans()
    cbtrans = GOConstLoopBoundsTrans()

    ompr.apply(schedule[1])

    # Store the results of applying this code transformation as
    # a string
    gen = str(psy.gen)
    gen = gen.lower()

    # Iterate over the lines of generated code
    within_omp_region = False
    call_count = 0
    for line in gen.split('\n'):
        if '!$omp parallel' in line:
            within_omp_region = True
        if '!$omp end parallel' in line:
            within_omp_region = False
        if ' call ' in line and within_omp_region:
            call_count += 1

    assert call_count == 1

    # Repeat the test after turning off constant loop bounds
    cbtrans.apply(schedule, {"const_bounds": False})
    gen = str(psy.gen)
    gen = gen.lower()
    within_omp_region = False
    call_count = 0
    for line in gen.split('\n'):
        if '!$omp parallel' in line:
            within_omp_region = True
        if '!$omp end parallel' in line:
            within_omp_region = False
        if ' call ' in line and within_omp_region:
            call_count += 1

    assert call_count == 1
    assert GOcean1p0Build(tmpdir).code_compiles(psy)


def test_omp_region_with_slice(tmpdir):
    ''' Test that we can pass the OpenMP PARALLEL region transformation
    a list of nodes specified as a slice '''
    psy, invoke = get_invoke("single_invoke_three_kernels.f90", API, idx=0,
                             dist_mem=False)
    schedule = invoke.schedule

    ompr = OMPParallelTrans()
    ompr.apply(schedule[1:])

    # Store the results of applying this code transformation as
    # a string
    gen = str(psy.gen)
    gen = gen.lower()

    # Iterate over the lines of generated code
    within_omp_region = False
    call_count = 0
    for line in gen.split('\n'):
        if '!$omp parallel' in line:
            within_omp_region = True
        if '!$omp end parallel' in line:
            within_omp_region = False
        if ' call ' in line and within_omp_region:
            call_count += 1

    assert call_count == 2
    assert GOcean1p0Build(tmpdir).code_compiles(psy)


def test_omp_region_with_slice_change_order():
    ''' Test that the OpenMP transform does not allow to switch
    or duplicate child nodes.
    '''
    psy, invoke = get_invoke("single_invoke_three_kernels.f90", API, idx=0,
                             dist_mem=False)
    schedule = invoke.schedule

    code = str(psy.gen).replace("\n", "")

    # This is the correct ordering of the kernel calls:
    correct_re = ("call compute_cu_code.*"
                  "call compute_cv_code.*"
                  "call time_smooth_code.*")

    # Make sure that the test case still has the expected
    # order of kernel calls:
    assert re.search(correct_re, code, re.I)

    # Now apply the transform, but reverse the child nodes:
    # -----------------------------------------------------
    ompr = OMPParallelTrans()

    # Note that the order of the nodes is reversed, which
    # could result in changing the order of operations:
    with pytest.raises(TransformationError) as err:
        ompr.apply([schedule.children[2], schedule.children[1]])
    assert ("Children are not consecutive children of one parent"
            in str(err.value))

    # Also test the case of duplicated children:
    # ------------------------------------------
    with pytest.raises(TransformationError) as err:
        ompr.apply([schedule.children[0], schedule.children[0]])
    assert ("Children are not consecutive children of one parent"
            in str(err.value))


def test_omp_region_no_slice(tmpdir):
    ''' Test that we can pass the OpenMP PARALLEL region transformation
    a list of nodes specified as node.children '''
    psy, invoke = get_invoke("single_invoke_three_kernels.f90", API, idx=0,
                             dist_mem=False)
    schedule = invoke.schedule
    ompr = OMPParallelTrans()

    ompr.apply(schedule.children)
    # Store the results of applying this code transformation as
    # a string
    gen = str(psy.gen)
    gen = gen.lower()
    # Iterate over the lines of generated code
    within_omp_region = False
    call_count = 0
    for line in gen.split('\n'):
        if '!$omp parallel' in line:
            within_omp_region = True
        if '!$omp end parallel' in line:
            within_omp_region = False
        if ' call ' in line and within_omp_region:
            call_count += 1
    assert call_count == 3
    assert GOcean1p0Build(tmpdir).code_compiles(psy)


def test_omp_region_no_slice_no_const_bounds(tmpdir):
    ''' Test that we generate the correct code when we apply an OpenMP
    PARALLEL region transformation to a list of nodes when the InvokeSchedule
    has been transformed to use loop-bound look-ups '''

    psy, invoke = get_invoke("single_invoke_three_kernels.f90", API, idx=0,
                             dist_mem=False)
    schedule = invoke.schedule
    ompr = OMPParallelTrans()
    cbtrans = GOConstLoopBoundsTrans()

    cbtrans.apply(schedule, {"const_bounds": False})
    ompr.apply(schedule.children)
    # Store the results of applying this code transformation as
    # a string
    gen = str(psy.gen)
    gen = gen.lower()
    # Iterate over the lines of generated code
    within_omp_region = False
    call_count = 0
    for line in gen.split('\n'):
        if '!$omp parallel' in line:
            within_omp_region = True
        if '!$omp end parallel' in line:
            within_omp_region = False
        if ' call ' in line and within_omp_region:
            call_count += 1
    assert call_count == 3
    assert GOcean1p0Build(tmpdir).code_compiles(psy)


def test_omp_region_retains_kernel_order1(tmpdir):
    ''' Test that applying the OpenMP PARALLEL region transformation
    to a sub-set of nodes (last 2 of three) does not change their
    ordering '''
    psy, invoke = get_invoke("single_invoke_three_kernels.f90", API, idx=0,
                             dist_mem=False)
    schedule = invoke.schedule

    ompr = OMPParallelTrans()
    cbtrans = GOConstLoopBoundsTrans()

    ompr.apply(schedule.children[1:])

    # Store the results of applying this code transformation as
    # a string
    gen = str(psy.gen)
    gen = gen.lower()
    # Iterate over the lines of generated code
    cu_idx = -1
    cv_idx = -1
    ts_idx = -1
    for idx, line in enumerate(gen.split('\n')):
        if 'call compute_cu' in line:
            cu_idx = idx
        if 'call compute_cv' in line:
            cv_idx = idx
        if 'call time_smooth' in line:
            ts_idx = idx

    # Kernels should be in order {compute_cu, compute_cv, time_smooth}
    assert cu_idx < cv_idx < ts_idx

    # Repeat after turning off constant loop bounds
    cbtrans.apply(schedule, {"const_bounds": False})
    gen = str(psy.gen)
    gen = gen.lower()
    # Iterate over the lines of generated code
    cu_idx = -1
    cv_idx = -1
    ts_idx = -1
    for idx, line in enumerate(gen.split('\n')):
        if 'call compute_cu' in line:
            cu_idx = idx
        if 'call compute_cv' in line:
            cv_idx = idx
        if 'call time_smooth' in line:
            ts_idx = idx

    # Kernels should be in order {compute_cu, compute_cv, time_smooth}
    assert cu_idx < cv_idx < ts_idx
    assert GOcean1p0Build(tmpdir).code_compiles(psy)


def test_omp_region_retains_kernel_order2(tmpdir):
    ''' Test that applying the OpenMP PARALLEL region transformation
    to a sub-set of nodes (first 2 of 3) does not change their
    ordering '''
    psy, invoke = get_invoke("single_invoke_three_kernels.f90", API, idx=0,
                             dist_mem=False)
    schedule = invoke.schedule

    ompr = OMPParallelTrans()

    ompr.apply(schedule.children[0:2])

    # Store the results of applying this code transformation as
    # a string
    gen = str(psy.gen)
    gen = gen.lower()

    # Iterate over the lines of generated code
    cu_idx = -1
    cv_idx = -1
    ts_idx = -1
    for idx, line in enumerate(gen.split('\n')):
        if 'call compute_cu' in line:
            cu_idx = idx
        if 'call compute_cv' in line:
            cv_idx = idx
        if 'call time_smooth' in line:
            ts_idx = idx

    # Kernels should be in order {compute_cu, compute_cv, time_smooth}
    assert cu_idx < cv_idx < ts_idx
    assert GOcean1p0Build(tmpdir).code_compiles(psy)


def test_omp_region_retains_kernel_order3(tmpdir):
    ''' Test that applying the OpenMP PARALLEL region transformation
    to a sub-set of nodes (middle 1 of 3) does not change their
    ordering '''
    psy, invoke = get_invoke("single_invoke_three_kernels.f90", API, idx=0,
                             dist_mem=False)
    schedule = invoke.schedule

    ompr = OMPParallelTrans()
    ompl = GOceanOMPLoopTrans()

    # Put an OMP Do around the 2nd loop of the schedule
    ompl.apply(schedule.children[1])

    # Put an OMP Parallel around that single OMP Do
    ompr.apply([schedule.children[1]])

    # Store the results of applying this code transformation as
    # a string
    gen = str(psy.gen)
    gen = gen.lower()

    # Iterate over the lines of generated code
    cu_idx = -1
    cv_idx = -1
    ts_idx = -1
    for idx, line in enumerate(gen.split('\n')):
        if 'call compute_cu' in line:
            cu_idx = idx
        if 'call compute_cv' in line:
            cv_idx = idx
        if 'call time_smooth' in line:
            ts_idx = idx

    # Kernels should be in order {compute_cu, compute_cv, time_smooth}
    assert cu_idx < cv_idx < ts_idx
    assert GOcean1p0Build(tmpdir).code_compiles(psy)


def test_omp_region_before_loops_trans(tmpdir):
    ''' Test of the OpenMP PARALLEL region transformation where
    we do the region transformation before the loop
    transformations. '''
    psy, invoke = get_invoke("single_invoke_two_kernels.f90", API, idx=0,
                             dist_mem=False)
    schedule = invoke.schedule

    # Put all of the loops in the schedule within a single
    # OpenMP region
    ompr = OMPParallelTrans()
    ompr.apply(schedule.children)

    # Put an OpenMP do directive around each loop contained
    # in the region
    ompl = GOceanOMPLoopTrans()
    for child in schedule.children[0].dir_body[:]:
        ompl.apply(child)

    # Store the results of applying this code transformation as
    # a string
    gen = str(psy.gen)

    # Iterate over the lines of generated code
    omp_region_idx = -1
    omp_do_idx = -1
    for idx, line in enumerate(gen.split('\n')):
        if '!$omp parallel' in line:
            omp_region_idx = idx
        if '!$omp do' in line:
            omp_do_idx = idx
        if 'DO j =' in line:
            break

    assert omp_region_idx != -1
    assert omp_do_idx != -1
    assert omp_do_idx - omp_region_idx == 1
    assert GOcean1p0Build(tmpdir).code_compiles(psy)


def test_omp_region_after_loops_trans(tmpdir):
    ''' Test of the OpenMP PARALLEL region transformation where we
    do the loop transformations before the region transformation '''
    psy, invoke = get_invoke("single_invoke_two_kernels.f90", API, idx=0,
                             dist_mem=False)
    schedule = invoke.schedule

    # Put an OpenMP do directive around each loop contained
    # in the schedule
    ompl = GOceanOMPLoopTrans()
    for child in schedule.children:
        ompl.apply(child)

    # Now put an OpenMP parallel region around that set of
    # loops
    ompr = OMPParallelTrans()
    ompr.apply(schedule.children)

    gen = str(psy.gen)

    # Iterate over the lines of generated code
    omp_region_idx = -1
    omp_do_idx = -1
    for idx, line in enumerate(gen.split('\n')):
        if '!$omp parallel' in line:
            omp_region_idx = idx
        if '!$omp do' in line:
            omp_do_idx = idx
        if 'DO j =' in line:
            break

    assert omp_region_idx != -1
    assert omp_do_idx != -1
    assert omp_do_idx - omp_region_idx == 1
    assert GOcean1p0Build(tmpdir).code_compiles(psy)


def test_omp_region_commutes_with_loop_trans(tmpdir):
    ''' Test that the OpenMP PARALLEL region and (orphan) loop
    transformations commute - i.e. we get the same result
    independent of the order in which they are applied. '''
    psy, invoke = get_invoke("single_invoke_two_kernels.f90", API, idx=0,
                             dist_mem=False)
    schedule = invoke.schedule

    # Put an OpenMP do directive around each loop contained
    # in the schedule
    ompl = GOceanOMPLoopTrans()
    for child in schedule.children:
        ompl.apply(child)

    # Now put an OpenMP parallel region around that set of
    # loops
    ompr = OMPParallelTrans()
    ompr.apply(schedule.children)

    # Store the results of applying this code transformation as
    # a string
    loop_before_region_gen = str(psy.gen)

    # Now we do it again but in the opposite order...

    # Put all of the loops in the schedule within a single
    # OpenMP region
    psy, invoke = get_invoke("single_invoke_two_kernels.f90", API, idx=0,
                             dist_mem=False)
    schedule = invoke.schedule

    ompr = OMPParallelTrans()
    ompr.apply(schedule.children)

    # Put an OpenMP do directive around each loop contained
    # in the region
    ompl = GOceanOMPLoopTrans()
    for child in schedule.children[0].dir_body[:]:
        ompl.apply(child)

    # Store the results of applying this code transformation as
    # a string
    region_before_loop_gen = str(psy.gen)

    assert region_before_loop_gen == loop_before_region_gen
    assert GOcean1p0Build(tmpdir).code_compiles(psy)


def test_omp_region_commutes_with_loop_trans_bounds_lookup(tmpdir):
    ''' Test that the OpenMP PARALLEL region and (orphan) loop
    transformations commute after constant bounds have been
    switched off - i.e. we get the same result
    independent of the order in which they are applied. '''
    psy, invoke = get_invoke("single_invoke_two_kernels.f90", API, idx=0,
                             dist_mem=False)
    schedule = invoke.schedule
    # Turn-off constant loop bounds
    cbtrans = GOConstLoopBoundsTrans()
    cbtrans.apply(schedule, {"const_bounds": False})

    # Put an OpenMP do directive around each loop contained
    # in the schedule
    ompl = GOceanOMPLoopTrans()
    for child in schedule.children:
        ompl.apply(child)

    # Now put an OpenMP parallel region around that set of
    # loops
    ompr = OMPParallelTrans()
    ompr.apply(schedule.children)

    loop_before_region_gen = str(psy.gen)

    # Now we do it again but in the opposite order...
    # ...we re-generate the original schedule here rather than
    # keeping a (deep) copy of it from earlier as that can
    # cause resource problems.
    psy, invoke = get_invoke("single_invoke_two_kernels.f90", API, idx=0,
                             dist_mem=False)
    schedule = invoke.schedule
    # Turn-off constant loop bounds
    cbtrans = GOConstLoopBoundsTrans()
    cbtrans.apply(schedule, {"const_bounds": False})

    # Put all of the loops in the schedule within a single
    # OpenMP region
    ompr = OMPParallelTrans()
    ompr.apply(schedule.children)

    # Put an OpenMP do directive around each loop contained
    # in the region
    ompl = GOceanOMPLoopTrans()
    for child in schedule.children[0].dir_body[:]:
        ompl.apply(child)

    # Store the results of applying this code transformation as
    # a string
    region_before_loop_gen = str(psy.gen)

    assert region_before_loop_gen == loop_before_region_gen
    assert GOcean1p0Build(tmpdir).code_compiles(psy)


def test_omp_region_nodes_not_children_of_same_parent():
    ''' Test that we raise appropriate error if user attempts
    to put a region around nodes that are not children of
    the same parent '''
    _, invoke = get_invoke("single_invoke_three_kernels.f90", API, idx=0,
                           dist_mem=False)
    schedule = invoke.schedule

    ompl = GOceanOMPParallelLoopTrans()
    ompr = OMPParallelTrans()

    # Put an OpenMP parallel do around the first loop in the schedule
    _, _ = ompl.apply(schedule.children[0])

    # Attempt to put an OpenMP parallel region around that same loop
    # (which is now a child of an OpenMP loop directive) and the
    # second loop in the schedule
    with pytest.raises(TransformationError):
        _, _ = ompr.apply([schedule.children[0].children[0],
                           schedule.children[1]])


def test_omp_region_nodes_not_children_of_same_schedule():
    ''' Test that we raise appropriate error if user attempts
    to put a region around nodes that are not children of
    the same schedule '''
    alg_file = "test12_two_invokes_two_kernels.f90"
    _, invoke1 = get_invoke(alg_file, API, 0)
    schedule1 = invoke1.schedule
    _, invoke2 = get_invoke(alg_file, API, 1)
    schedule2 = invoke2.schedule

    ompr = OMPParallelTrans()

    # Attempt to put an OpenMP parallel region the loops from the
    # two different schedules
    with pytest.raises(TransformationError):
        _, _ = ompr.apply([schedule1.children[0],
                           schedule2.children[0]])


def test_omp_loop_outside_region():
    ''' Test that a generation error is raised if we try and
    have an orphaned OpenMP loop that is not enclosed
    within a parallel region '''
    psy, invoke = get_invoke("single_invoke_three_kernels.f90", API, idx=0,
                             dist_mem=False)
    schedule = invoke.schedule

    # Put an OpenMP do directive around each loop contained
    # in the schedule
    ompl = GOceanOMPLoopTrans()
    ompr = OMPParallelTrans()

    for child in schedule.children:
        ompl.apply(child)

    # Now enclose all but the last loop in a parallel region
    ompr.apply(schedule.children[0:-2])

    # Attempt to generate the transformed code
    with pytest.raises(GenerationError):
        _ = psy.gen


def test_omp_loop_applied_to_non_loop():
    ''' Test that we raise a TransformationError if we attempt
    to apply an OMP DO transformation to something that
    is not a loop '''
    _, invoke = get_invoke("single_invoke_three_kernels.f90", API, idx=0,
                           dist_mem=False)
    schedule = invoke.schedule

    ompl = OMPLoopTrans()
    ompl.apply(schedule.children[0])

    # Attempt to (erroneously) apply the OMP Loop transformation
    # to the first node in the schedule (which is now itself an
    # OMP Loop transformation)
    with pytest.raises(TransformationError):
        ompl.apply(schedule.children[0])


def test_go_omp_loop_applied_to_non_loop():
    ''' Test that we raise a TransformationError if we attempt
    to apply a GOcean OMP DO transformation to something that
    is not a loop '''
    _, invoke = get_invoke("single_invoke_three_kernels.f90", API, idx=0,
                           dist_mem=False)
    schedule = invoke.schedule

    ompl = GOceanOMPLoopTrans()
    ompl.apply(schedule.children[0])

    # Attempt to (erroneously) apply the GO OMP Loop transformation
    # to the first node in the schedule (which is now itself an
    # OMPDoDirective).
    with pytest.raises(TransformationError) as err:
        ompl.validate(schedule.children[0])
    assert ("Target of GOceanOMPLoopTrans transformation must be a sub-class "
            "of Loop but got 'OMPDoDirective'" in str(err.value))
    with pytest.raises(TransformationError) as err:
        ompl.apply(schedule.children[0])
    assert ("Target of GOceanOMPLoopTrans transformation must be a sub-class "
            "of Loop but got 'OMPDoDirective'" in str(err.value))


def test_go_omp_loop_applied_to_wrong_loop_type():
    ''' Test that we raise a TransformationError if we attempt to
    apply a GOcean OMP  DO transformation to a loop of
    the wrong type '''
    _, invoke = get_invoke("single_invoke_three_kernels.f90", API, idx=0,
                           dist_mem=False)
    schedule = invoke.schedule

    # Manually break the loop-type of the first loop in order to
    # test that this error is handled. We have to work-around
    # the setter method to do this since it has error checking
    # too!
    schedule.children[0]._loop_type = "wrong"

    ompl = GOceanOMPLoopTrans()
    # Attempt to apply the transformation to the loop that has been
    # given an incorrect type
    with pytest.raises(TransformationError) as err:
        ompl.validate(schedule.children[0])
    assert ("The requested loop is not of type inner or outer" in
            str(err.value))
    with pytest.raises(TransformationError) as err:
        _, _ = ompl.apply(schedule.children[0])
    assert ("The requested loop is not of type inner or outer" in
            str(err.value))


def test_go_omp_parallel_loop_applied_to_non_loop():
    ''' Test that we raise a TransformationError if we attempt to
    apply a GOcean OMP Parallel DO transformation to something that
    is not a loop '''
    _, invoke = get_invoke("single_invoke_three_kernels.f90", API, idx=0,
                           dist_mem=False)
    schedule = invoke.schedule

    ompl = GOceanOMPParallelLoopTrans()
    ompl.apply(schedule.children[0])

    # Attempt to (erroneously) apply the OMP Loop transformation
    # to the first node in the schedule (which is now itself an
    # OMP Loop transformation)
    with pytest.raises(TransformationError):
        ompl.apply(schedule.children[0])


def test_go_omp_parallel_loop_applied_to_wrong_loop_type():
    ''' Test that we raise a TransformationError if we attempt to
    apply a GOcean OMP Parallel DO transformation to a loop of
    the wrong type '''
    _, invoke = get_invoke("single_invoke_three_kernels.f90", API, idx=0,
                           dist_mem=False)
    schedule = invoke.schedule

    # Manually break the loop-type of the first loop in order to
    # test that this error is handled. We have to work-around
    # the setter method to do this since it has error checking
    # too!
    schedule.children[0]._loop_type = "wrong"

    ompl = GOceanOMPParallelLoopTrans()
    # Attempt to apply the transformation to the loop that has been
    # given an incorrect type
    with pytest.raises(TransformationError):
        _, _ = ompl.apply(schedule.children[0])


def test_omp_parallel_do_inside_parallel_region():
    ''' Test that a generation error is raised if we attempt
    to have an OpenMP parallel do within an OpenMP
    parallel region '''
    psy, invoke = get_invoke("single_invoke_three_kernels.f90", API, idx=0,
                             dist_mem=False)
    schedule = invoke.schedule

    ompl = GOceanOMPParallelLoopTrans()
    ompr = OMPParallelTrans()

    # Put an OpenMP parallel do directive around all of the loops
    for child in schedule.children:
        ompl.apply(child)

    # Now enclose all of the children within a parallel region
    ompr.apply(schedule.children)

    # Attempt to generate the transformed code
    with pytest.raises(GenerationError):
        _ = psy.gen


def test_omp_parallel_region_inside_parallel_do():
    ''' Test that a generation error is raised if we attempt
    to have an OpenMP parallel region within an OpenMP
    parallel do (with the latter applied first). '''
    _, invoke = get_invoke("single_invoke_three_kernels.f90", API, idx=0,
                           dist_mem=False)
    schedule = invoke.schedule

    ompl = GOceanOMPParallelLoopTrans()
    ompr = OMPParallelTrans()

    # Put an OpenMP parallel do directive around one of the loops
    _, _ = ompl.apply(schedule.children[1])

    # Now attempt to put a parallel region inside that parallel do
    with pytest.raises(TransformationError) as err:
        _, _ = ompr.apply([schedule.children[1].children[0]])
    assert ("cannot create an OpenMP PARALLEL region within another "
            "OpenMP region" in str(err.value))


def test_omp_parallel_do_around_parallel_region():
    ''' Test that a generation error is raised if we attempt
    to have an OpenMP parallel region around an OpenMP
    parallel do (with the latter applied second) '''
    psy, invoke = get_invoke("single_invoke_three_kernels.f90", API, idx=0,
                             dist_mem=False)
    schedule = invoke.schedule

    ompl = GOceanOMPParallelLoopTrans()
    ompr = OMPParallelTrans()

    # Put a parallel region around two of the loops
    ompr.apply(schedule[0:2])

    # Put an OpenMP parallel do directive around one of those loops
    # (which is now a child of the region directive)
    ompl.apply(schedule[0].dir_body[0])

    # Attempt to generate the transformed code
    with pytest.raises(GenerationError):
        _ = psy.gen


def test_omp_region_invalid_node():
    ''' Check that the OMPParallelTrans transformation rejects nodes
    of the wrong type. We use an OpenACC directive to trigger this error. '''
    _, invoke = get_invoke("single_invoke_three_kernels.f90", API, idx=0,
                           dist_mem=False)
    schedule = invoke.schedule

    ompr = OMPParallelTrans()
    acct = ACCParallelTrans()
    # Apply an OpenACC parallel transformation to the first loop
    acct.apply(schedule.children[0])

    with pytest.raises(TransformationError) as err:
        ompr.apply(schedule.children)
    assert ("ACCParallelDirective' cannot be enclosed by a "
            "OMPParallelTrans transformation" in str(err.value))

    # Check that the test can be disabled with the appropriate option:
    ompr.apply(schedule.children, {"node-type-check": False})


def test_omp_region_with_children_of_different_types(tmpdir):
    ''' Test that we can generate code if we have an
    OpenMP parallel region enclosing children of different types. '''
    psy, invoke = get_invoke("single_invoke_three_kernels.f90", API, idx=0,
                             dist_mem=False)
    schedule = invoke.schedule

    ompl = GOceanOMPLoopTrans()
    ompr = OMPParallelTrans()

    # Put an OpenMP do directive around one loop
    ompl.apply(schedule.children[1])

    # Now enclose all of the children within a parallel region
    ompr.apply(schedule.children)

    # Attempt to generate the transformed code
    _ = psy.gen
    assert GOcean1p0Build(tmpdir).code_compiles(psy)


def test_omp_schedule_default_static(tmpdir):
    ''' Test that if no OMP schedule is specified then we default
    to "static" '''
    psy, invoke = get_invoke("single_invoke_three_kernels.f90", API, idx=0,
                             dist_mem=False)
    schedule = invoke.schedule

    ompl = GOceanOMPLoopTrans()
    ompr = OMPParallelTrans()

    # Put an OpenMP do directive around one loop without specifying
    # the OMP schedule to use
    ompl.apply(schedule.children[1])

    # Now enclose it within a parallel region
    ompr.apply(schedule.children[1])

    # Attempt to generate the transformed code
    gen = str(psy.gen)

    assert '!$omp do schedule(static)' in gen
    assert GOcean1p0Build(tmpdir).code_compiles(psy)


def test_omp_do_schedule_runtime(tmpdir):
    ''' Test that we can specify the schedule of an OMP do as
    "runtime" '''
    psy, invoke = get_invoke("single_invoke_three_kernels.f90", API, idx=0,
                             dist_mem=False)
    schedule = invoke.schedule

    ompl = GOceanOMPLoopTrans(omp_schedule="runtime")
    ompr = OMPParallelTrans()

    # Put an OpenMP do directive around one loop
    ompl.apply(schedule.children[1])

    # Now enclose it within a parallel region
    ompr.apply(schedule.children[1])

    # Attempt to generate the transformed code
    gen = str(psy.gen)

    assert '!$omp do schedule(runtime)' in gen
    assert GOcean1p0Build(tmpdir).code_compiles(psy)


def test_omp_do_schedule_dynamic(tmpdir):
    ''' Test that we can specify the schedule of an OMP do as
    "dynamic" '''
    psy, invoke = get_invoke("single_invoke_three_kernels.f90", API, idx=0,
                             dist_mem=False)
    schedule = invoke.schedule

    ompl = GOceanOMPLoopTrans(omp_schedule="dynamic")
    ompr = OMPParallelTrans()

    # Put an OpenMP do directive around one loop
    ompl.apply(schedule.children[1])

    # Now enclose it within a parallel region
    ompr.apply(schedule.children[1])

    # Attempt to generate the transformed code
    gen = str(psy.gen)

    assert '!$omp do schedule(dynamic)' in gen
    assert GOcean1p0Build(tmpdir).code_compiles(psy)


def test_omp_do_schedule_guided(tmpdir):
    ''' Test that we can specify the schedule of an OMP do as
    "guided" '''
    psy, invoke = get_invoke("single_invoke_three_kernels.f90", API, idx=0,
                             dist_mem=False)
    schedule = invoke.schedule

    ompl = GOceanOMPLoopTrans(omp_schedule="guided")
    ompr = OMPParallelTrans()

    # Put an OpenMP do directive around one loop
    ompl.apply(schedule.children[1])

    # Now enclose it within a parallel region
    ompr.apply(schedule.children[1])

    # Attempt to generate the transformed code
    gen = str(psy.gen)

    assert '!$omp do schedule(guided)' in gen
    assert GOcean1p0Build(tmpdir).code_compiles(psy)


def test_omp_schedule_guided_with_empty_chunk():
    ''' Test that we raise an appropriate error if we miss off
    the chunksize '''
    with pytest.raises(TransformationError):
        _ = GOceanOMPLoopTrans(omp_schedule="guided, ")


def test_omp_schedule_guided_with_chunk(tmpdir):
    ''' Test that we can specify the schedule of an OMP do as
    "guided,n" where n is some chunk size'''
    psy, invoke = get_invoke("single_invoke_three_kernels.f90", API, idx=0,
                             dist_mem=False)
    schedule = invoke.schedule

    ompl = GOceanOMPLoopTrans(omp_schedule="guided,10")
    ompr = OMPParallelTrans()

    # Put an OpenMP do directive around one loop
    ompl.apply(schedule.children[1])

    # Now enclose it within a parallel region
    ompr.apply(schedule.children[1])

    # Attempt to generate the transformed code
    gen = str(psy.gen)

    assert '!$omp do schedule(guided,10)' in gen
    assert GOcean1p0Build(tmpdir).code_compiles(psy)


def test_omp_invalid_schedule():
    ''' Test that we raise an appropriate error if we specify
    an invalid omp schedule '''
    with pytest.raises(TransformationError):
        _ = GOceanOMPLoopTrans(omp_schedule="rubbish")


def test_omp_schedule_auto_with_chunk():
    ''' Test that we raise an appropriate error if we specify
    the omp schedule as "auto" but try to provide a chunk size '''
    with pytest.raises(TransformationError):
        _ = GOceanOMPLoopTrans(omp_schedule="auto,4")


def test_module_noinline_default(tmpdir):
    ''' Test that by default there is no module inlining '''
    psy, _ = get_invoke("single_invoke_three_kernels.f90", API, idx=0,
                        dist_mem=False)
    gen = str(psy.gen)
    # check that the subroutine has not been inlined
    assert 'SUBROUTINE compute_cu_code(i, j, cu, p, u)' not in gen
    # check that the associated use exists (as this is removed when
    # inlining)
    assert 'USE compute_cu_mod, ONLY: compute_cu_code' in gen
    assert GOcean1p0Build(tmpdir).code_compiles(psy)


def test_module_inline(tmpdir):
    ''' Test that we can succesfully inline a basic kernel subroutine
    routine into the PSy layer module by directly setting inline to
    true for the specified kernel. '''
    psy, invoke = get_invoke("single_invoke_three_kernels.f90", API, idx=0,
                             dist_mem=False)
    schedule = invoke.schedule
    kern_call = schedule.children[0].loop_body[0].loop_body[0]
    kern_call.module_inline = True
    gen = str(psy.gen)
    # check that the subroutine has been inlined correctly
    expected = (
        "    END SUBROUTINE invoke_0\n"
        "    SUBROUTINE compute_cu_code(i, j, cu, p, u)\n")
    assert expected in gen
    # check that the associated use no longer exists
    assert 'USE compute_cu_mod, ONLY: compute_cu_code' not in gen
    assert GOcean1p0Build(tmpdir).code_compiles(psy)


def test_module_inline_with_transformation(tmpdir):
    ''' Test that we can succesfully inline a basic kernel subroutine
    routine into the PSy layer module using a transformation '''
    psy, invoke = get_invoke("single_invoke_three_kernels.f90", API, idx=0,
                             dist_mem=False)
    schedule = invoke.schedule
    kern_call = schedule.children[1].loop_body[0].loop_body[0]
    inline_trans = KernelModuleInlineTrans()
    inline_trans.apply(kern_call)
    gen = str(psy.gen)
    # check that the subroutine has been inlined
    assert 'SUBROUTINE compute_cv_code(i, j, cv, p, v)' in gen
    # check that the associated use no longer exists
    assert 'USE compute_cv_mod, ONLY: compute_cv_code' not in gen
    assert GOcean1p0Build(tmpdir).code_compiles(psy)


def test_module_no_inline_with_transformation(tmpdir):
    ''' Test that we can switch off the inlining of a kernel routine
    into the PSy layer module using a transformation. Relies on the
    test_module_inline() test being successful to be a valid test. '''
    psy, invoke = get_invoke("single_invoke_three_kernels.f90", API, idx=0,
                             dist_mem=False)
    schedule = invoke.schedule
    kern_call = schedule.children[0].loop_body[0].loop_body[0]
    # directly switch on inlining
    kern_call.module_inline = True
    inline_trans = KernelModuleInlineTrans()
    # use a transformation to switch inlining off again
    inline_trans.apply(kern_call, {"inline": False})
    gen = str(psy.gen)
    # check that the subroutine has not been inlined
    assert 'SUBROUTINE compute_cu_code(i, j, cu, p, u)' not in gen
    # check that the associated use exists (as this is removed when
    # inlining)
    assert 'USE compute_cu_mod, ONLY: compute_cu_code' in gen
    assert GOcean1p0Build(tmpdir).code_compiles(psy)


# we can not test if someone accidentally sets module_inline to True
# to an object that is not a Kernel as Python allows one to
# dynamically add new variables to an object. Therefore an error is
# never thrown. This would be testable if "inline" were a function.
# def test_inline_error_if_not_kernel():


def test_transformation_inline_error_if_not_kernel():
    ''' Test that the inline transformation fails if the object being
    passed is not a kernel'''
    _, invoke = get_invoke("single_invoke_three_kernels.f90", API, idx=0,
                           dist_mem=False)
    schedule = invoke.schedule
    kern_call = schedule.children[0].loop_body[0]
    inline_trans = KernelModuleInlineTrans()
    with pytest.raises(TransformationError):
        _, _ = inline_trans.apply(kern_call)


def test_module_inline_with_sub_use(tmpdir):
    ''' Test that we can module inline a kernel subroutine which
    contains a use statement'''
    psy, invoke = get_invoke("single_invoke_scalar_int_arg.f90", API, idx=0,
                             dist_mem=False)
    schedule = invoke.schedule
    kern_call = schedule.children[0].loop_body[0].loop_body[0]
    inline_trans = KernelModuleInlineTrans()
    inline_trans.apply(kern_call)
    gen = str(psy.gen)
    # check that the subroutine has been inlined
    assert 'SUBROUTINE bc_ssh_code(ji, jj, istep, ssha, tmask)' in gen
    # check that the use within the subroutine exists
    assert 'USE grid_mod' in gen
    # check that the associated psy use does not exist
    assert 'USE bc_ssh_mod, ONLY: bc_ssh_code' not in gen
    assert GOcean1p0Build(tmpdir).code_compiles(psy)


def test_module_inline_same_kernel(tmpdir):
    '''Tests that correct results are obtained when an invoke that uses
    the same kernel subroutine more than once has that kernel
    inlined'''
    psy, invoke = get_invoke("test14_module_inline_same_kernel.f90", API,
                             idx=0)
    schedule = invoke.schedule
    kern_call = schedule.coded_kernels()[0]
    inline_trans = KernelModuleInlineTrans()
    _, _ = inline_trans.apply(kern_call)
    gen = str(psy.gen)
    # check that the subroutine has been inlined
    assert 'SUBROUTINE compute_cu_code(' in gen
    # check that the associated psy "use" does not exist
    assert 'USE compute_cu_mod, ONLY: compute_cu_code' not in gen
    # check that the subroutine has only been inlined once
    count = count_lines(gen, "SUBROUTINE compute_cu_code(")
    assert count == 1, "Expecting subroutine to be inlined once"
    assert GOcean1p0Build(tmpdir).code_compiles(psy)


def test_module_inline_and_compile(tmpdir):
    '''ATM incorrect code is produced if a kernel is inlined, that
    uses variable from the original module. Proper solution would
    likely be to add a 'use' statement to the inline kernel (which
    again only works if the module variable is accessible outside
    of the module)
    '''
    Compile.skip_if_compilation_disabled()
    psy, invoke = get_invoke("test14_module_inline_same_kernel.f90", API,
                             idx=0, dist_mem=False)
    schedule = invoke.schedule
    kern_call = schedule.children[0].loop_body[0].loop_body[0]
    inline_trans = KernelModuleInlineTrans()
    _, _ = inline_trans.apply(kern_call)
    assert GOcean1p0Build(tmpdir).code_compiles(psy)


def test_module_inline_warning_no_change():
    '''Test of the warning clause in the Kernel transformation when
    no change is made to the inlining of a Kernel i.e. the inlining
    request is already what is happening. No warning is currently made
    as we have not added logging to the code but this test covers the
    clause '''
    _, invoke = get_invoke("test14_module_inline_same_kernel.f90", API, idx=0,
                           dist_mem=False)
    schedule = invoke.schedule
    kern_call = schedule.coded_kernels()[0]
    inline_trans = KernelModuleInlineTrans()
    _, _ = inline_trans.apply(kern_call, {"inline": False})


def test_loop_swap_correct(tmpdir):
    ''' Testing correct loop swapping transform. Esp. try first, middle, and
    last invokes to make sure the inserting of the inner loop happens at
    the right place.'''

    psy, _ = get_invoke("test27_loop_swap.f90", API, idx=0, dist_mem=False)
    invoke = psy.invokes.get("invoke_loop1")
    schedule = invoke.schedule
    schedule_str = str(schedule)

    # First make sure to throw an early error if the source file
    # test27_loop_swap.f90 should have been changed
    expected = (
        r"Loop\[id:'', variable:'j'.*?"
        r"Loop\[id:'', variable:'i'.*?"
        r"kern call: bc_ssh_code.*?"
        r"Loop\[id:'', variable:'j'.*?"
        r"Loop\[id:'', variable:'i'.*?"
        r"kern call: bc_solid_u_code .*?"
        r"Loop\[id:'', variable:'j'.*?"
        r"Loop\[id:'', variable:'i'.*?"
        r"kern call: bc_solid_v_code")

    assert re.search(expected, schedule_str.replace("\n", " "))

    # Now swap the first loops
    swap = GOLoopSwapTrans()
    swap.apply(schedule.children[0])
    schedule_str = str(schedule)

    expected = (
        r"Loop\[id:'', variable:'i'.*?"
        r"Loop\[id:'', variable:'j'.*?"
        r"kern call: bc_ssh_code.*?"
        r"Loop\[id:'', variable:'j'.*?"
        r"Loop\[id:'', variable:'i'.*?"
        r"kern call: bc_solid_u_code .*?"
        r"Loop\[id:'', variable:'j'.*?"
        r"Loop\[id:'', variable:'i'.*?"
        r"kern call: bc_solid_v_code")

    assert re.search(expected, schedule_str.replace("\n", " "))

    # Now swap the middle loops
    swap.apply(schedule.children[1])
    schedule_str = str(schedule)

    expected = (
        r"Loop\[id:'', variable:'i'.*?"
        r"Loop\[id:'', variable:'j'.*?"
        r"kern call: bc_ssh_code.*?"
        r"Loop\[id:'', variable:'i'.*?"
        r"Loop\[id:'', variable:'j'.*?"
        r"kern call: bc_solid_u_code .*?"
        r"Loop\[id:'', variable:'j'.*?"
        r"Loop\[id:'', variable:'i'.*?"
        r"kern call: bc_solid_v_code")

    assert re.search(expected, schedule_str.replace("\n", " "))

    # Now swap the last loops
    swap.apply(schedule.children[2])
    schedule_str = str(schedule)

    expected = (
        r"Loop\[id:'', variable:'i'.*?"
        r"Loop\[id:'', variable:'j'.*?"
        r"kern call: bc_ssh_code.*?"
        r"Loop\[id:'', variable:'i'.*?"
        r"Loop\[id:'', variable:'j'.*?"
        r"kern call: bc_solid_u_code .*?"
        r"Loop\[id:'', variable:'i'.*?"
        r"Loop\[id:'', variable:'j'.*?"
        r"kern call: bc_solid_v_code")

    assert re.search(expected, schedule_str.replace("\n", " "))

    assert GOcean1p0Build(tmpdir).code_compiles(psy)


def test_go_loop_swap_errors():
    ''' Test loop swapping transform with incorrect parameters. '''

    psy, invoke_loop1 = get_invoke("test27_loop_swap.f90", API, idx=1,
                                   dist_mem=False)

    schedule = invoke_loop1.schedule
    swap = GOLoopSwapTrans()
    assert str(swap) == "Exchange the order of two nested loops: inner "\
        "becomes outer and vice versa"

    # Test error if given node is not the outer loop of at least
    # a double nested loop:
    with pytest.raises(TransformationError) as error:
        swap.apply(schedule.children[0].loop_body[0])
    assert re.search("Transformation Error: Target of GOLoopSwapTrans "
                     "transformation must be a sub-class of Loop but got "
                     "'GOKern'.", str(error.value), re.S) is not None

    # Not a loop: use the call to bc_ssh_code node as example for this test:
    with pytest.raises(TransformationError) as error:
        swap.apply(schedule.children[0].loop_body[0].loop_body[0])
    assert ("Target of GOLoopSwapTrans transformation must be a sub-class of "
            "Loop but got 'GOKern'" in str(error.value))

    # Now create an outer loop with more than one inner statement
    # ... by fusing the first and second outer loops :(
    invoke_loop2 = psy.invokes.get("invoke_loop2")
    schedule = invoke_loop2.schedule

    fuse = GOceanLoopFuseTrans()
    fuse.apply(schedule.children[0], schedule.children[1])

    with pytest.raises(TransformationError) as error:
        swap.apply(schedule.children[0])
    assert re.search("Supplied node .* must be the outer loop of a loop nest "
                     "and must have exactly one inner loop, but this node "
                     "has 2 inner statements, the first two being .* and .*",
                     str(error.value), re.S) is not None

    # Now remove the body of the first inner loop, and pass the first
    # inner loop --> i.e. a loop with an empty body
    del schedule.children[0].loop_body[0].children[3].children[0]

    with pytest.raises(TransformationError) as error:
        swap.apply(schedule.children[0].loop_body[0])
    assert re.search("Supplied node .* must be the outer loop of a loop nest "
                     "and must have one inner loop, but this node does not "
                     "have any statements inside.",
                     str(error.value), re.S) is not None


def test_go_loop_swap_wrong_loop_type():
    '''
    Test loop swapping transform when supplied loops are not GOLoops.
    '''
    swap = GOLoopSwapTrans()
    _, invoke = get_invoke("1.0.1_single_named_invoke.f90",
                           "dynamo0.3", idx=0, dist_mem=True)
    with pytest.raises(TransformationError) as error:
        swap.apply(invoke.schedule.children[4])

    assert re.search("Given node .* is not a GOLoop, but an instance of "
                     ".*DynLoop", str(error.value), re.S) is not None

    _, invoke_loop1 = get_invoke("test27_loop_swap.f90", API, idx=1,
                                 dist_mem=False)
    schedule = invoke_loop1.schedule
    loop = schedule[0].loop_body[0]
    assert isinstance(loop, GOLoop)
    # Change the class of the inner loop so that it is not a GOLoop
    loop.__class__ = Loop
    with pytest.raises(TransformationError) as error:
        swap.apply(schedule[0])
    assert "is not a GOLoop, but an instance of 'Loop'" in str(error.value)


def test_ocl_apply(kernel_outputdir):
    ''' Check that OCLTrans generates correct code '''
    psy, invoke = get_invoke("test11_different_iterates_over_"
                             "one_invoke.f90", API, idx=0, dist_mem=False)
    schedule = invoke.schedule
    # Currently, moving the boundaries inside the kernel is a prerequisite
    # for the GOcean gen_ocl() code generation.
    trans = GOMoveIterationBoundariesInsideKernelTrans()
    for kernel in schedule.coded_kernels():
        trans.apply(kernel)
    ocl = OCLTrans()

    # Check that we raise the correct error if we attempt to apply the
    # transformation to something that is not an InvokeSchedule
    with pytest.raises(TransformationError) as err:
        _, _ = ocl.apply(schedule.children[0])
    assert "the supplied node must be a (sub-class of) InvokeSchedule " \
        in str(err.value)

    ocl.apply(schedule)
    assert schedule.opencl

    gen = str(psy.gen)
    assert "USE clfortran" in gen
    # Check that the new kernel files have been generated
    kernel_files = os.listdir(str(kernel_outputdir))
    assert len(kernel_files) == 2
    assert "kernel_ne_offset_compute_cv_0.cl" in kernel_files
    assert "kernel_scalar_int_bc_ssh_0.cl" in kernel_files
    assert GOcean1p0OpenCLBuild(kernel_outputdir).code_compiles(psy)


def test_acc_parallel_not_a_loop():
    ''' Test that we raise an appropriate error if we attempt
    to apply the OpenACC Parallel transformation to something that
    is not a loop '''

    acct = ACCParallelTrans()
    # Provide an invalid node type (just the integer 1) to the OpenACC
    # Parallel transformation
    with pytest.raises(TransformationError) as error:
        _, _ = acct.apply(1)

    assert "Argument must be a single Node in a Schedule, a Schedule or a " \
           "list of Nodes in a Schedule but have been passed an object " \
           "of type:" in str(error.value)
    # Python2/3 differences in type string
    assert "'int'>" in str(error.value)


def test_acc_parallel_trans(tmpdir, fortran_writer):
    ''' Test that we can apply an OpenACC parallel transformation
    to a loop '''
    psy, invoke = get_invoke("single_invoke_three_kernels.f90", API, idx=0,
                             dist_mem=False)
    schedule = invoke.schedule

    # Apply the OpenACC Parallel transformation to the first loop of the
    # schedule
    acct = ACCParallelTrans()
    acct.apply(schedule.children[0])

    with pytest.raises(GenerationError) as err:
        _ = fortran_writer(psy.container)
    assert ("An ACC parallel region must either be preceded by an ACC enter "
            "data directive or enclosed within an ACC data region but in "
            "'invoke_0' this is not the case" in str(err.value))

    # Apply the OpenACC EnterData transformation
    accdt = ACCEnterDataTrans()
    accdt.apply(schedule)
    code = str(psy.gen)

    acc_idx = -1
    acc_end_idx = -1
    do_idx = -1
    for idx, line in enumerate(code.split('\n')):
        if "!$acc parallel default(present)" in line:
            acc_idx = idx
        if (do_idx == -1) and "DO j" in line:
            do_idx = idx
        if "!$acc end parallel" in line:
            acc_end_idx = idx

    assert acc_idx != -1 and acc_end_idx != -1
    assert acc_end_idx > acc_idx
    assert do_idx == (acc_idx + 1)
    assert GOcean1p0Build(tmpdir).code_compiles(psy)


def test_acc_incorrect_parallel_trans():
    '''Test that the acc transform can not be used to change
    the order of operations.'''
    _, invoke = get_invoke("single_invoke_three_kernels.f90", API, idx=0,
                           dist_mem=False)
    schedule = invoke.schedule

    acct = ACCParallelTrans()
    # Apply the OpenACC Parallel transformation
    # to the children in the wrong order
    with pytest.raises(TransformationError) as err:
        _, _ = acct.apply([schedule.children[1], schedule.children[0]])

    assert "Children are not consecutive children" in str(err.value)

    with pytest.raises(TransformationError) as err:
        _, _ = acct.apply([schedule.children[0].children[0],
                           schedule.children[0]])

    assert ("supplied nodes are not children of the same parent"
            in str(err.value))


def test_acc_data_not_a_schedule():
    ''' Test that we raise an appropriate error if we attempt to apply
    an OpenACC Data transformation to something that is not an
    InvokeSchedule. '''
    _, invoke = get_invoke("single_invoke_three_kernels.f90", API, idx=0,
                           dist_mem=False)
    schedule = invoke.schedule

    acct = ACCEnterDataTrans()

    with pytest.raises(TransformationError) as err:
        _, _ = acct.apply(schedule.children[0])
    assert ("Cannot apply an OpenACC enter-data directive to something that "
            "is not a Schedule" in str(err.value))


def test_acc_parallel_invalid_node():
    ''' Test that the OpenACC Parallel region transformation rejects
    unsupported node types. '''
    _, invoke = get_invoke("single_invoke_three_kernels.f90", API, idx=0,
                           dist_mem=False)
    schedule = invoke.schedule

    acct = ACCEnterDataTrans()
    accpara = ACCParallelTrans()

    # Add an enter-data directive to the schedule
    acct.apply(schedule)

    # Attempt to enclose the enter-data directive within a parallel region
    with pytest.raises(TransformationError) as err:
        _, _ = accpara.apply(schedule.children[0])
    assert ("'GOACCEnterDataDirective' cannot be enclosed by a "
            "ACCParallelTrans transformation" in str(err.value))


def test_acc_data_copyin(tmpdir):
    ''' Test that we correctly generate the arguments to the copyin
    clause of an OpenACC data region '''
    psy, invoke = get_invoke("single_invoke_three_kernels.f90", API, idx=0,
                             dist_mem=False)
    schedule = invoke.schedule

    accpt = ACCParallelTrans()
    accdt = ACCEnterDataTrans()

    # Put each loop within an OpenACC parallel region
    for child in schedule.children:
        if isinstance(child, Loop):
            accpt.apply(child)

    # Create a data region for the whole schedule
    accdt.apply(schedule)
    code = str(psy.gen)

    assert (
        "      !$acc enter data copyin(p_fld,p_fld%data,cu_fld,cu_fld%data,"
        "u_fld,u_fld%data,cv_fld,cv_fld%data,v_fld,v_fld%data,unew_fld,"
        "unew_fld%data,uold_fld,uold_fld%data)\n" in code)

    assert GOcean1p0Build(tmpdir).code_compiles(psy)


def test_acc_data_grid_copyin(tmpdir):
    ''' Test that we correctly generate the arguments to the copyin
    clause of an OpenACC data region when grid properties are required '''
    psy, invoke = get_invoke("single_invoke_grid_props.f90", API, idx=0,
                             dist_mem=False)
    schedule = invoke.schedule

    accpt = ACCParallelTrans()
    accdt = ACCEnterDataTrans()

    # Put each loop within an OpenACC parallel region
    for child in schedule.children:
        if isinstance(child, Loop):
            accpt.apply(child)

    # Create a data region for the whole schedule
    accdt.apply(schedule)
    code = str(psy.gen)

    # TODO grid properties are effectively duplicated in this list (but the
    # OpenACC deep-copy support should spot this).
    pcopy = ("!$acc enter data copyin(u_fld,u_fld%data,cu_fld,cu_fld%data,"
             "u_fld%grid,u_fld%grid%tmask,u_fld%grid%area_t,"
             "u_fld%grid%area_u,d_fld,d_fld%data,du_fld,du_fld%data,"
             "d_fld%grid,d_fld%grid%tmask,d_fld%grid%area_t,"
             "d_fld%grid%area_u)")
    assert pcopy in code
    # Check that we flag that the fields are now on the device
    for obj in ["u_fld", "cu_fld", "du_fld", "d_fld"]:
        assert "{0}%data_on_device = .true.".format(obj) in code
    # Check that we have no acc_update_device calls
    assert "CALL acc_update_device" not in code
    assert GOcean1p0Build(tmpdir).code_compiles(psy)


def test_acc_data_parallel_commute(tmpdir):
    '''Test that we can apply the OpenACC parallel and data
    transformations in either order'''
    accpt = ACCParallelTrans()
    accdt = ACCEnterDataTrans()

    psy, invoke = get_invoke("single_invoke_three_kernels.f90", API, idx=0,
                             dist_mem=False)
    schedule = invoke.schedule

    # Put each loop within an OpenACC parallel region
    for child in schedule.children:
        if isinstance(child, Loop):
            accpt.apply(child)

    # Create a data region for the whole schedule
    accdt.apply(schedule)
    code1 = str(psy.gen)

    # Repeat these transformations but create the region
    # before the parallel loops
    psy, invoke = get_invoke("single_invoke_three_kernels.f90", API, idx=0,
                             dist_mem=False)
    schedule = invoke.schedule

    # Create a data region for the whole schedule
    accdt.apply(schedule)

    # Put each loop within an OpenACC parallel region
    for child in schedule.children:
        if isinstance(child, Loop):
            accpt.apply(child)

    code2 = str(psy.gen)

    assert code1 == code2
    assert GOcean1p0Build(tmpdir).code_compiles(psy)


def test_accdata_duplicate():
    ''' Check that we raise an error if we attempt to add an OpenACC
    data directive to a schedule that already contains one '''
    accdt = ACCEnterDataTrans()
    accpt = ACCParallelTrans()

    _, invoke = get_invoke("single_invoke_three_kernels.f90", API, idx=0,
                           dist_mem=False)
    schedule = invoke.schedule

    # Create a data region for the whole schedule
    accdt.apply(schedule)

    # Put each loop within an OpenACC parallel region
    for child in schedule.children:
        if isinstance(child, Loop):
            accpt.apply(child)

    # Erroneously attempt to add a data region for the second time
    with pytest.raises(TransformationError):
        accdt.apply(schedule)


def test_accloop(tmpdir, fortran_writer):
    ''' Tests that we can apply a '!$acc loop' directive to a loop '''
    acclpt = ACCLoopTrans()
    accpara = ACCParallelTrans()
    accdata = ACCEnterDataTrans()
    cbtrans = GOConstLoopBoundsTrans()

    psy, invoke = get_invoke("single_invoke_three_kernels.f90", API, idx=0,
                             dist_mem=False)
    schedule = invoke.schedule

    # This test expects constant loop bounds
    cbtrans.apply(schedule, {"const_bounds": True})

    with pytest.raises(TransformationError) as err:
        _ = acclpt.apply(schedule)
    assert ("Target of ACCLoopTrans transformation must be a sub-class of "
            "Loop but got 'GOInvokeSchedule'" in str(err.value))

    # Apply an OpenACC loop directive to each loop
    for child in schedule.children:
        if isinstance(child, Loop):
            acclpt.apply(child)

    # Code generation should fail at this point because there's no
    # enclosing parallel region
    with pytest.raises(GenerationError) as err:
        _ = fortran_writer(psy.container)
    assert ("ACCLoopDirective must have an ACCParallelDirective or "
            "ACCKernelsDirective as an ancestor in the Schedule" in
            str(err.value))

    # Add an enclosing parallel region
    accpara.apply(schedule.children)

    # Code generation should still fail because there's no 'enter data'
    # directive and we need one for the parallel region to work
    with pytest.raises(GenerationError) as err:
        _ = fortran_writer(psy.container)
    assert ("An ACC parallel region must either be preceded by an ACC enter "
            "data directive or enclosed within an ACC data region but in "
            "'invoke_0' this is not the case." in str(err.value))

    # Add a data region
    accdata.apply(schedule)

    gen = fortran_writer(psy.container)
    assert '''\
            !$acc parallel default(present)
            !$acc loop independent
            do j = 2, jstop, 1''' in gen
    assert ("enddo\n"
            "            !$acc loop independent\n"
            "            do j = 2, jstop+1, 1" in gen)
    assert GOcean1p0Build(tmpdir).code_compiles(psy)


def test_acc_loop_not_within_data_region():
    ''' Test the check that an OpenACC loop is within a data region works
    when there is a data region, but not around the loop in question. '''
    acclpt = ACCLoopTrans()
    accpara = ACCParallelTrans()
    accstaticdata = ACCDataTrans()

    psy, invoke = get_invoke("single_invoke_three_kernels.f90", API, idx=0,
                             dist_mem=False)
    schedule = invoke.schedule

    # Apply ACCLoopTrans to just the second loop
    acclpt.apply(schedule[1])
    # Add an enclosing parallel region
    accpara.apply(schedule[1])

    # Add a static data region around the wrong loop
    accstaticdata.apply(schedule[2])
    with pytest.raises(GenerationError) as err:
        _ = psy.gen
    assert ("An ACC parallel region must either be preceded by an ACC enter "
            "data directive or enclosed within an ACC data region but in "
            "'invoke_0' this is not the case." in str(err.value))


def test_acc_loop_before_enter_data():
    ''' Test that we refuse to generate code if the enter data directive
    comes after the OpenACC region. '''
    acclpt = ACCLoopTrans()
    accpara = ACCParallelTrans()
    accdata = ACCEnterDataTrans()
    mvtrans = MoveTrans()

    psy, invoke = get_invoke("single_invoke_three_kernels.f90", API, idx=0,
                             dist_mem=False)
    schedule = invoke.schedule

    # Apply ACCLoopTrans to just the second loop
    acclpt.apply(schedule[1])
    # Add an enclosing parallel region
    accpara.apply(schedule[1])

    # Add a data region. By default, the enter data is always added at the
    # beginning of the Schedule. We must therefore move it in order to trigger
    # the error.
    accdata.apply(schedule)
    mvtrans.apply(schedule[0], schedule[3])

    with pytest.raises(GenerationError) as err:
        _ = psy.gen
    assert ("An ACC parallel region must be preceded by an ACC enter-data "
            "directive but in 'invoke_0' this is not the case." in
            str(err.value))


def test_acc_collapse(tmpdir):
    ''' Tests for the collapse clause to a loop directive '''
    cbtrans = GOConstLoopBoundsTrans()
    acclpt = ACCLoopTrans()
    accpara = ACCParallelTrans()
    accdata = ACCEnterDataTrans()

    psy, invoke = get_invoke("single_invoke_three_kernels.f90", API,
                             name="invoke_0", dist_mem=False)
    schedule = invoke.schedule
    # This test expects constant loop bounds
    _, _ = cbtrans.apply(schedule, {"const_bounds": True})
    child = schedule.children[0]

    # Check that we reject non-integer collapse arguments
    with pytest.raises(TransformationError) as err:
        _, _ = acclpt.apply(child, {"collapse": child})
    assert ("The 'collapse' argument must be an integer but got an object "
            "of type" in str(err.value))

    # Check that we reject invalid depths
    with pytest.raises(TransformationError) as err:
        _, _ = acclpt.apply(child, {"collapse": 1})
    assert ("It only makes sense to collapse 2 or more loops but got a "
            "value of 1" in str(err.value))

    # Check that we reject attempts to collapse more loops than we have
    with pytest.raises(TransformationError) as err:
        _, _ = acclpt.apply(child, {"collapse": 3})
    assert ("Cannot apply COLLAPSE(3) clause to a loop nest containing "
            "only 2 loops" in str(err.value))

    # Finally, do something valid and check that we get the correct
    # generated code
    acclpt.apply(child, {"collapse": 2})

    accpara.apply(schedule.children)
    accdata.apply(schedule)

    gen = str(psy.gen)
    assert ("      !$acc parallel default(present)\n"
            "      !$acc loop independent collapse(2)\n"
            "      DO j = 2, jstop, 1\n"
            "        DO i = 2, istop+1, 1\n"
            "          CALL compute_cu_code(i, j, cu_fld%data, p_fld%data, "
            "u_fld%data)\n" in gen)
    assert GOcean1p0Build(tmpdir).code_compiles(psy)


def test_acc_indep(tmpdir):
    ''' Tests for the independent clause to a loop directive. '''
    acclpt = ACCLoopTrans()
    accpara = ACCParallelTrans()
    accdata = ACCEnterDataTrans()
    cbtrans = GOConstLoopBoundsTrans()

    psy, invoke = get_invoke("single_invoke_three_kernels.f90", API,
                             name="invoke_0", dist_mem=False)
    schedule = invoke.schedule
    cbtrans.apply(schedule)
    acclpt.apply(schedule.children[0], {"independent": False})
    acclpt.apply(schedule.children[1], {"independent": True})
    accpara.apply(schedule.children)
    accdata.apply(schedule)
    # Check the generated code
    gen = str(psy.gen)
    assert "!$acc loop\n      DO j = 2, jstop, 1" in gen
    assert "!$acc loop independent\n      DO j = 2, jstop+1, 1" in gen

    assert GOcean1p0Build(tmpdir).code_compiles(psy)


def test_acc_loop_seq():
    ''' Check that we can apply the sequential clause to an ACC LOOP
    directive. '''
    acclpt = ACCLoopTrans()
    accpara = ACCParallelTrans()
    accdata = ACCEnterDataTrans()
    cbtrans = GOConstLoopBoundsTrans()
    psy, invoke = get_invoke("single_invoke_three_kernels.f90", API,
                             name="invoke_0", dist_mem=False)
    schedule = invoke.schedule
    cbtrans.apply(schedule)
    acclpt.apply(schedule.children[0], {"sequential": True})
    accpara.apply(schedule.children)
    accdata.apply(schedule)
    # Check the generated code
    gen = str(psy.gen).lower()
    assert ("      !$acc parallel default(present)\n"
            "      !$acc loop seq\n"
            "      do j = 2, jstop, 1\n" in gen)


def test_acc_loop_view(capsys):
    ''' Test for the view() method of ACCLoopDirective. '''
    acclpt = ACCLoopTrans()

    _, invoke = get_invoke("single_invoke_three_kernels.f90", API,
                           name="invoke_0", dist_mem=False)
    schedule = invoke.schedule
    acclpt.apply(schedule.children[0], {"independent": False})
    acclpt.apply(schedule.children[1], {"independent": True})
    acclpt.apply(schedule.children[2], {"sequential": True})
    # Check the view method
    schedule.view()
    output, _ = capsys.readouterr()
    assert "[ACC Loop]" in output
    assert "[ACC Loop, independent]" in output
    assert "[ACC Loop, seq]" in output


def test_acc_kernels_error():
    ''' Check that we refuse to allow the kernels transformation
    for this API. '''
    _, invoke = get_invoke("single_invoke_three_kernels.f90", API,
                           name="invoke_0", dist_mem=False)
    schedule = invoke.schedule
    accktrans = ACCKernelsTrans()
    with pytest.raises(NotImplementedError) as err:
        _, _ = accktrans.apply(schedule.children)
    assert ("kernels regions are currently only supported for the nemo"
            " and dynamo0.3 front-ends" in str(err.value))


def test_all_go_loop_trans_base_validate(monkeypatch):
    ''' Check that all GOcean transformations that sub-class LoopTrans call the
    base validate() method. '''
    # First get a valid Loop object that we can pass in.
    _, invoke = get_invoke("test27_loop_swap.f90", "gocean1.0", idx=1,
                           dist_mem=False)
    loop = invoke.schedule.walk(Loop)[0]

    # GOcean-specific transformations
    transmod = import_module("psyclone.domain.gocean.transformations")
    all_trans_classes = inspect.getmembers(transmod, inspect.isclass)

    # To ensure that we identify that the validate() method in the LoopTrans
    # base class has been called, we monkeypatch it to raise an exception.

    def fake_validate(_1, _2, options=None):
        raise NotImplementedError("validate test exception")
    monkeypatch.setattr(LoopTrans, "validate", fake_validate)

    for name, cls_type in all_trans_classes:
        trans = cls_type()
        if isinstance(trans, LoopTrans):
            with pytest.raises(NotImplementedError) as err:
                if isinstance(trans, LoopFuseTrans):
                    trans.validate(loop, loop)
                else:
                    trans.validate(loop)
            assert "validate test exception" in str(err.value), \
                "{0}.validate() does not call LoopTrans.validate()".format(
                    name)<|MERGE_RESOLUTION|>--- conflicted
+++ resolved
@@ -56,15 +56,10 @@
 from psyclone.transformations import ACCKernelsTrans, GOConstLoopBoundsTrans, \
     GOLoopSwapTrans, OMPParallelTrans, MoveTrans, \
     GOceanOMPParallelLoopTrans, GOceanOMPLoopTrans, KernelModuleInlineTrans, \
-<<<<<<< HEAD
-    GOceanLoopFuseTrans, ACCParallelTrans, ACCEnterDataTrans, ACCLoopTrans, \
+    ACCParallelTrans, ACCEnterDataTrans, ACCDataTrans, ACCLoopTrans, \
     OMPLoopTrans
-from psyclone.domain.gocean.transformations import OCLTrans,
+from psyclone.domain.gocean.transformations import OCLTrans, \
     GOMoveIterationBoundariesInsideKernelTrans
-=======
-    ACCParallelTrans, ACCEnterDataTrans, ACCDataTrans, ACCLoopTrans, \
-    OCLTrans, OMPLoopTrans
->>>>>>> c16cf211
 from psyclone.tests.gocean1p0_build import GOcean1p0Build, GOcean1p0OpenCLBuild
 from psyclone.tests.utilities import count_lines, get_invoke, Compile
 
