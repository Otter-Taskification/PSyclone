--- conflicted
+++ resolved
@@ -480,14 +480,9 @@
         indx += new_index
 
 
-<<<<<<< HEAD
-# -----------------------------------------------------------------------------
-@pytest.mark.xfail(reason="Properties not yet supported - #638")
-def test_driver_properties(tmpdir):
-=======
+# -----------------------------------------------------------------------------
 @pytest.mark.xfail(reason="Grid properties not yet supported - #638")
 def test_driver_grid_properties(tmpdir):
->>>>>>> b10fd95f
     '''
     This tests the extraction and driver generated for grid properties.
     '''
