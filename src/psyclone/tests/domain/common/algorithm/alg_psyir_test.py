--- conflicted
+++ resolved
@@ -92,14 +92,8 @@
     '''
     assert isinstance(call.routine, RoutineSymbol)
     assert call.routine.name == routine_name
-<<<<<<< HEAD
-    assert call.routine.is_global
+    assert call.routine.is_import
     assert call.routine.interface.container_symbol.name == container_name
-=======
-    assert call.routine.is_import
-    assert (call.routine.interface.container_symbol.name ==
-            "{0}_mod".format(routine_name))
->>>>>>> 9a0b6bbb
     args = call.children
     assert len(args) == len(args_info)
     for idx, arg_info in enumerate(args_info):
