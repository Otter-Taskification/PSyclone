# -----------------------------------------------------------------------------
# BSD 3-Clause License
#
# Copyright (c) 2021, Science and Technology Facilities Council
# All rights reserved.
#
# Redistribution and use in source and binary forms, with or without
# modification, are permitted provided that the following conditions are met:
#
# * Redistributions of source code must retain the above copyright notice, this
#   list of conditions and the following disclaimer.
#
# * Redistributions in binary form must reproduce the above copyright notice,
#   this list of conditions and the following disclaimer in the documentation
#   and/or other materials provided with the distribution.
#
# * Neither the name of the copyright holder nor the names of its
#   contributors may be used to endorse or promote products derived from
#   this software without specific prior written permission.
#
# THIS SOFTWARE IS PROVIDED BY THE COPYRIGHT HOLDERS AND CONTRIBUTORS
# "AS IS" AND ANY EXPRESS OR IMPLIED WARRANTIES, INCLUDING, BUT NOT
# LIMITED TO, THE IMPLIED WARRANTIES OF MERCHANTABILITY AND FITNESS
# FOR A PARTICULAR PURPOSE ARE DISCLAIMED. IN NO EVENT SHALL THE
# COPYRIGHT HOLDER OR CONTRIBUTORS BE LIABLE FOR ANY DIRECT, INDIRECT,
# INCIDENTAL, SPECIAL, EXEMPLARY, OR CONSEQUENTIAL DAMAGES (INCLUDING,
# BUT NOT LIMITED TO, PROCUREMENT OF SUBSTITUTE GOODS OR SERVICES;
# LOSS OF USE, DATA, OR PROFITS; OR BUSINESS INTERRUPTION) HOWEVER
# CAUSED AND ON ANY THEORY OF LIABILITY, WHETHER IN CONTRACT, STRICT
# LIABILITY, OR TORT (INCLUDING NEGLIGENCE OR OTHERWISE) ARISING IN
# ANY WAY OUT OF THE USE OF THIS SOFTWARE, EVEN IF ADVISED OF THE
# POSSIBILITY OF SUCH DAMAGE.
# -----------------------------------------------------------------------------
# Author R. W. Ford, STFC Daresbury Lab
# Modified by S. Siso, STFC Daresbury Lab

'''Module containing tests for the translation of PSyIR to PSyclone
Algorithm PSyIR.

'''
from __future__ import absolute_import
import pytest

from psyclone.psyir.transformations import TransformationError
from psyclone.psyir.nodes import Call, CodeBlock, Reference, \
    ArrayReference, Literal, BinaryOperation
from psyclone.psyir.symbols import RoutineSymbol, TypeSymbol, Symbol, \
    StructureType

from psyclone.domain.common.algorithm import \
    AlgorithmInvokeCall, KernelFunctor
from psyclone.domain.common.transformations import InvokeCallTrans


def check_reference(klr, name, arg_name):
    '''Utility routine that checks that the kernel layer metadata
    reference argument has the expected structure if its argument is a
    reference.

    :param klr: the KernelFunctor node being tested.
    :type klr: :py:class:`psyclone.domain.common.algorithm.KernelFunctor`
    :param str name: the name of the symbol within a reference that is \
        an argument to klr.
    :param str arg_name: the name of the argument passed to the ..
        an argument to klr.

    '''
    assert isinstance(klr, KernelFunctor)
    assert klr.symbol.name == name
    assert len(klr.children) == 1
    arg = klr.children[0]
    assert isinstance(arg, Reference)
    assert arg.symbol.name == arg_name


def check_literal(klr, name, arg_value):
    '''Utility routine that checks that the kernel layer metadata
    reference argument has the expected structure if its argument is a
    literal.

    :param klr: the KernelFunctor node being tested.
    :type klr: :py:class:`psyclone.domain.common.algorithm.KernelFunctor`

    :param str value: the value of the literal that is an argument to klr.

    '''
    assert isinstance(klr, KernelFunctor)
    assert klr.symbol.name == name
    assert len(klr.children) == 1
    arg = klr.children[0]
    assert isinstance(arg, Literal)
    assert arg.value == arg_value


def test_init():
    '''Check that an InvokeCallTrans instance can be created correctly,
    has the expected defaults, deals with any __init__ arguments and
    its name method returns the expected value.

    '''
    invoke_trans = InvokeCallTrans()
    assert invoke_trans.name == "InvokeCallTrans"
    assert isinstance(invoke_trans, InvokeCallTrans)
    assert invoke_trans._call_description is None


def test_parse_args_get_symbol(fortran_reader):
    '''Test that the parse_args and get_symbol methods work as
    expected.

    '''
    code = (
        "subroutine alg()\n"
        "  use kern_mod\n"
        "  call invoke(kern(1.0))\n"
        "end subroutine alg\n")

    psyir = fortran_reader.psyir_from_source(code)
    subroutine = psyir.children[0]
    code_block = subroutine[0].children[0]
    assert isinstance(code_block, CodeBlock)

    # Check expected output from parse_args
    nodes = InvokeCallTrans._parse_args(code_block, code_block._fp2_nodes[0])
    assert isinstance(nodes, list)
    assert len(nodes) == 1
    assert isinstance(nodes[0], Literal)
    assert nodes[0].value == "1.0"

    # Check expected output from get_symbol when no symbol exists
    with pytest.raises(KeyError):
        _ = code_block.scope.symbol_table.lookup("kern")
    symbol = InvokeCallTrans._get_symbol(code_block, code_block._fp2_nodes[0])
    assert isinstance(symbol, TypeSymbol)
    assert symbol.name == "kern"
    symbol2 = code_block.scope.symbol_table.lookup("kern")
    assert symbol2 is symbol

    # Check expected output from get_symbol when symbol already exists
    symbol3 = InvokeCallTrans._get_symbol(code_block, code_block._fp2_nodes[0])
    assert symbol3 is symbol


def test_specialise_symbol():
    '''Test that the specialise_symbol method work as expected.

    '''
    symbol = Symbol("hello")

    # Check that a Symbol is specialised
    InvokeCallTrans._specialise_symbol(symbol)
    assert isinstance(symbol, TypeSymbol)
    # pylint: disable=no-member
    assert isinstance(symbol.datatype, StructureType)

    # Check that something that is not a symbol is ignored
    test = "hello"
    InvokeCallTrans._specialise_symbol(test)
    assert isinstance(test, str)
    assert test == "hello"


def test_structure_contructor():
    '''Test that validation does not raise an exception if the fparser2
    node is a structure constructor.

    '''
    code = (
        "subroutine alg()\n"
        "  use kern_mod\n"
        "  call invoke(kern(1.0))\n"
        "end subroutine alg\n")

    psyir = create_psyir(code)
    invoke_trans = InvokeCallTrans()

    invoke_trans.validate(psyir[0])
    invoke_trans._validate_fp2_node(psyir[0].children[0]._fp2_nodes[0])


@pytest.mark.parametrize("string", ["error = 'hello'", "name = 0"])
def test_named_arg_error(string):
    '''Test that the validation method raises an exception if a named
    argument has an unsupported format.

    '''
    code = (
        "subroutine alg()\n"
        "  use kern_mod\n"
        "  call invoke({0})\n"
        "end subroutine alg\n".format(string))

    psyir = create_psyir(code)
    invoke_trans = InvokeCallTrans()

    with pytest.raises(TransformationError) as info:
        invoke_trans.validate(psyir[0])
    assert ("Error in InvokeCallTrans transformation. If there is a "
            "named argument, it must take the form name='str', but found "
            "'{0}'.".format(string) in str(info.value))

    with pytest.raises(TransformationError) as info:
        invoke_trans._validate_fp2_node(
            psyir[0].children[0]._fp2_nodes[0])
    assert ("Error in InvokeCallTrans transformation. If there is a "
            "named argument, it must take the form name='str', but found "
            "'{0}'.".format(string) in str(info.value))


def test_multi_named_arg_error():
    '''Test that the validation method raises an exception if more than
    one named argument is specified in an invoke call. Also check that
    the apply method calls the validate method.

    '''
    code = (
        "subroutine alg()\n"
        "  use kern_mod\n"
        "  call invoke(name='first', name='second')\n"
        "end subroutine alg\n")

    psyir = create_psyir(code)
    invoke_trans = InvokeCallTrans()

    with pytest.raises(TransformationError) as info:
        invoke_trans.validate(psyir[0])
    assert ("Error in InvokeCallTrans transformation. There should be at "
            "most one named argument in an invoke, but there are at least "
            "two: 'first' and 'second'." in str(info.value))

    invoke_trans._call_description = None
    with pytest.raises(TransformationError) as info:
        invoke_trans.apply(psyir[0], 0)
    assert ("Error in InvokeCallTrans transformation. There should be at "
            "most one named argument in an invoke, but there are at least "
            "two: 'first' and 'second'." in str(info.value))


def test_codeblock_invalid(monkeypatch):
    '''Test that the expected exception is raised if unsupported content
    is found within a codeblock. Use monkeypatch to sabotage the
    codeblock to cause the exception.

    '''
    code = (
        "subroutine alg()\n"
        "  use kern_mod\n"
        "  call invoke(name='tallulah')\n"
        "end subroutine alg\n")

    psyir = create_psyir(code)
    code_block = psyir[0].children[0]
    assert isinstance(code_block, CodeBlock)
    monkeypatch.setattr(code_block, "_fp2_nodes", [None])

    invoke_trans = InvokeCallTrans()

    with pytest.raises(TransformationError) as info:
        invoke_trans.validate(psyir[0])
    assert ("Expecting an algorithm invoke codeblock to contain either "
            "Structure-Constructor or actual-arg-spec, but found "
            "'NoneType'." in str(info.value))


def test_call_error():
    '''Test that the expected exception is raised in the validate method
    when the supplied node is the wrong type. Also check that the
    validate method from within the apply method.

    '''
    invoke_trans = InvokeCallTrans()
    with pytest.raises(TransformationError) as info:
        invoke_trans.validate("hello")
    assert ("Error in InvokeCallTrans transformation. The supplied call "
            "argument should be a `Call` node but found 'str'."
            in str(info.value))

    # Check that validate is called via the apply method
    with pytest.raises(TransformationError) as info:
        invoke_trans.apply("hello", 0)
    assert ("Error in InvokeCallTrans transformation. The supplied call "
            "argument should be a `Call` node but found 'str'."
            in str(info.value))


def test_invoke_error():
    '''Test that the expected exception is raised in the validate method
    when the supplied node is a call but its name is not the expected
    'invoke' name.

    '''
    invoke_trans = InvokeCallTrans()
    with pytest.raises(TransformationError) as info:
        invoke_trans.validate(Call(RoutineSymbol("hello")))
    assert ("Error in InvokeCallTrans transformation. The supplied call "
            "argument should be a `Call` node with name 'invoke' but "
            "found 'hello'." in str(info.value))


def test_array_reference(fortran_reader):
    '''Test that the validate method does not raise an exception if a
    PSyIR ArrayReference is found.

    '''
    code = (
        "subroutine alg()\n"
        "  use kern_mod\n"
        "  use field_mod, only : r2d_field\n"
        "  type(r2d_field) :: field\n"
        "  call invoke(kern(field))\n"
        "end subroutine alg\n")

    psyir = fortran_reader.psyir_from_source(code)
    subroutine = psyir.children[0]
    assert isinstance(subroutine[0].children[0], ArrayReference)
    invoke_trans = InvokeCallTrans()
    invoke_trans.validate(subroutine[0])


<<<<<<< HEAD
def test_arg_error():
=======
def test_code_block_error(fortran_reader):
    '''Test that the validate method raises an exception if unexpected
    content is found in a CodeBlock.

    '''
    code = (
        "subroutine alg()\n"
        "  use kern_mod\n"
        "  use field_mod, only : r2d_field\n"
        "  type(r2d_field) :: field\n"
        "  call invoke(field=field)\n"
        "end subroutine alg\n")

    psyir = fortran_reader.psyir_from_source(code)
    invoke_trans = InvokeCallTrans()
    with pytest.raises(TransformationError) as info:
        invoke_trans.validate(psyir.children[0][0])
    assert ("The supplied call argument contains a CodeBlock with content "
            "(Actual_Arg_Spec) which is not a StructureConstructor."
            in str(info.value))


def test_arg_error(fortran_reader):
>>>>>>> 86fc32c4
    '''Test that the validate method raises an exception if unexpected
    content is found as an argument to an invoke.

    '''
    code = (
        "subroutine alg()\n"
        "  use kern_mod\n"
        "  use field_mod, only : r2d_field\n"
        "  type(r2d_field) :: field\n"
        "  call invoke('hello')\n"
        "end subroutine alg\n")

    psyir = fortran_reader.psyir_from_source(code)
    invoke_trans = InvokeCallTrans()
    with pytest.raises(TransformationError) as info:
        invoke_trans.validate(psyir.children[0][0])
    assert ("The arguments to this invoke call are expected to be a "
            "CodeBlock or an ArrayReference, but found 'Literal'."
            in str(info.value))


def test_apply_arrayref(fortran_reader):
    '''Test that an invoke with an array reference argument is transformed
    into PSyclone-specific AlgorithmInvokeCall and KernelFunctor
    classes.

    '''
    code = (
        "subroutine alg()\n"
        "  use kern_mod, only: kern\n"
        "  use field_mod, only: r2d_field\n"
        "  type(r2d_field) :: field\n"
        "  call invoke(kern(field))\n"
        "end subroutine alg\n")

    psyir = fortran_reader.psyir_from_source(code)
    subroutine = psyir.children[0]
    assert len(subroutine[0].children) == 1
    assert isinstance(subroutine[0].children[0], ArrayReference)

    invoke_trans = InvokeCallTrans()
    invoke_trans.apply(subroutine[0], 1)

    invoke = subroutine[0]
    assert isinstance(invoke, AlgorithmInvokeCall)
    assert invoke._index == 1
    assert len(invoke.children) == 1
    check_reference(invoke.children[0], "kern", "field")


def test_apply_codeblock(fortran_reader):
    '''Test that an invoke with a code block argument is transformed
    into PSyclone-specific AlgorithmInvokeCall and KernelFunctor
    classes.

    '''
    code = (
        "subroutine alg()\n"
        "  use kern_mod, only: kern\n"
        "  call invoke(kern(0.0))\n"
        "end subroutine alg\n")

    psyir = fortran_reader.psyir_from_source(code)
    subroutine = psyir.children[0]
    assert len(subroutine[0].children) == 1
    assert isinstance(subroutine[0].children[0], CodeBlock)

    invoke_trans = InvokeCallTrans()
    invoke_trans.apply(subroutine[0], 2)

    invoke = subroutine.children[0]
    assert isinstance(invoke, AlgorithmInvokeCall)
    assert invoke._index == 2
    assert len(invoke.children) == 1
    check_literal(invoke.children[0], "kern", "0.0")


def test_apply_codeblocks(fortran_reader):
    '''Test that an invoke with a code block argument containing multiple
    structure constructors is transformed into PSyclone-specific
    AlgorithmInvokeCall and KernelFunctor classes. Also check that an
    invoke name is also dealt with as expected.

    '''
    code = (
        "subroutine alg()\n"
        "  use kern_mod, only: kern\n"
        "  call invoke(kern(0.0), kern(1.0), name='an invoke')\n"
        "end subroutine alg\n")

    psyir = fortran_reader.psyir_from_source(code)
    subroutine = psyir.children[0]
    assert len(subroutine[0].children) == 1
    assert isinstance(subroutine[0].children[0], CodeBlock)

    invoke_trans = InvokeCallTrans()
    invoke_trans.apply(subroutine[0], 3)

    invoke = subroutine.children[0]
    assert isinstance(invoke, AlgorithmInvokeCall)
    assert invoke._description == "'an invoke'"
    assert invoke._index == 3
    assert len(invoke.children) == 2
    check_literal(invoke.children[0], "kern", "0.0")
    check_literal(invoke.children[1], "kern", "1.0")


def test_apply_mixed(fortran_reader):
    '''Test that an invoke with a mixture of code block and array
    reference arguments is transformed into PSyclone-specific
    AlgorithmInvokeCall and KernelFunctor classes.

    '''
    code = (
        "subroutine alg()\n"
        "  use kern_mod, only: kern\n"
        "  use field_mod, only: r2d_field\n"
        "  type(r2d_field) :: field\n"
        "  call invoke(kern(0.0), kern(1.0), kern(field), kern(2.0))\n"
        "end subroutine alg\n")

    psyir = fortran_reader.psyir_from_source(code)
    subroutine = psyir.children[0]
    assert len(subroutine[0].children) == 3
    assert isinstance(subroutine[0].children[0], CodeBlock)
    assert isinstance(subroutine[0].children[1], ArrayReference)
    assert isinstance(subroutine[0].children[2], CodeBlock)

    invoke_trans = InvokeCallTrans()
    invoke_trans.apply(subroutine[0], 4)

    invoke = psyir.children[0][0]
    assert isinstance(invoke, AlgorithmInvokeCall)
    assert invoke._index == 4
    assert len(invoke.children) == 4
    check_literal(invoke.children[0], "kern", "0.0")
    check_literal(invoke.children[1], "kern", "1.0")
    check_reference(invoke.children[2], "kern", "field")
    check_literal(invoke.children[3], "kern", "2.0")


def test_apply_expr(fortran_reader):
    '''Test that an invoke with a mixture of code block and array
    reference arguments as expressions is transformed into PSyclone-specific
    AlgorithmInvokeCall and KernelFunctor classes.

    '''
    code = (
        "subroutine alg()\n"
        "  use kern_mod, only: kern\n"
        "  use field_mod, only: r2d_field\n"
        "  type(r2d_field) :: field\n"
        "  call invoke(kern((field+field)/2), kern((field+field)/2,1.0))\n"
        "end subroutine alg\n")

    psyir = fortran_reader.psyir_from_source(code)
    subroutine = psyir.children[0]
    assert len(subroutine[0].children) == 2
    assert isinstance(subroutine[0].children[0], ArrayReference)
    assert isinstance(subroutine[0].children[1], CodeBlock)

    invoke_trans = InvokeCallTrans()
    invoke_trans.apply(subroutine[0], 5)

    invoke = subroutine[0]
    assert isinstance(invoke, AlgorithmInvokeCall)
    assert invoke._index == 5
    assert len(invoke.children) == 2

    klr = invoke.children[0]
    assert isinstance(klr, KernelFunctor)
    assert klr.symbol.name == "kern"
    assert len(klr.children) == 1
    arg = klr.children[0]
    assert isinstance(arg, BinaryOperation)

    klr = invoke.children[1]
    assert isinstance(klr, KernelFunctor)
    assert klr.symbol.name == "kern"
    assert len(klr.children) == 2
    arg = klr.children[0]
    assert isinstance(arg, BinaryOperation)


def test_multi_description():
    '''Check that the expected exception is raised if a description is
    provided more than once.

    '''
    code = (
        "subroutine alg()\n"
        "  use kern_mod\n"
        "  call invoke(name='Shaw', name='Fernandez')\n"
        "end subroutine alg\n")

    psyir = create_psyir(code)
    invoke_trans = InvokeCallTrans()

    with pytest.raises(TransformationError) as info:
        invoke_trans.validate(psyir[0])
    assert ("There should be at most one named argument in an invoke, but "
            "there are at least two: \'Shaw\' and \'Fernandez\'."
            in str(info.value))<|MERGE_RESOLUTION|>--- conflicted
+++ resolved
@@ -317,9 +317,6 @@
     invoke_trans.validate(subroutine[0])
 
 
-<<<<<<< HEAD
-def test_arg_error():
-=======
 def test_code_block_error(fortran_reader):
     '''Test that the validate method raises an exception if unexpected
     content is found in a CodeBlock.
@@ -343,7 +340,6 @@
 
 
 def test_arg_error(fortran_reader):
->>>>>>> 86fc32c4
     '''Test that the validate method raises an exception if unexpected
     content is found as an argument to an invoke.
 
