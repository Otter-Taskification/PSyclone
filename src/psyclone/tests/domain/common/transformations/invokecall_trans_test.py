--- conflicted
+++ resolved
@@ -150,12 +150,8 @@
 
     # Check that a Symbol is specialised
     InvokeCallTrans._specialise_symbol(symbol)
-<<<<<<< HEAD
-    assert isinstance(symbol, TypeSymbol)
-=======
     assert isinstance(symbol, DataTypeSymbol)
     # pylint: disable=no-member
->>>>>>> fac74ba1
     assert isinstance(symbol.datatype, StructureType)
 
     # Check that something that is not a symbol is ignored
