# -----------------------------------------------------------------------------
# BSD 3-Clause License
#
# Copyright (c) 2017-2019, Science and Technology Facilities Council
# All rights reserved.
#
# Redistribution and use in source and binary forms, with or without
# modification, are permitted provided that the following conditions are met:
#
# * Redistributions of source code must retain the above copyright notice, this
#   list of conditions and the following disclaimer.
#
# * Redistributions in binary form must reproduce the above copyright notice,
#   this list of conditions and the following disclaimer in the documentation
#   and/or other materials provided with the distribution.
#
# * Neither the name of the copyright holder nor the names of its
#   contributors may be used to endorse or promote products derived from
#   this software without specific prior written permission.
#
# THIS SOFTWARE IS PROVIDED BY THE COPYRIGHT HOLDERS AND CONTRIBUTORS
# "AS IS" AND ANY EXPRESS OR IMPLIED WARRANTIES, INCLUDING, BUT NOT
# LIMITED TO, THE IMPLIED WARRANTIES OF MERCHANTABILITY AND FITNESS
# FOR A PARTICULAR PURPOSE ARE DISCLAIMED. IN NO EVENT SHALL THE
# COPYRIGHT HOLDER OR CONTRIBUTORS BE LIABLE FOR ANY DIRECT, INDIRECT,
# INCIDENTAL, SPECIAL, EXEMPLARY, OR CONSEQUENTIAL DAMAGES (INCLUDING,
# BUT NOT LIMITED TO, PROCUREMENT OF SUBSTITUTE GOODS OR SERVICES;
# LOSS OF USE, DATA, OR PROFITS; OR BUSINESS INTERRUPTION) HOWEVER
# CAUSED AND ON ANY THEORY OF LIABILITY, WHETHER IN CONTRACT, STRICT
# LIABILITY, OR TORT (INCLUDING NEGLIGENCE OR OTHERWISE) ARISING IN
# ANY WAY OUT OF THE USE OF THIS SOFTWARE, EVEN IF ADVISED OF THE
# POSSIBILITY OF SUCH DAMAGE.
# -----------------------------------------------------------------------------
# Authors R. W. Ford, A. R. Porter and S. Siso, STFC Daresbury Lab
<<<<<<< HEAD
# Modified I. Kavcic Met Office,
=======
# Modified I. Kavcic, Met Office,
>>>>>>> da080ae3
#          C. M. Maynard, Met Office/University of Reading.

''' This module tests the Dynamo 0.3 API using pytest. '''

# imports
from __future__ import absolute_import, print_function
import os
import sys
import pytest
from psyclone.core.access_type import AccessType
from psyclone.parse.algorithm import parse
from psyclone.parse.utils import ParseError
from psyclone.psyGen import PSyFactory, GenerationError, InternalError
from psyclone.dynamo0p3 import DynKernMetadata, DynKern, DynLoop, \
    DynGlobalSum, HaloReadAccess, FunctionSpace, KernCallArgList, \
    VALID_STENCIL_TYPES, GH_VALID_SCALAR_NAMES, \
    DISCONTINUOUS_FUNCTION_SPACES, CONTINUOUS_FUNCTION_SPACES, \
<<<<<<< HEAD
    VALID_ANY_SPACE_NAMES, VALID_ANY_DISCONTINUOUS_SPACE_NAMES
=======
    VALID_ANY_SPACE_NAMES, KernCallArgList, DynACCEnterDataDirective
>>>>>>> da080ae3

from psyclone.transformations import LoopFuseTrans
from psyclone.gen_kernel_stub import generate
from psyclone.configuration import Config
from dynamo0p3_build import Dynamo0p3Build

import fparser
from fparser import api as fpapi

# constants
BASE_PATH = os.path.join(os.path.dirname(os.path.abspath(__file__)),
                         "test_files", "dynamo0p3")
# Get the root directory of this PSyclone distribution
ROOT_PATH = os.path.dirname(os.path.dirname(os.path.dirname(
    os.path.dirname(os.path.abspath(__file__)))))
# Construct the path to the default configuration file
DEFAULT_CFG_FILE = os.path.join(ROOT_PATH, "config", "psyclone.cfg")

TEST_API = "dynamo0.3"


@pytest.fixture(scope="module", autouse=True)
def setup():
    '''Make sure that all tests here use dynamo0.3 as API.'''
    Config.get().api = "dynamo0.3"


# tests
def test_get_op_orientation_name():
    ''' Test that get_operator_name() works for the orientation operator '''
    from psyclone.dynamo0p3 import get_fs_operator_name
    name = get_fs_operator_name("gh_orientation", FunctionSpace("w3", None))
    assert name == "orientation_w3"


CODE = '''
module testkern_qr
  type, extends(kernel_type) :: testkern_qr_type
     type(arg_type), meta_args(6) =                 &
          (/ arg_type(gh_real, gh_read),            &
             arg_type(gh_field,gh_write,w1),        &
             arg_type(gh_field,gh_read, w2),        &
             arg_type(gh_operator,gh_read, w2, w2), &
             arg_type(gh_field,gh_read, w3),        &
             arg_type(gh_integer, gh_read)          &
           /)
     type(func_type), dimension(3) :: meta_funcs =  &
          (/ func_type(w1, gh_basis),               &
             func_type(w2, gh_diff_basis),          &
             func_type(w3, gh_basis, gh_diff_basis) &
           /)
     integer, parameter :: iterates_over = cells
     integer, parameter :: gh_shape = gh_quadrature_XYoZ
   contains
     procedure, nopass :: code => testkern_qr_code
  end type testkern_qr_type
contains
  subroutine testkern_qr_code(a,b,c,d)
  end subroutine testkern_qr_code
end module testkern_qr
'''

# functions


def test_arg_descriptor_wrong_type():
    ''' Tests that an error is raised when the argument descriptor
    metadata is not of type arg_type. '''
    fparser.logging.disable(fparser.logging.CRITICAL)
    code = CODE.replace("arg_type(gh_field,gh_read, w2)",
                        "arg_typ(gh_field,gh_read, w2)", 1)
    ast = fpapi.parse(code, ignore_comments=False)
    name = "testkern_qr_type"
    with pytest.raises(ParseError) as excinfo:
        _ = DynKernMetadata(ast, name=name)
    assert "each meta_arg entry must be of type 'arg_type'" \
        in str(excinfo.value)


def test_arg_descriptor_vector_str():
    ''' Test the str method of an argument descriptor containing a vector '''
    fparser.logging.disable(fparser.logging.CRITICAL)
    # Change the meta-data so that the second argument is a vector
    code = CODE.replace("gh_field,gh_write,w1", "gh_field*3,gh_write,w1", 1)
    ast = fpapi.parse(code, ignore_comments=False)
    name = "testkern_qr_type"
    dkm = DynKernMetadata(ast, name=name)
    dkm_str = str(dkm.arg_descriptors[1])
    expected = (
        "DynArgDescriptor03 object\n"
        "  argument_type[0]='gh_field'*3\n"
        "  access_descriptor[1]='gh_write'\n"
        "  function_space[2]='w1'")
    assert expected in dkm_str


def test_ad_scalar_type_too_few_args():
    ''' Tests that an error is raised when the argument descriptor
    metadata for a real or an integer scalar has fewer than 2 args. '''
    fparser.logging.disable(fparser.logging.CRITICAL)
    name = "testkern_qr_type"
    for argname in GH_VALID_SCALAR_NAMES:
        code = CODE.replace("arg_type(" + argname + ", gh_read)",
                            "arg_type(" + argname + ")", 1)
        ast = fpapi.parse(code, ignore_comments=False)
        with pytest.raises(ParseError) as excinfo:
            _ = DynKernMetadata(ast, name=name)
        assert 'each meta_arg entry must have at least 2 args' \
            in str(excinfo.value)


def test_ad_scalar_type_too_many_args():
    ''' Tests that an error is raised when the argument descriptor
    metadata for a real or an integer scalar has more than 2 args. '''
    fparser.logging.disable(fparser.logging.CRITICAL)
    name = "testkern_qr_type"
    for argname in GH_VALID_SCALAR_NAMES:
        code = CODE.replace("arg_type(" + argname + ", gh_read)",
                            "arg_type(" + argname + ", gh_read, w1)", 1)
        ast = fpapi.parse(code, ignore_comments=False)
        with pytest.raises(ParseError) as excinfo:
            _ = DynKernMetadata(ast, name=name)
        assert 'each meta_arg entry must have 2 arguments if' \
            in str(excinfo.value)


def test_ad_scalar_type_no_write():
    ''' Tests that an error is raised when the argument descriptor
    metadata for a real or an integer scalar specifies GH_WRITE '''
    fparser.logging.disable(fparser.logging.CRITICAL)
    name = "testkern_qr_type"
    for argname in GH_VALID_SCALAR_NAMES:
        code = CODE.replace("arg_type(" + argname + ", gh_read)",
                            "arg_type(" + argname + ", gh_write)", 1)
        ast = fpapi.parse(code, ignore_comments=False)
        with pytest.raises(ParseError) as excinfo:
            _ = DynKernMetadata(ast, name=name)
        assert ("scalar arguments must be read-only (gh_read) or a reduction "
                "(['gh_sum']) but found 'gh_write'" in str(excinfo.value))


def test_ad_scalar_type_no_inc():
    ''' Tests that an error is raised when the argument descriptor
    metadata for a real or an integer scalar specifies GH_INC '''
    fparser.logging.disable(fparser.logging.CRITICAL)
    name = "testkern_qr_type"
    for argname in GH_VALID_SCALAR_NAMES:
        code = CODE.replace("arg_type(" + argname + ", gh_read)",
                            "arg_type(" + argname + ", gh_inc)", 1)
        ast = fpapi.parse(code, ignore_comments=False)
        with pytest.raises(ParseError) as excinfo:
            _ = DynKernMetadata(ast, name=name)
        assert ("scalar arguments must be read-only (gh_read) or a reduction "
                "(['gh_sum']) but found 'gh_inc'" in str(excinfo.value))


def test_ad_int_scalar_type_no_sum():
    ''' Tests that an error is raised when the argument descriptor
    metadata for an integer scalar specifies GH_SUM (reduction) '''
    fparser.logging.disable(fparser.logging.CRITICAL)
    code = CODE.replace("arg_type(gh_integer, gh_read)",
                        "arg_type(gh_integer, gh_sum)", 1)
    ast = fpapi.parse(code, ignore_comments=False)
    name = "testkern_qr_type"
    with pytest.raises(ParseError) as excinfo:
        _ = DynKernMetadata(ast, name=name)
    assert ("reduction access 'gh_sum' is only valid with a real scalar "
            "argument, but 'gh_integer' was found" in str(excinfo.value))


def test_ad_field_type_too_few_args():
    ''' Tests that an error is raised when the argument descriptor
    metadata for a field has fewer than 3 args. '''
    fparser.logging.disable(fparser.logging.CRITICAL)
    code = CODE.replace("arg_type(gh_field,gh_write,w1)",
                        "arg_type(gh_field,gh_write)", 1)
    ast = fpapi.parse(code, ignore_comments=False)
    name = "testkern_qr_type"
    with pytest.raises(ParseError) as excinfo:
        _ = DynKernMetadata(ast, name=name)
    assert 'each meta_arg entry must have at least 3 arguments' \
        in str(excinfo.value)


def test_ad_fld_type_too_many_args():
    ''' Tests that an error is raised when the argument descriptor
    metadata has more than 4 args. '''
    fparser.logging.disable(fparser.logging.CRITICAL)
    code = CODE.replace("arg_type(gh_field,gh_write,w1)",
                        "arg_type(gh_field,gh_write,w1,w1,w2)", 1)
    ast = fpapi.parse(code, ignore_comments=False)
    name = "testkern_qr_type"
    with pytest.raises(ParseError) as excinfo:
        _ = DynKernMetadata(ast, name=name)
    assert "each meta_arg entry must have at most 4 arguments if its first" \
        in str(excinfo.value)


def test_ad_fld_type_1st_arg():
    ''' Tests that an error is raised when the 1st argument is
    invalid'''
    fparser.logging.disable(fparser.logging.CRITICAL)
    code = CODE.replace("arg_type(gh_field,gh_write,w1)",
                        "arg_type(gh_hedge,gh_write,w1)", 1)
    ast = fpapi.parse(code, ignore_comments=False)
    name = "testkern_qr_type"
    with pytest.raises(ParseError) as excinfo:
        _ = DynKernMetadata(ast, name=name)
    assert 'the 1st argument of a meta_arg entry should be a valid ' \
        'argument type' in str(excinfo.value)


def test_ad_invalid_type():
    ''' Tests that an error is raised when an invalid descriptor type
    name is provided as the first argument. '''
    fparser.logging.disable(fparser.logging.CRITICAL)
    code = CODE.replace("gh_operator", "gh_operato", 1)
    ast = fpapi.parse(code, ignore_comments=False)
    name = "testkern_qr_type"
    with pytest.raises(ParseError) as excinfo:
        _ = DynKernMetadata(ast, name=name)
    assert '1st argument of a meta_arg entry should be a valid argument type' \
        in str(excinfo.value)


def test_ad_invalid_access_type():
    ''' Tests that an error is raised when an invalid access
    name is provided as the second argument. '''
    fparser.logging.disable(fparser.logging.CRITICAL)
    code = CODE.replace("gh_read", "gh_ead", 1)
    ast = fpapi.parse(code, ignore_comments=False)
    name = "testkern_qr_type"
    with pytest.raises(ParseError) as excinfo:
        _ = DynKernMetadata(ast, name=name)
    assert '2nd argument of a meta_arg entry' in str(excinfo.value)


def test_arg_descriptor_invalid_fs1():
    ''' Tests that an error is raised when an invalid function space
    name is provided as the third argument. '''
    fparser.logging.disable(fparser.logging.CRITICAL)
    code = CODE.replace("gh_field,gh_read, w3", "gh_field,gh_read, w4", 1)
    ast = fpapi.parse(code, ignore_comments=False)
    name = "testkern_qr_type"
    with pytest.raises(ParseError) as excinfo:
        _ = DynKernMetadata(ast, name=name)
    assert '3rd argument of a meta_arg entry' in str(excinfo.value)


def test_arg_descriptor_invalid_fs2():
    ''' Tests that an error is raised when an invalid function space
    name is provided as the third argument. '''
    fparser.logging.disable(fparser.logging.CRITICAL)
    code = CODE.replace("w2, w2", "w2, w4", 1)
    ast = fpapi.parse(code, ignore_comments=False)
    name = "testkern_qr_type"
    with pytest.raises(ParseError) as excinfo:
        _ = DynKernMetadata(ast, name=name)
    assert '4th argument of a meta_arg entry' in str(excinfo.value)


def test_invalid_vector_operator():
    ''' Tests that an error is raised when a vector does not use "*"
    as its operator. '''
    fparser.logging.disable(fparser.logging.CRITICAL)
    code = CODE.replace("gh_field,gh_write,w1", "gh_field+3,gh_write,w1", 1)
    ast = fpapi.parse(code, ignore_comments=False)
    name = "testkern_qr_type"
    with pytest.raises(ParseError) as excinfo:
        _ = DynKernMetadata(ast, name=name)
    assert "must use '*' as the separator" in str(excinfo.value)


def test_invalid_vector_value_type():
    ''' Tests that an error is raised when a vector value is not a valid
    integer '''
    fparser.logging.disable(fparser.logging.CRITICAL)
    code = CODE.replace("gh_field,gh_write,w1", "gh_field*n,gh_write,w1", 1)
    ast = fpapi.parse(code, ignore_comments=False)
    name = "testkern_qr_type"
    with pytest.raises(ParseError) as excinfo:
        _ = DynKernMetadata(ast, name=name)
    assert 'vector notation expects the format (field*n)' in str(excinfo.value)


def test_invalid_vector_value_range():
    ''' Tests that an error is raised when a vector value is not a valid
    value (<2) '''
    fparser.logging.disable(fparser.logging.CRITICAL)
    code = CODE.replace("gh_field,gh_write,w1", "gh_field*1,gh_write,w1", 1)
    ast = fpapi.parse(code, ignore_comments=False)
    name = "testkern_qr_type"
    with pytest.raises(ParseError) as excinfo:
        _ = DynKernMetadata(ast, name=name)
    assert 'must contain a valid integer vector size' in str(excinfo.value)

# Testing that an error is raised when a vector value is not provided is
# not required here as it causes a parse error in the generic code.


def test_missing_shape_both():
    ''' Check that we raise the correct error if a kernel requiring
    quadrature/evaluator fails to specify the shape of the evaluator '''
    fparser.logging.disable(fparser.logging.CRITICAL)
    # Remove the line specifying the shape of the evaluator
    code = CODE.replace(
        "     integer, parameter :: gh_shape = gh_quadrature_XYoZ\n",
        "", 1)
    ast = fpapi.parse(code, ignore_comments=False)
    name = "testkern_qr_type"
    with pytest.raises(ParseError) as excinfo:
        _ = DynKernMetadata(ast, name=name)
    assert ("must also supply the shape of that evaluator by setting "
            "'gh_shape' in the kernel meta-data but this is missing "
            "for kernel 'testkern_qr_type'" in str(excinfo))


def test_missing_shape_basis_only():
    ''' Check that we raise the correct error if a kernel specifying
    that it needs gh_basis fails to specify the shape of the evaluator '''
    fparser.logging.disable(fparser.logging.CRITICAL)
    # Alter meta-data so only requires gh_basis
    code1 = CODE.replace(
        "     type(func_type), dimension(3) :: meta_funcs =  &\n"
        "          (/ func_type(w1, gh_basis),               &\n"
        "             func_type(w2, gh_diff_basis),          &\n"
        "             func_type(w3, gh_basis, gh_diff_basis) &\n",
        "     type(func_type), dimension(1) :: meta_funcs =  &\n"
        "          (/ func_type(w1, gh_basis)                &\n", 1)
    # Remove the line specifying the shape of the evaluator
    code = code1.replace(
        "     integer, parameter :: gh_shape = gh_quadrature_XYoZ\n",
        "", 1)
    ast = fpapi.parse(code, ignore_comments=False)
    name = "testkern_qr_type"
    with pytest.raises(ParseError) as excinfo:
        _ = DynKernMetadata(ast, name=name)
    assert ("must also supply the shape of that evaluator by setting "
            "'gh_shape' in the kernel meta-data but this is missing "
            "for kernel 'testkern_qr_type'" in str(excinfo))


def test_missing_eval_shape_diff_basis_only():
    ''' Check that we raise the correct error if a kernel specifying
    that it needs gh_diff_basis fails to specify the shape of the evaluator '''
    fparser.logging.disable(fparser.logging.CRITICAL)
    # Alter meta-data so only requires gh_diff_basis
    code1 = CODE.replace(
        "     type(func_type), dimension(3) :: meta_funcs =  &\n"
        "          (/ func_type(w1, gh_basis),               &\n"
        "             func_type(w2, gh_diff_basis),          &\n"
        "             func_type(w3, gh_basis, gh_diff_basis) &\n",
        "     type(func_type), dimension(1) :: meta_funcs =  &\n"
        "          (/ func_type(w1, gh_diff_basis)           &\n", 1)
    # Remove the line specifying the shape of the evaluator
    code = code1.replace(
        "     integer, parameter :: gh_shape = gh_quadrature_XYoZ\n",
        "", 1)
    ast = fpapi.parse(code, ignore_comments=False)
    name = "testkern_qr_type"
    with pytest.raises(ParseError) as excinfo:
        _ = DynKernMetadata(ast, name=name)
    assert ("must also supply the shape of that evaluator by setting "
            "'gh_shape' in the kernel meta-data but this is missing "
            "for kernel 'testkern_qr_type'" in str(excinfo))


def test_invalid_shape():
    ''' Check that we raise the correct error if a kernel requiring
    quadrature/evaluator specifies an unrecognised shape for the evaluator '''
    fparser.logging.disable(fparser.logging.CRITICAL)
    # Specify an invalid shape for the evaluator
    code = CODE.replace(
        "gh_shape = gh_quadrature_XYoZ",
        "gh_shape = quadrature_wrong", 1)
    ast = fpapi.parse(code, ignore_comments=False)
    name = "testkern_qr_type"
    with pytest.raises(ParseError) as excinfo:
        _ = DynKernMetadata(ast, name=name)
    assert ("request a valid gh_shape (one of ['gh_quadrature_xyoz', "
            "'gh_evaluator']) but got 'quadrature_wrong' for kernel "
            "'testkern_qr_type'" in str(excinfo))


def test_unecessary_shape():
    ''' Check that we raise the correct error if a kernel meta-data specifies
    an evaluator shape but does not require quadrature or an evaluator '''
    fparser.logging.disable(fparser.logging.CRITICAL)
    # Remove the need for basis or diff-basis functions
    code = CODE.replace(
        "     type(func_type), dimension(3) :: meta_funcs =  &\n"
        "          (/ func_type(w1, gh_basis),               &\n"
        "             func_type(w2, gh_diff_basis),          &\n"
        "             func_type(w3, gh_basis, gh_diff_basis) &\n"
        "           /)\n",
        "", 1)
    ast = fpapi.parse(code, ignore_comments=False)
    name = "testkern_qr_type"
    with pytest.raises(ParseError) as excinfo:
        _ = DynKernMetadata(ast, name=name)
    assert ("Kernel 'testkern_qr_type' specifies a gh_shape "
            "(gh_quadrature_xyoz) but does not need an evaluator because no "
            "basis or differential basis functions are required"
            in str(excinfo))


def test_field(tmpdir):
    ''' Tests that a call with a set of fields, no basis functions and
    no distributed memory, produces correct code.'''
    _, invoke_info = parse(os.path.join(BASE_PATH, "1_single_invoke.f90"),
                           api=TEST_API)
    psy = PSyFactory(TEST_API, distributed_memory=False).create(invoke_info)

    assert Dynamo0p3Build(tmpdir).code_compiles(psy)

    generated_code = psy.gen
    output = (
        "  MODULE single_invoke_psy\n"
        "    USE constants_mod, ONLY: r_def\n"
        "    USE operator_mod, ONLY: operator_type, operator_proxy_type, "
        "columnwise_operator_type, columnwise_operator_proxy_type\n"
        "    USE field_mod, ONLY: field_type, field_proxy_type\n"
        "    IMPLICIT NONE\n"
        "    CONTAINS\n"
        "    SUBROUTINE invoke_0_testkern_type(a, f1, f2, m1, m2)\n"
        "      USE testkern_mod, ONLY: testkern_code\n"
        "      REAL(KIND=r_def), intent(in) :: a\n"
        "      TYPE(field_type), intent(inout) :: f1\n"
        "      TYPE(field_type), intent(in) :: f2, m1, m2\n"
        "      INTEGER cell\n"
        "      INTEGER nlayers\n"
        "      TYPE(field_proxy_type) f1_proxy, f2_proxy, m1_proxy, m2_proxy\n"
        "      INTEGER, pointer :: map_w1(:,:) => null(), "
        "map_w2(:,:) => null(), map_w3(:,:) => null()\n"
        "      INTEGER ndf_w1, undf_w1, ndf_w2, undf_w2, ndf_w3, undf_w3\n"
        "      !\n"
        "      ! Initialise field and/or operator proxies\n"
        "      !\n"
        "      f1_proxy = f1%get_proxy()\n"
        "      f2_proxy = f2%get_proxy()\n"
        "      m1_proxy = m1%get_proxy()\n"
        "      m2_proxy = m2%get_proxy()\n"
        "      !\n"
        "      ! Initialise number of layers\n"
        "      !\n"
        "      nlayers = f1_proxy%vspace%get_nlayers()\n"
        "      !\n"
        "      ! Look-up dofmaps for each function space\n"
        "      !\n"
        "      map_w1 => f1_proxy%vspace%get_whole_dofmap()\n"
        "      map_w2 => f2_proxy%vspace%get_whole_dofmap()\n"
        "      map_w3 => m2_proxy%vspace%get_whole_dofmap()\n"
        "      !\n"
        "      ! Initialise number of DoFs for w1\n"
        "      !\n"
        "      ndf_w1 = f1_proxy%vspace%get_ndf()\n"
        "      undf_w1 = f1_proxy%vspace%get_undf()\n"
        "      !\n"
        "      ! Initialise number of DoFs for w2\n"
        "      !\n"
        "      ndf_w2 = f2_proxy%vspace%get_ndf()\n"
        "      undf_w2 = f2_proxy%vspace%get_undf()\n"
        "      !\n"
        "      ! Initialise number of DoFs for w3\n"
        "      !\n"
        "      ndf_w3 = m2_proxy%vspace%get_ndf()\n"
        "      undf_w3 = m2_proxy%vspace%get_undf()\n"
        "      !\n"
        "      ! Call our kernels\n"
        "      !\n"
        "      DO cell=1,f1_proxy%vspace%get_ncell()\n"
        "        !\n"
        "        CALL testkern_code(nlayers, a, f1_proxy%data, f2_proxy%data, "
        "m1_proxy%data, m2_proxy%data, ndf_w1, undf_w1, map_w1(:,cell), "
        "ndf_w2, undf_w2, map_w2(:,cell), ndf_w3, undf_w3, map_w3(:,cell))\n"
        "      END DO \n"
        "      !\n"
        "    END SUBROUTINE invoke_0_testkern_type\n"
        "  END MODULE single_invoke_psy")
    assert output in str(generated_code)


def test_field_deref(tmpdir, dist_mem):
    ''' Tests that a call with a set of fields (some obtained by
    de-referencing derived types) and no basis functions produces
    correct code.'''
    _, invoke_info = parse(os.path.join(BASE_PATH,
                                        "1.13_single_invoke_field_deref.f90"),
                           api=TEST_API)
    psy = PSyFactory(TEST_API,
                     distributed_memory=dist_mem).create(invoke_info)
    generated_code = str(psy.gen)
    output = (
        "    SUBROUTINE invoke_0_testkern_type(a, f1, est_f2, m1, "
        "est_m2)\n"
        "      USE testkern_mod, ONLY: testkern_code\n")
    assert output in generated_code
    if dist_mem:
        output = "      USE mesh_mod, ONLY: mesh_type\n"
        assert output in generated_code

    assert Dynamo0p3Build(tmpdir).code_compiles(psy)

    output = (
        "      REAL(KIND=r_def), intent(in) :: a\n"
        "      TYPE(field_type), intent(inout) :: f1\n"
        "      TYPE(field_type), intent(in) :: est_f2, m1, est_m2\n"
        "      INTEGER cell\n"
        "      INTEGER nlayers\n"
        "      TYPE(field_proxy_type) f1_proxy, est_f2_proxy, m1_proxy, "
        "est_m2_proxy\n"
        "      INTEGER, pointer :: map_w1(:,:) => null(), "
        "map_w2(:,:) => null(), map_w3(:,:) => null()\n"
        "      INTEGER ndf_w1, undf_w1, ndf_w2, undf_w2, ndf_w3, "
        "undf_w3\n")
    assert output in generated_code
    if dist_mem:
        output = "      TYPE(mesh_type), pointer :: mesh => null()\n"
        assert output in generated_code
    output = (
        "      !\n"
        "      ! Initialise field and/or operator proxies\n"
        "      !\n"
        "      f1_proxy = f1%get_proxy()\n"
        "      est_f2_proxy = est_f2%get_proxy()\n"
        "      m1_proxy = m1%get_proxy()\n"
        "      est_m2_proxy = est_m2%get_proxy()\n"
        "      !\n"
        "      ! Initialise number of layers\n"
        "      !\n"
        "      nlayers = f1_proxy%vspace%get_nlayers()\n")
    assert output in generated_code
    if dist_mem:
        output = (
            "      !\n"
            "      ! Create a mesh object\n"
            "      !\n"
            "      mesh => f1_proxy%vspace%get_mesh()\n"
        )
        assert output in generated_code
    output = (
        "      !\n"
        "      ! Look-up dofmaps for each function space\n"
        "      !\n"
        "      map_w1 => f1_proxy%vspace%get_whole_dofmap()\n"
        "      map_w2 => est_f2_proxy%vspace%get_whole_dofmap()\n"
        "      map_w3 => est_m2_proxy%vspace%get_whole_dofmap()\n"
        "      !\n")
    assert output in generated_code
    output = (
        "      ! Initialise number of DoFs for w1\n"
        "      !\n"
        "      ndf_w1 = f1_proxy%vspace%get_ndf()\n"
        "      undf_w1 = f1_proxy%vspace%get_undf()\n"
        "      !\n"
        "      ! Initialise number of DoFs for w2\n"
        "      !\n"
        "      ndf_w2 = est_f2_proxy%vspace%get_ndf()\n"
        "      undf_w2 = est_f2_proxy%vspace%get_undf()\n"
        "      !\n"
        "      ! Initialise number of DoFs for w3\n"
        "      !\n"
        "      ndf_w3 = est_m2_proxy%vspace%get_ndf()\n"
        "      undf_w3 = est_m2_proxy%vspace%get_undf()\n"
        "      !\n")
    assert output in generated_code
    if dist_mem:
        output = (
            "      ! Call kernels and communication routines\n"
            "      !\n"
            "      IF (est_f2_proxy%is_dirty(depth=1)) THEN\n"
            "        CALL est_f2_proxy%halo_exchange(depth=1)\n"
            "      END IF \n"
            "      !\n"
            "      IF (m1_proxy%is_dirty(depth=1)) THEN\n"
            "        CALL m1_proxy%halo_exchange(depth=1)\n"
            "      END IF \n"
            "      !\n"
            "      IF (est_m2_proxy%is_dirty(depth=1)) THEN\n"
            "        CALL est_m2_proxy%halo_exchange(depth=1)\n"
            "      END IF \n"
            "      !\n"
            "      DO cell=1,mesh%get_last_halo_cell(1)\n")
        assert output in generated_code
    else:
        output = (
            "      ! Call our kernels\n"
            "      !\n"
            "      DO cell=1,f1_proxy%vspace%get_ncell()\n")
        assert output in generated_code
    output = (
        "        !\n"
        "        CALL testkern_code(nlayers, a, f1_proxy%data, "
        "est_f2_proxy%data, m1_proxy%data, est_m2_proxy%data, ndf_w1, "
        "undf_w1, map_w1(:,cell), ndf_w2, undf_w2, map_w2(:,cell), "
        "ndf_w3, undf_w3, map_w3(:,cell))\n"
        "      END DO \n")
    assert output in generated_code
    if dist_mem:
        output = (
            "      !\n"
            "      ! Set halos dirty/clean for fields modified in the "
            "above loop\n"
            "      !\n"
            "      CALL f1_proxy%set_dirty()\n"
            "      !")
        assert output in generated_code


def test_field_fs(tmpdir):
    ''' Tests that a call with a set of fields making use of all
    function spaces and no basis functions produces correct code '''
    _, invoke_info = parse(os.path.join(BASE_PATH, "1.5_single_invoke_fs.f90"),
                           api=TEST_API)
    psy = PSyFactory(TEST_API, distributed_memory=True).create(invoke_info)

    assert Dynamo0p3Build(tmpdir).code_compiles(psy)

    generated_code = str(psy.gen)
    output = (
        "  MODULE single_invoke_fs_psy\n"
        "    USE constants_mod, ONLY: r_def\n"
        "    USE operator_mod, ONLY: operator_type, operator_proxy_type, "
        "columnwise_operator_type, columnwise_operator_proxy_type\n"
        "    USE field_mod, ONLY: field_type, field_proxy_type\n"
        "    IMPLICIT NONE\n"
        "    CONTAINS\n"
        "    SUBROUTINE invoke_0_testkern_fs_type(f1, f2, m1, m2, f3, f4, "
        "m3, m4)\n"
        "      USE testkern_fs_mod, ONLY: testkern_fs_code\n"
        "      USE mesh_mod, ONLY: mesh_type\n"
        "      TYPE(field_type), intent(inout) :: f1, f3\n"
        "      TYPE(field_type), intent(in) :: f2, m1, m2, f4, m3, m4\n"
        "      INTEGER cell\n"
        "      INTEGER nlayers\n"
        "      TYPE(field_proxy_type) f1_proxy, f2_proxy, m1_proxy, m2_proxy, "
        "f3_proxy, f4_proxy, m3_proxy, m4_proxy\n"
        "      INTEGER, pointer :: map_any_w2(:,:) => null(), "
        "map_w0(:,:) => null(), "
        "map_w1(:,:) => null(), map_w2(:,:) => null(), "
        "map_w2h(:,:) => null(), map_w2v(:,:) => null(), "
        "map_w3(:,:) => null(), map_wtheta(:,:) => null()\n"
        "      INTEGER ndf_w1, undf_w1, ndf_w2, undf_w2, ndf_w0, undf_w0, "
        "ndf_w3, undf_w3, ndf_wtheta, undf_wtheta, ndf_w2h, undf_w2h, "
        "ndf_w2v, undf_w2v, ndf_any_w2, undf_any_w2\n"
        "      TYPE(mesh_type), pointer :: mesh => null()\n")
    assert output in generated_code
    output = (
        "      ! Initialise field and/or operator proxies\n"
        "      !\n"
        "      f1_proxy = f1%get_proxy()\n"
        "      f2_proxy = f2%get_proxy()\n"
        "      m1_proxy = m1%get_proxy()\n"
        "      m2_proxy = m2%get_proxy()\n"
        "      f3_proxy = f3%get_proxy()\n"
        "      f4_proxy = f4%get_proxy()\n"
        "      m3_proxy = m3%get_proxy()\n"
        "      m4_proxy = m4%get_proxy()\n"
        "      !\n"
        "      ! Initialise number of layers\n"
        "      !\n"
        "      nlayers = f1_proxy%vspace%get_nlayers()\n"
        "      !\n"
        "      ! Create a mesh object\n"
        "      !\n"
        "      mesh => f1_proxy%vspace%get_mesh()\n"
        "      !\n"
        "      ! Look-up dofmaps for each function space\n"
        "      !\n"
        "      map_w1 => f1_proxy%vspace%get_whole_dofmap()\n"
        "      map_w2 => f2_proxy%vspace%get_whole_dofmap()\n"
        "      map_w0 => m1_proxy%vspace%get_whole_dofmap()\n"
        "      map_w3 => m2_proxy%vspace%get_whole_dofmap()\n"
        "      map_wtheta => f3_proxy%vspace%get_whole_dofmap()\n"
        "      map_w2h => f4_proxy%vspace%get_whole_dofmap()\n"
        "      map_w2v => m3_proxy%vspace%get_whole_dofmap()\n"
        "      map_any_w2 => m4_proxy%vspace%get_whole_dofmap()\n"
        "      !\n"
        "      ! Initialise number of DoFs for w1\n"
        "      !\n"
        "      ndf_w1 = f1_proxy%vspace%get_ndf()\n"
        "      undf_w1 = f1_proxy%vspace%get_undf()\n"
        "      !\n"
        "      ! Initialise number of DoFs for w2\n"
        "      !\n"
        "      ndf_w2 = f2_proxy%vspace%get_ndf()\n"
        "      undf_w2 = f2_proxy%vspace%get_undf()\n"
        "      !\n"
        "      ! Initialise number of DoFs for w0\n"
        "      !\n"
        "      ndf_w0 = m1_proxy%vspace%get_ndf()\n"
        "      undf_w0 = m1_proxy%vspace%get_undf()\n"
        "      !\n"
        "      ! Initialise number of DoFs for w3\n"
        "      !\n"
        "      ndf_w3 = m2_proxy%vspace%get_ndf()\n"
        "      undf_w3 = m2_proxy%vspace%get_undf()\n"
        "      !\n"
        "      ! Initialise number of DoFs for wtheta\n"
        "      !\n"
        "      ndf_wtheta = f3_proxy%vspace%get_ndf()\n"
        "      undf_wtheta = f3_proxy%vspace%get_undf()\n"
        "      !\n"
        "      ! Initialise number of DoFs for w2h\n"
        "      !\n"
        "      ndf_w2h = f4_proxy%vspace%get_ndf()\n"
        "      undf_w2h = f4_proxy%vspace%get_undf()\n"
        "      !\n"
        "      ! Initialise number of DoFs for w2v\n"
        "      !\n"
        "      ndf_w2v = m3_proxy%vspace%get_ndf()\n"
        "      undf_w2v = m3_proxy%vspace%get_undf()\n"
        "      !\n"
        "      ! Initialise number of DoFs for any_w2\n"
        "      !\n"
        "      ndf_any_w2 = m4_proxy%vspace%get_ndf()\n"
        "      undf_any_w2 = m4_proxy%vspace%get_undf()\n"
        "      !\n"
        "      ! Call kernels and communication routines\n"
        "      !\n"
        "      IF (f2_proxy%is_dirty(depth=1)) THEN\n"
        "        CALL f2_proxy%halo_exchange(depth=1)\n"
        "      END IF \n"
        "      !\n"
        "      IF (m1_proxy%is_dirty(depth=1)) THEN\n"
        "        CALL m1_proxy%halo_exchange(depth=1)\n"
        "      END IF \n"
        "      !\n"
        "      IF (m2_proxy%is_dirty(depth=1)) THEN\n"
        "        CALL m2_proxy%halo_exchange(depth=1)\n"
        "      END IF \n"
        "      !\n"
        "      IF (f4_proxy%is_dirty(depth=1)) THEN\n"
        "        CALL f4_proxy%halo_exchange(depth=1)\n"
        "      END IF \n"
        "      !\n"
        "      IF (m3_proxy%is_dirty(depth=1)) THEN\n"
        "        CALL m3_proxy%halo_exchange(depth=1)\n"
        "      END IF \n"
        "      !\n"
        "      IF (m4_proxy%is_dirty(depth=1)) THEN\n"
        "        CALL m4_proxy%halo_exchange(depth=1)\n"
        "      END IF \n"
        "      !\n"
        "      DO cell=1,mesh%get_last_halo_cell(1)\n"
        "        !\n"
        "        CALL testkern_fs_code(nlayers, f1_proxy%data, f2_proxy%data, "
        "m1_proxy%data, m2_proxy%data, f3_proxy%data, f4_proxy%data, "
        "m3_proxy%data, m4_proxy%data, ndf_w1, undf_w1, map_w1(:,cell), "
        "ndf_w2, undf_w2, map_w2(:,cell), ndf_w0, undf_w0, map_w0(:,cell), "
        "ndf_w3, undf_w3, map_w3(:,cell), ndf_wtheta, "
        "undf_wtheta, map_wtheta(:,cell), ndf_w2h, undf_w2h, map_w2h(:,cell), "
        "ndf_w2v, undf_w2v, map_w2v(:,cell), ndf_any_w2, undf_any_w2, "
        "map_any_w2(:,cell))\n"
        "      END DO \n"
        "      !\n"
        "      ! Set halos dirty/clean for fields modified in the above loop\n"
        "      !\n"
        "      CALL f1_proxy%set_dirty()\n"
        "      CALL f3_proxy%set_dirty()\n"
        "      CALL f3_proxy%set_clean(1)\n"
        "      !\n"
        "      !\n"
        "    END SUBROUTINE invoke_0_testkern_fs_type\n"
        "  END MODULE single_invoke_fs_psy")
    assert output in generated_code


def test_real_scalar(tmpdir):
    ''' tests that we generate correct code when a kernel takes a single,
    real scalar argument (plus fields)'''
    _, invoke_info = parse(os.path.join(BASE_PATH,
                                        "1_single_invoke.f90"),
                           api=TEST_API)
    psy = PSyFactory(TEST_API, distributed_memory=True).create(invoke_info)
    generated_code = str(psy.gen)

    assert Dynamo0p3Build(tmpdir).code_compiles(psy)

    expected = (
        "    SUBROUTINE invoke_0_testkern_type(a, f1, f2, m1, m2)\n"
        "      USE testkern_mod, ONLY: testkern_code\n"
        "      USE mesh_mod, ONLY: mesh_type\n"
        "      REAL(KIND=r_def), intent(in) :: a\n"
        "      TYPE(field_type), intent(inout) :: f1\n"
        "      TYPE(field_type), intent(in) :: f2, m1, m2\n"
        "      INTEGER cell\n"
        "      INTEGER nlayers\n"
        "      TYPE(field_proxy_type) f1_proxy, f2_proxy, m1_proxy, m2_proxy\n"
        "      INTEGER, pointer :: map_w1(:,:) => null(), "
        "map_w2(:,:) => null(), map_w3(:,:) => null()\n"
        "      INTEGER ndf_w1, undf_w1, ndf_w2, undf_w2, ndf_w3, undf_w3\n"
        "      TYPE(mesh_type), pointer :: mesh => null()\n"
        "      !\n"
        "      ! Initialise field and/or operator proxies\n"
        "      !\n"
        "      f1_proxy = f1%get_proxy()\n"
        "      f2_proxy = f2%get_proxy()\n"
        "      m1_proxy = m1%get_proxy()\n"
        "      m2_proxy = m2%get_proxy()\n"
        "      !\n"
        "      ! Initialise number of layers\n"
        "      !\n"
        "      nlayers = f1_proxy%vspace%get_nlayers()\n"
        "      !\n"
        "      ! Create a mesh object\n"
        "      !\n"
        "      mesh => f1_proxy%vspace%get_mesh()\n"
        "      !\n"
        "      ! Look-up dofmaps for each function space\n"
        "      !\n"
        "      map_w1 => f1_proxy%vspace%get_whole_dofmap()\n"
        "      map_w2 => f2_proxy%vspace%get_whole_dofmap()\n"
        "      map_w3 => m2_proxy%vspace%get_whole_dofmap()\n"
        "      !\n"
        "      ! Initialise number of DoFs for w1\n"
        "      !\n"
        "      ndf_w1 = f1_proxy%vspace%get_ndf()\n"
        "      undf_w1 = f1_proxy%vspace%get_undf()\n"
        "      !\n"
        "      ! Initialise number of DoFs for w2\n"
        "      !\n"
        "      ndf_w2 = f2_proxy%vspace%get_ndf()\n"
        "      undf_w2 = f2_proxy%vspace%get_undf()\n"
        "      !\n"
        "      ! Initialise number of DoFs for w3\n"
        "      !\n"
        "      ndf_w3 = m2_proxy%vspace%get_ndf()\n"
        "      undf_w3 = m2_proxy%vspace%get_undf()\n"
        "      !\n"
        "      ! Call kernels and communication routines\n"
        "      !\n"
        "      IF (f2_proxy%is_dirty(depth=1)) THEN\n"
        "        CALL f2_proxy%halo_exchange(depth=1)\n"
        "      END IF \n"
        "      !\n"
        "      IF (m1_proxy%is_dirty(depth=1)) THEN\n"
        "        CALL m1_proxy%halo_exchange(depth=1)\n"
        "      END IF \n"
        "      !\n"
        "      IF (m2_proxy%is_dirty(depth=1)) THEN\n"
        "        CALL m2_proxy%halo_exchange(depth=1)\n"
        "      END IF \n"
        "      !\n"
        "      DO cell=1,mesh%get_last_halo_cell(1)\n"
        "        !\n"
        "        CALL testkern_code(nlayers, a, f1_proxy%data, f2_proxy%data,"
        " m1_proxy%data, m2_proxy%data, ndf_w1, undf_w1, map_w1(:,cell), "
        "ndf_w2, undf_w2, map_w2(:,cell), ndf_w3, undf_w3, map_w3(:,cell))\n")
    assert expected in generated_code


def test_int_scalar(tmpdir):
    ''' tests that we generate correct code when a kernel takes a single,
    integer scalar argument (plus fields) '''
    _, invoke_info = parse(
        os.path.join(BASE_PATH,
                     "1.6.1_single_invoke_1_int_scalar.f90"),
        api=TEST_API)
    psy = PSyFactory(TEST_API, distributed_memory=True).create(invoke_info)
    generated_code = str(psy.gen)

    assert Dynamo0p3Build(tmpdir).code_compiles(psy)

    expected = (
        "    SUBROUTINE invoke_0_testkern_one_int_scalar_type"
        "(f1, iflag, f2, m1, m2)\n"
        "      USE testkern_one_int_scalar_mod, ONLY: testkern_code\n"
        "      USE mesh_mod, ONLY: mesh_type\n"
        "      INTEGER, intent(in) :: iflag\n"
        "      TYPE(field_type), intent(inout) :: f1\n"
        "      TYPE(field_type), intent(in) :: f2, m1, m2\n"
        "      INTEGER cell\n"
        "      INTEGER nlayers\n"
        "      TYPE(field_proxy_type) f1_proxy, f2_proxy, m1_proxy, m2_proxy\n"
        "      INTEGER, pointer :: map_w1(:,:) => null(), "
        "map_w2(:,:) => null(), map_w3(:,:) => null()\n"
        "      INTEGER ndf_w1, undf_w1, ndf_w2, undf_w2, ndf_w3, undf_w3\n"
        "      TYPE(mesh_type), pointer :: mesh => null()\n"
        "      !\n"
        "      ! Initialise field and/or operator proxies\n"
        "      !\n"
        "      f1_proxy = f1%get_proxy()\n"
        "      f2_proxy = f2%get_proxy()\n"
        "      m1_proxy = m1%get_proxy()\n"
        "      m2_proxy = m2%get_proxy()\n"
        "      !\n"
        "      ! Initialise number of layers\n"
        "      !\n"
        "      nlayers = f1_proxy%vspace%get_nlayers()\n"
        "      !\n"
        "      ! Create a mesh object\n"
        "      !\n"
        "      mesh => f1_proxy%vspace%get_mesh()\n"
        "      !\n"
        "      ! Look-up dofmaps for each function space\n"
        "      !\n"
        "      map_w1 => f1_proxy%vspace%get_whole_dofmap()\n"
        "      map_w2 => f2_proxy%vspace%get_whole_dofmap()\n"
        "      map_w3 => m2_proxy%vspace%get_whole_dofmap()\n"
        "      !\n"
        "      ! Initialise number of DoFs for w1\n"
        "      !\n"
        "      ndf_w1 = f1_proxy%vspace%get_ndf()\n"
        "      undf_w1 = f1_proxy%vspace%get_undf()\n"
        "      !\n"
        "      ! Initialise number of DoFs for w2\n"
        "      !\n"
        "      ndf_w2 = f2_proxy%vspace%get_ndf()\n"
        "      undf_w2 = f2_proxy%vspace%get_undf()\n"
        "      !\n"
        "      ! Initialise number of DoFs for w3\n"
        "      !\n"
        "      ndf_w3 = m2_proxy%vspace%get_ndf()\n"
        "      undf_w3 = m2_proxy%vspace%get_undf()\n"
        "      !\n"
        "      ! Call kernels and communication routines\n"
        "      !\n"
        "      IF (f2_proxy%is_dirty(depth=1)) THEN\n"
        "        CALL f2_proxy%halo_exchange(depth=1)\n"
        "      END IF \n"
        "      !\n"
        "      IF (m1_proxy%is_dirty(depth=1)) THEN\n"
        "        CALL m1_proxy%halo_exchange(depth=1)\n"
        "      END IF \n"
        "      !\n"
        "      IF (m2_proxy%is_dirty(depth=1)) THEN\n"
        "        CALL m2_proxy%halo_exchange(depth=1)\n"
        "      END IF \n"
        "      !\n"
        "      DO cell=1,mesh%get_last_halo_cell(1)\n"
        "        !\n"
        "        CALL testkern_code(nlayers, f1_proxy%data, iflag, "
        "f2_proxy%data, m1_proxy%data, m2_proxy%data, ndf_w1, undf_w1, "
        "map_w1(:,cell), ndf_w2, undf_w2, map_w2(:,cell), ndf_w3, undf_w3, "
        "map_w3(:,cell))\n")
    assert expected in generated_code


def test_two_real_scalars(tmpdir):
    ''' tests that we generate correct code when a kernel has two real,
    scalar arguments '''
    _, invoke_info = parse(
        os.path.join(BASE_PATH,
                     "1.9_single_invoke_2_real_scalars.f90"),
        api=TEST_API)
    psy = PSyFactory(TEST_API, distributed_memory=True).create(invoke_info)
    generated_code = str(psy.gen)

    assert Dynamo0p3Build(tmpdir).code_compiles(psy)

    expected = (
        "    SUBROUTINE invoke_0_testkern_type(a, f1, f2, m1, m2, b)\n"
        "      USE testkern_two_real_scalars, ONLY: testkern_code\n"
        "      USE mesh_mod, ONLY: mesh_type\n"
        "      REAL(KIND=r_def), intent(in) :: a, b\n"
        "      TYPE(field_type), intent(inout) :: f1\n"
        "      TYPE(field_type), intent(in) :: f2, m1, m2\n"
        "      INTEGER cell\n"
        "      INTEGER nlayers\n"
        "      TYPE(field_proxy_type) f1_proxy, f2_proxy, m1_proxy, m2_proxy\n"
        "      INTEGER, pointer :: map_w1(:,:) => null(), "
        "map_w2(:,:) => null(), map_w3(:,:) => null()\n"
        "      INTEGER ndf_w1, undf_w1, ndf_w2, undf_w2, ndf_w3, undf_w3\n"
        "      TYPE(mesh_type), pointer :: mesh => null()\n"
        "      !\n"
        "      ! Initialise field and/or operator proxies\n"
        "      !\n"
        "      f1_proxy = f1%get_proxy()\n"
        "      f2_proxy = f2%get_proxy()\n"
        "      m1_proxy = m1%get_proxy()\n"
        "      m2_proxy = m2%get_proxy()\n"
        "      !\n"
        "      ! Initialise number of layers\n"
        "      !\n"
        "      nlayers = f1_proxy%vspace%get_nlayers()\n"
        "      !\n"
        "      ! Create a mesh object\n"
        "      !\n"
        "      mesh => f1_proxy%vspace%get_mesh()\n"
        "      !\n"
        "      ! Look-up dofmaps for each function space\n"
        "      !\n"
        "      map_w1 => f1_proxy%vspace%get_whole_dofmap()\n"
        "      map_w2 => f2_proxy%vspace%get_whole_dofmap()\n"
        "      map_w3 => m2_proxy%vspace%get_whole_dofmap()\n"
        "      !\n"
        "      ! Initialise number of DoFs for w1\n"
        "      !\n"
        "      ndf_w1 = f1_proxy%vspace%get_ndf()\n"
        "      undf_w1 = f1_proxy%vspace%get_undf()\n"
        "      !\n"
        "      ! Initialise number of DoFs for w2\n"
        "      !\n"
        "      ndf_w2 = f2_proxy%vspace%get_ndf()\n"
        "      undf_w2 = f2_proxy%vspace%get_undf()\n"
        "      !\n"
        "      ! Initialise number of DoFs for w3\n"
        "      !\n"
        "      ndf_w3 = m2_proxy%vspace%get_ndf()\n"
        "      undf_w3 = m2_proxy%vspace%get_undf()\n"
        "      !\n"
        "      ! Call kernels and communication routines\n"
        "      !\n"
        "      IF (f2_proxy%is_dirty(depth=1)) THEN\n"
        "        CALL f2_proxy%halo_exchange(depth=1)\n"
        "      END IF \n"
        "      !\n"
        "      IF (m1_proxy%is_dirty(depth=1)) THEN\n"
        "        CALL m1_proxy%halo_exchange(depth=1)\n"
        "      END IF \n"
        "      !\n"
        "      IF (m2_proxy%is_dirty(depth=1)) THEN\n"
        "        CALL m2_proxy%halo_exchange(depth=1)\n"
        "      END IF \n"
        "      !\n"
        "      DO cell=1,mesh%get_last_halo_cell(1)\n"
        "        !\n"
        "        CALL testkern_code(nlayers, a, f1_proxy%data, "
        "f2_proxy%data, m1_proxy%data, m2_proxy%data, b, ndf_w1, "
        "undf_w1, map_w1(:,cell), ndf_w2, undf_w2, map_w2(:,cell), "
        "ndf_w3, undf_w3, map_w3(:,cell))\n")
    assert expected in generated_code


def test_two_int_scalars(tmpdir):
    ''' tests that we generate correct code when a kernel has two integer,
    scalar arguments '''
    _, invoke_info = parse(os.path.join(BASE_PATH,
                                        "1.6_single_invoke_2_int_scalars.f90"),
                           api=TEST_API)
    psy = PSyFactory(TEST_API, distributed_memory=True).create(invoke_info)
    generated_code = str(psy.gen)
    assert Dynamo0p3Build(tmpdir).code_compiles(psy)

    expected = (
        "    SUBROUTINE invoke_0(iflag, f1, f2, m1, m2, istep)\n"
        "      USE testkern_two_int_scalars, ONLY: testkern_code\n"
        "      USE mesh_mod, ONLY: mesh_type\n"
        "      INTEGER, intent(in) :: iflag, istep\n"
        "      TYPE(field_type), intent(inout) :: f1\n"
        "      TYPE(field_type), intent(in) :: f2, m1, m2\n"
        "      INTEGER cell\n"
        "      INTEGER nlayers\n"
        "      TYPE(field_proxy_type) f1_proxy, f2_proxy, m1_proxy, m2_proxy\n"
        "      INTEGER, pointer :: map_w1(:,:) => null(), "
        "map_w2(:,:) => null(), map_w3(:,:) => null()\n"
        "      INTEGER ndf_w1, undf_w1, ndf_w2, undf_w2, ndf_w3, undf_w3\n"
        "      TYPE(mesh_type), pointer :: mesh => null()\n"
        "      !\n"
        "      ! Initialise field and/or operator proxies\n"
        "      !\n"
        "      f1_proxy = f1%get_proxy()\n"
        "      f2_proxy = f2%get_proxy()\n"
        "      m1_proxy = m1%get_proxy()\n"
        "      m2_proxy = m2%get_proxy()\n"
        "      !\n"
        "      ! Initialise number of layers\n"
        "      !\n"
        "      nlayers = f1_proxy%vspace%get_nlayers()\n"
        "      !\n"
        "      ! Create a mesh object\n"
        "      !\n"
        "      mesh => f1_proxy%vspace%get_mesh()\n"
        "      !\n"
        "      ! Look-up dofmaps for each function space\n"
        "      !\n"
        "      map_w1 => f1_proxy%vspace%get_whole_dofmap()\n"
        "      map_w2 => f2_proxy%vspace%get_whole_dofmap()\n"
        "      map_w3 => m2_proxy%vspace%get_whole_dofmap()\n"
        "      !\n"
        "      ! Initialise number of DoFs for w1\n"
        "      !\n"
        "      ndf_w1 = f1_proxy%vspace%get_ndf()\n"
        "      undf_w1 = f1_proxy%vspace%get_undf()\n"
        "      !\n"
        "      ! Initialise number of DoFs for w2\n"
        "      !\n"
        "      ndf_w2 = f2_proxy%vspace%get_ndf()\n"
        "      undf_w2 = f2_proxy%vspace%get_undf()\n"
        "      !\n"
        "      ! Initialise number of DoFs for w3\n"
        "      !\n"
        "      ndf_w3 = m2_proxy%vspace%get_ndf()\n"
        "      undf_w3 = m2_proxy%vspace%get_undf()\n"
        "      !\n"
        "      ! Call kernels and communication routines\n"
        "      !\n"
        "      IF (f2_proxy%is_dirty(depth=1)) THEN\n"
        "        CALL f2_proxy%halo_exchange(depth=1)\n"
        "      END IF \n"
        "      !\n"
        "      IF (m1_proxy%is_dirty(depth=1)) THEN\n"
        "        CALL m1_proxy%halo_exchange(depth=1)\n"
        "      END IF \n"
        "      !\n"
        "      IF (m2_proxy%is_dirty(depth=1)) THEN\n"
        "        CALL m2_proxy%halo_exchange(depth=1)\n"
        "      END IF \n"
        "      !\n"
        "      DO cell=1,mesh%get_last_halo_cell(1)\n"
        "        !\n"
        "        CALL testkern_code(nlayers, iflag, f1_proxy%data, "
        "f2_proxy%data, m1_proxy%data, m2_proxy%data, istep, ndf_w1, "
        "undf_w1, map_w1(:,cell), ndf_w2, undf_w2, map_w2(:,cell), ndf_w3, "
        "undf_w3, map_w3(:,cell))\n")
    assert expected in generated_code
    # Check that we pass iflag by value in the second kernel call
    expected = (
        "        CALL testkern_code(nlayers, 1, f1_proxy%data, "
        "f2_proxy%data, m1_proxy%data, m2_proxy%data, iflag, ndf_w1, "
        "undf_w1, map_w1(:,cell), ndf_w2, undf_w2, map_w2(:,cell), ndf_w3, "
        "undf_w3, map_w3(:,cell))\n")
    assert expected in generated_code


def test_two_scalars(tmpdir):
    ''' tests that we generate correct code when a kernel has two scalar
    arguments, one real and one integer '''
    _, invoke_info = parse(os.path.join(BASE_PATH,
                                        "1.7_single_invoke_2scalar.f90"),
                           api=TEST_API)
    psy = PSyFactory(TEST_API, distributed_memory=True).create(invoke_info)

    assert Dynamo0p3Build(tmpdir).code_compiles(psy)

    generated_code = str(psy.gen)
    expected = (
        "    SUBROUTINE invoke_0_testkern_type(a, f1, f2, m1, m2, istep)\n"
        "      USE testkern_two_scalars, ONLY: testkern_code\n"
        "      USE mesh_mod, ONLY: mesh_type\n"
        "      REAL(KIND=r_def), intent(in) :: a\n"
        "      INTEGER, intent(in) :: istep\n"
        "      TYPE(field_type), intent(inout) :: f1\n"
        "      TYPE(field_type), intent(in) :: f2, m1, m2\n"
        "      INTEGER cell\n"
        "      INTEGER nlayers\n"
        "      TYPE(field_proxy_type) f1_proxy, f2_proxy, m1_proxy, m2_proxy\n"
        "      INTEGER, pointer :: map_w1(:,:) => null(), "
        "map_w2(:,:) => null(), map_w3(:,:) => null()\n"
        "      INTEGER ndf_w1, undf_w1, ndf_w2, undf_w2, ndf_w3, undf_w3\n"
        "      TYPE(mesh_type), pointer :: mesh => null()\n"
        "      !\n"
        "      ! Initialise field and/or operator proxies\n"
        "      !\n"
        "      f1_proxy = f1%get_proxy()\n"
        "      f2_proxy = f2%get_proxy()\n"
        "      m1_proxy = m1%get_proxy()\n"
        "      m2_proxy = m2%get_proxy()\n"
        "      !\n"
        "      ! Initialise number of layers\n"
        "      !\n"
        "      nlayers = f1_proxy%vspace%get_nlayers()\n"
        "      !\n"
        "      ! Create a mesh object\n"
        "      !\n"
        "      mesh => f1_proxy%vspace%get_mesh()\n"
        "      !\n"
        "      ! Look-up dofmaps for each function space\n"
        "      !\n"
        "      map_w1 => f1_proxy%vspace%get_whole_dofmap()\n"
        "      map_w2 => f2_proxy%vspace%get_whole_dofmap()\n"
        "      map_w3 => m2_proxy%vspace%get_whole_dofmap()\n"
        "      !\n"
        "      ! Initialise number of DoFs for w1\n"
        "      !\n"
        "      ndf_w1 = f1_proxy%vspace%get_ndf()\n"
        "      undf_w1 = f1_proxy%vspace%get_undf()\n"
        "      !\n"
        "      ! Initialise number of DoFs for w2\n"
        "      !\n"
        "      ndf_w2 = f2_proxy%vspace%get_ndf()\n"
        "      undf_w2 = f2_proxy%vspace%get_undf()\n"
        "      !\n"
        "      ! Initialise number of DoFs for w3\n"
        "      !\n"
        "      ndf_w3 = m2_proxy%vspace%get_ndf()\n"
        "      undf_w3 = m2_proxy%vspace%get_undf()\n"
        "      !\n"
        "      ! Call kernels and communication routines\n"
        "      !\n"
        "      IF (f2_proxy%is_dirty(depth=1)) THEN\n"
        "        CALL f2_proxy%halo_exchange(depth=1)\n"
        "      END IF \n"
        "      !\n"
        "      IF (m1_proxy%is_dirty(depth=1)) THEN\n"
        "        CALL m1_proxy%halo_exchange(depth=1)\n"
        "      END IF \n"
        "      !\n"
        "      IF (m2_proxy%is_dirty(depth=1)) THEN\n"
        "        CALL m2_proxy%halo_exchange(depth=1)\n"
        "      END IF \n"
        "      !\n"
        "      DO cell=1,mesh%get_last_halo_cell(1)\n"
        "        !\n"
        "        CALL testkern_code(nlayers, a, f1_proxy%data, f2_proxy%data,"
        " m1_proxy%data, m2_proxy%data, istep, ndf_w1, undf_w1, "
        "map_w1(:,cell), ndf_w2, undf_w2, map_w2(:,cell), ndf_w3, undf_w3, "
        "map_w3(:,cell))\n")
    assert expected in generated_code


def test_no_vector_scalar():
    ''' Tests that we raise an error when kernel meta-data erroneously
    specifies a vector real or integer scalar '''
    fparser.logging.disable(fparser.logging.CRITICAL)
    name = "testkern_qr_type"
    for argname in GH_VALID_SCALAR_NAMES:
        code = CODE.replace("arg_type(" + argname + ", gh_read)",
                            "arg_type(" + argname + "*3, gh_read)", 1)
        ast = fpapi.parse(code, ignore_comments=False)
        with pytest.raises(ParseError) as excinfo:
            _ = DynKernMetadata(ast, name=name)
        assert 'vector notation is not supported for scalar arguments' in \
            str(excinfo.value)


def test_vector_field():
    ''' tests that a vector field is declared correctly in the PSy
    layer '''
    _, invoke_info = parse(os.path.join(BASE_PATH, "8_vector_field.f90"),
                           api=TEST_API)
    psy = PSyFactory(TEST_API, distributed_memory=True).create(invoke_info)
    generated_code = str(psy.gen)

    assert ("SUBROUTINE invoke_0_testkern_chi_type(f1, chi, f2)" in
            generated_code)
    assert "TYPE(field_type), intent(inout) :: f1, chi(3)" in generated_code
    assert "TYPE(field_type), intent(in) :: f2" in generated_code


def test_vector_field_2(tmpdir):
    ''' Tests that a vector field is indexed correctly in the PSy layer. '''
    _, invoke_info = parse(os.path.join(BASE_PATH, "8_vector_field_2.f90"),
                           api=TEST_API)
    psy = PSyFactory(TEST_API, distributed_memory=True).create(invoke_info)
    generated_code = str(psy.gen)

    assert Dynamo0p3Build(tmpdir).code_compiles(psy)

    # all references to chi_proxy should be chi_proxy(1)
    assert "chi_proxy%" not in generated_code
    assert generated_code.count("chi_proxy(1)%vspace") == 5
    # use each chi field individually in the kernel
    assert ("chi_proxy(1)%data, chi_proxy(2)%data, chi_proxy(3)%data" in
            generated_code)


def test_vector_field_deref():
    ''' tests that a vector field is declared correctly in the PSy
    layer when it is obtained by de-referencing a derived type in the
    Algorithm layer '''
    _, invoke_info = parse(os.path.join(BASE_PATH,
                                        "8.1_vector_field_deref.f90"),
                           api=TEST_API)
    for dist_mem in [True, False]:
        psy = PSyFactory(TEST_API,
                         distributed_memory=dist_mem).create(invoke_info)
        generated_code = str(psy.gen)
        assert ("SUBROUTINE invoke_0_testkern_chi_type(f1, box_chi, f2)" in
                generated_code)
        assert ("TYPE(field_type), intent(inout) :: f1, box_chi(3)" in
                generated_code)
        assert "TYPE(field_type), intent(in) :: f2" in generated_code


def test_orientation():
    ''' tests that orientation information is created correctly in
    the PSy '''
    _, invoke_info = parse(os.path.join(BASE_PATH, "9_orientation.f90"),
                           api=TEST_API)
    psy = PSyFactory(TEST_API, distributed_memory=True).create(invoke_info)
    generated_code = str(psy.gen)
    assert "INTEGER, pointer :: orientation_w2(:) => null()" in generated_code
    assert ("orientation_w2 => f2_proxy%vspace%"
            "get_cell_orientation(cell)" in generated_code)


def test_any_space_1(tmpdir):
    ''' Tests that any_space is implemented correctly in the PSy
    layer. Includes more than one type of any_space declaration
    and func_type basis functions on any_space. '''
    _, invoke_info = parse(os.path.join(BASE_PATH, "11_any_space.f90"),
                           api=TEST_API)
    psy = PSyFactory(TEST_API, distributed_memory=True).create(invoke_info)
    generated_code = str(psy.gen)
    assert Dynamo0p3Build(tmpdir).code_compiles(psy)

    assert ("INTEGER, pointer :: "
            "map_any_space_1_a(:,:) => null(), "
            "map_any_space_2_b(:,:) => null(), "
            "map_w0(:,:) => null()\n"
            in generated_code)
    assert ("REAL(KIND=r_def), allocatable :: basis_any_space_1_a_qr(:,:,:,:),"
            " basis_any_space_2_b_qr(:,:,:,:)" in generated_code)
    assert ("ALLOCATE (basis_any_space_1_a_qr(dim_any_space_1_a, "
            "ndf_any_space_1_a, np_xy_qr, np_z_qr))" in generated_code)
    assert ("ALLOCATE (basis_any_space_2_b_qr(dim_any_space_2_b, "
            "ndf_any_space_2_b, np_xy_qr, np_z_qr))" in generated_code)
    assert ("map_any_space_1_a => a_proxy%vspace%get_whole_dofmap()" in
            generated_code)
    assert ("map_any_space_2_b => b_proxy%vspace%get_whole_dofmap()" in
            generated_code)
    assert ("CALL testkern_any_space_1_code(nlayers, a_proxy%data, rdt, "
            "b_proxy%data, c_proxy(1)%data, c_proxy(2)%data, c_proxy(3)%data, "
            "ndf_any_space_1_a, undf_any_space_1_a, map_any_space_1_a(:,cell),"
            " basis_any_space_1_a_qr, ndf_any_space_2_b, undf_any_space_2_b, "
            "map_any_space_2_b(:,cell), basis_any_space_2_b_qr, ndf_w0, "
            "undf_w0, map_w0(:,cell), diff_basis_w0_qr, np_xy_qr, np_z_qr, "
            "weights_xy_qr, weights_z_qr)" in generated_code)
    assert ("DEALLOCATE (basis_any_space_1_a_qr, basis_any_space_2_b_qr, "
            "diff_basis_w0_qr)" in generated_code)


def test_any_space_2():
    ''' Tests that any_space is implemented correctly in the PSy
    layer. Includes multiple declarations of the same space, no
    func_type declarations and any_space used with an
    operator. '''
    _, invoke_info = parse(os.path.join(BASE_PATH, "11.1_any_space.f90"),
                           api=TEST_API)
    psy = PSyFactory(TEST_API, distributed_memory=True).create(invoke_info)
    generated_code = str(psy.gen)
    assert "INTEGER, intent(in) :: istp" in generated_code
    assert ("INTEGER, pointer :: map_any_space_1_a(:,:) => null()" in
            generated_code)
    assert "INTEGER ndf_any_space_1_a, undf_any_space_1_a" in generated_code
    assert "ndf_any_space_1_a = a_proxy%vspace%get_ndf()" in generated_code
    assert "undf_any_space_1_a = a_proxy%vspace%get_undf()" in generated_code
    assert ("map_any_space_1_a => a_proxy%vspace%get_whole_dofmap()" in
            generated_code)
    assert ("CALL testkern_any_space_2_code(cell, nlayers, a_proxy%data, b_pro"
            "xy%data, c_proxy%ncell_3d, c_proxy%local_stencil, istp, "
            "ndf_any_space_1_a, undf_any_space_1_a, map_any_space_1_a(:,cell))"
            in generated_code)


def test_op_any_space_different_space_1():
    ''' Tests that any_space is implemented correctly in the PSy
    layer. Includes different spaces for an operator and no other
    fields.'''
    _, invoke_info = parse(os.path.join(BASE_PATH, "11.2_any_space.f90"),
                           api=TEST_API)
    psy = PSyFactory(TEST_API, distributed_memory=True).create(invoke_info)
    generated_code = str(psy.gen)
    assert "ndf_any_space_2_a = a_proxy%fs_from%get_ndf()" in generated_code
    assert "ndf_any_space_1_a = a_proxy%fs_to%get_ndf()" in generated_code


def test_op_any_space_different_space_2(tmpdir):
    ''' tests that any_space is implemented correctly in the PSy
    layer in a more complicated example. '''
    _, invoke_info = parse(os.path.join(BASE_PATH, "11.3_any_space.f90"),
                           api=TEST_API)
    psy = PSyFactory(TEST_API, distributed_memory=True).create(invoke_info)
    generated_code = str(psy.gen)

    assert Dynamo0p3Build(tmpdir).code_compiles(psy)
    assert "ndf_any_space_1_b = b_proxy%fs_to%get_ndf()" in generated_code
    assert "dim_any_space_1_b = b_proxy%fs_to%get_dim_space()" in \
        generated_code
    assert "ndf_any_space_2_b = b_proxy%fs_from%get_ndf()" in generated_code
    assert "ndf_any_space_3_c = c_proxy%fs_to%get_ndf()" in generated_code
    assert "ndf_any_space_4_d = d_proxy%fs_from%get_ndf()" in generated_code
    assert "undf_any_space_4_d = d_proxy%fs_from%get_undf()" in generated_code
    assert "dim_any_space_4_d = d_proxy%fs_from%get_dim_space()" in \
        generated_code
    assert "ndf_any_space_5_a = a_proxy%vspace%get_ndf()" in generated_code
    assert "undf_any_space_5_a = a_proxy%vspace%get_undf()" in generated_code
    assert "CALL qr%compute_function(BASIS, b_proxy%fs_to, " in generated_code
    assert "CALL qr%compute_function(BASIS, d_proxy%fs_from, " in \
        generated_code
    assert "CALL qr%compute_function(DIFF_BASIS, d_proxy%fs_from, " in \
        generated_code
    assert "map_any_space_5_a => a_proxy%vspace%get_whole_dofmap()" in \
        generated_code
    assert "map_any_space_4_d => f_proxy%vspace%get_whole_dofmap()" in \
        generated_code


def test_op_any_discontinuous_space_1(tmpdir):
    ''' Tests that any_discontinuous_space is implemented correctly
    in the PSy layer. Includes multiple declarations of the same space,
    field vectors and any_discontinuous_space used with operators
    (same and different "to" and "from" spaces). '''
    _, invoke_info = parse(
        os.path.join(BASE_PATH, "11.4_any_discontinuous_space.f90"),
        api=TEST_API)
    psy = PSyFactory(TEST_API, distributed_memory=True).create(invoke_info)
    generated_code = str(psy.gen)

    assert Dynamo0p3Build(tmpdir).code_compiles(psy)
    assert "REAL(KIND=r_def), intent(in) :: rdt" in generated_code
    assert ("INTEGER, pointer :: map_any_discontinuous_space_1_f1(:,:) => "
            "null()" in generated_code)
    assert ("INTEGER ndf_any_discontinuous_space_1_f1, "
            "undf_any_discontinuous_space_1_f1" in generated_code)
    assert ("ndf_any_discontinuous_space_1_f1 = f1_proxy(1)%vspace%get_ndf()"
            in generated_code)
    assert ("undf_any_discontinuous_space_1_f1 = "
            "f1_proxy(1)%vspace%get_undf()" in generated_code)
    assert ("map_any_discontinuous_space_1_f1 => "
            "f1_proxy(1)%vspace%get_whole_dofmap()" in generated_code)
    assert ("ndf_any_discontinuous_space_3_op4 = "
            "op4_proxy%fs_to%get_ndf()" in generated_code)
    assert ("ndf_any_discontinuous_space_7_op4 = "
            "op4_proxy%fs_from%get_ndf()" in generated_code)
    assert ("CALL testkern_any_discontinuous_space_op_1_code(cell, nlayers, "
            "f1_proxy(1)%data, f1_proxy(2)%data, f1_proxy(3)%data, "
            "f2_proxy%data, op3_proxy%ncell_3d, op3_proxy%local_stencil, "
            "op4_proxy%ncell_3d, op4_proxy%local_stencil, rdt, "
            "ndf_any_discontinuous_space_1_f1, "
            "undf_any_discontinuous_space_1_f1, "
            "map_any_discontinuous_space_1_f1(:,cell), "
            "ndf_any_discontinuous_space_2_f2, "
            "undf_any_discontinuous_space_2_f2, "
            "map_any_discontinuous_space_2_f2(:,cell), "
            "ndf_any_discontinuous_space_3_op4, "
            "ndf_any_discontinuous_space_7_op4)" in generated_code)


def test_op_any_discontinuous_space_2(tmpdir):
    ''' Tests that any_discontinuous_space is implemented correctly in the
    PSy layer when including multiple spaces, operators on same and different
    "to" and "from" spaces) and basis/differential basis functions '''
    _, invoke_info = parse(
        os.path.join(BASE_PATH, "11.5_any_discontinuous_space.f90"),
        api=TEST_API)
    psy = PSyFactory(TEST_API, distributed_memory=True).create(invoke_info)
    generated_code = str(psy.gen)

    assert Dynamo0p3Build(tmpdir).code_compiles(psy)
    assert ("ndf_any_discontinuous_space_4_f1 = f1_proxy%vspace%get_ndf()" in
            generated_code)
    assert ("undf_any_discontinuous_space_4_f1 = "
            "f1_proxy%vspace%get_undf()" in generated_code)
    assert ("map_any_discontinuous_space_4_f1 => "
            "f1_proxy%vspace%get_whole_dofmap()" in generated_code)
    assert ("ndf_any_discontinuous_space_1_op1 = op1_proxy%fs_to%get_ndf()" in
            generated_code)
    assert ("ndf_any_discontinuous_space_2_op1 = "
            "op1_proxy%fs_from%get_ndf()" in generated_code)
    assert ("dim_any_discontinuous_space_4_f1 = "
            "f1_proxy%vspace%get_dim_space()" in generated_code)
    assert ("diff_dim_any_discontinuous_space_4_f1 = "
            "f1_proxy%vspace%get_dim_space_diff()" in generated_code)
    assert ("ALLOCATE (basis_any_discontinuous_space_1_op1_qr("
            "dim_any_discontinuous_space_1_op1, "
            "ndf_any_discontinuous_space_1_op1" in generated_code)
    assert ("ALLOCATE (diff_basis_any_discontinuous_space_4_f1_qr"
            "(diff_dim_any_discontinuous_space_4_f1, "
            "ndf_any_discontinuous_space_4_f1" in generated_code)
    assert ("CALL qr%compute_function(BASIS, op1_proxy%fs_to, "
            "dim_any_discontinuous_space_1_op1, "
            "ndf_any_discontinuous_space_1_op1, "
            "basis_any_discontinuous_space_1_op1_qr)" in generated_code)
    assert ("CALL qr%compute_function(DIFF_BASIS, f1_proxy%vspace, "
            "diff_dim_any_discontinuous_space_4_f1, "
            "ndf_any_discontinuous_space_4_f1, "
            "diff_basis_any_discontinuous_space_4_f1_qr)" in generated_code)


def test_invoke_uniq_declns():
    ''' tests that we raise an error when Invoke.unique_declarations() is
    called for an invalid type '''
    _, invoke_info = parse(os.path.join(BASE_PATH,
                                        "1.7_single_invoke_2scalar.f90"),
                           api=TEST_API)
    psy = PSyFactory(TEST_API, distributed_memory=True).create(invoke_info)
    with pytest.raises(GenerationError) as excinfo:
        psy.invokes.invoke_list[0].unique_declarations("not_a_type")
    assert 'unique_declarations called with an invalid datatype' \
        in str(excinfo.value)


def test_invoke_uniq_declns_invalid_access():
    ''' tests that we raise an error when Invoke.unique_declarations() is
    called for an invalid access type '''
    _, invoke_info = parse(os.path.join(BASE_PATH,
                                        "1.7_single_invoke_2scalar.f90"),
                           api=TEST_API)
    psy = PSyFactory(TEST_API, distributed_memory=True).create(invoke_info)
    with pytest.raises(InternalError) as excinfo:
        psy.invokes.invoke_list[0].unique_declarations("gh_field",
                                                       access="invalid_acc")
    assert 'unique_declarations called with an invalid access type' \
        in str(excinfo.value)


def test_invoke_uniq_declns_valid_access():
    ''' Tests that valid access modes (AccessType.READ, AccessType.WRITE)
    are accepted by Invoke.unique_declarations().'''
    _, invoke_info = parse(os.path.join(BASE_PATH,
                                        "1.7_single_invoke_2scalar.f90"),
                           api=TEST_API)
    psy = PSyFactory(TEST_API, distributed_memory=True).create(invoke_info)
    fields_read = psy.invokes.invoke_list[0]\
        .unique_declarations("gh_field", access=AccessType.READ)
    assert fields_read == ["f2", "m1", "m2"]
    fields_written = psy.invokes.invoke_list[0]\
        .unique_declarations("gh_field", access=AccessType.WRITE)
    assert fields_written == ["f1"]


def test_invoke_uniq_proxy_declns():
    ''' tests that we raise an error when DynInvoke.unique_proxy_declarations()
    is called for an invalid type '''
    _, invoke_info = parse(os.path.join(BASE_PATH,
                                        "1.7_single_invoke_2scalar.f90"),
                           api=TEST_API)
    psy = PSyFactory(TEST_API, distributed_memory=True).create(invoke_info)
    with pytest.raises(GenerationError) as excinfo:
        psy.invokes.invoke_list[0].unique_proxy_declarations("not_a_type")
    assert 'unique_proxy_declarations called with an invalid datatype' \
        in str(excinfo.value)


def test_uniq_proxy_declns_invalid_access():
    ''' tests that we raise an error when DynInvoke.unique_proxy_declarations()
    is called for an invalid access type '''
    _, invoke_info = parse(os.path.join(BASE_PATH,
                                        "1.7_single_invoke_2scalar.f90"),
                           api=TEST_API)
    psy = PSyFactory(TEST_API, distributed_memory=True).create(invoke_info)
    with pytest.raises(InternalError) as excinfo:
        psy.invokes.invoke_list[0].unique_proxy_declarations(
            "gh_field",
            access="invalid_acc")
    assert 'unique_proxy_declarations called with an invalid access type' \
        in str(excinfo.value)


def test_dyninvoke_first_access():
    ''' tests that we raise an error if DynInvoke.first_access(name) is
    called for an argument name that doesn't exist '''
    _, invoke_info = parse(os.path.join(BASE_PATH,
                                        "1.7_single_invoke_2scalar.f90"),
                           api=TEST_API)
    psy = PSyFactory(TEST_API, distributed_memory=True).create(invoke_info)
    with pytest.raises(GenerationError) as excinfo:
        psy.invokes.invoke_list[0].first_access("not_an_arg")
    assert 'Failed to find any kernel argument with name' \
        in str(excinfo.value)


def test_dyninvoke_uniq_declns_inv_type():
    ''' tests that we raise an error when DynInvoke.unique_declns_by_intent()
    is called for an invalid argument type '''
    _, invoke_info = parse(os.path.join(BASE_PATH,
                                        "1.7_single_invoke_2scalar.f90"),
                           api=TEST_API)
    psy = PSyFactory(TEST_API, distributed_memory=True).create(invoke_info)
    with pytest.raises(GenerationError) as excinfo:
        psy.invokes.invoke_list[0].unique_declns_by_intent("gh_invalid")
    assert 'unique_declns_by_intent called with an invalid datatype' \
        in str(excinfo.value)


def test_dyninvoke_uniq_declns_intent_fields():
    ''' tests that DynInvoke.unique_declns_by_intent() returns the correct
    list of arguments for gh_fields '''
    _, invoke_info = parse(os.path.join(BASE_PATH,
                                        "1.7_single_invoke_2scalar.f90"),
                           api=TEST_API)
    psy = PSyFactory(TEST_API, distributed_memory=True).create(invoke_info)
    args = psy.invokes.invoke_list[0].unique_declns_by_intent("gh_field")
    assert args['inout'] == []
    assert args['out'] == ['f1']
    assert args['in'] == ['f2', 'm1', 'm2']


def test_dyninvoke_uniq_declns_intent_real():
    ''' tests that DynInvoke.unique_declns_by_intent() returns the correct
    list of arguments for gh_real '''
    _, invoke_info = parse(os.path.join(BASE_PATH,
                                        "1.7_single_invoke_2scalar.f90"),
                           api=TEST_API)
    psy = PSyFactory(TEST_API, distributed_memory=True).create(invoke_info)
    args = psy.invokes.invoke_list[0].unique_declns_by_intent("gh_real")
    assert args['inout'] == []
    assert args['out'] == []
    assert args['in'] == ['a']


def test_dyninvoke_uniq_declns_intent_int():
    ''' tests that DynInvoke.unique_declns_by_intent() returns the correct
    list of arguments for gh_integer '''
    _, invoke_info = parse(os.path.join(BASE_PATH,
                                        "1.7_single_invoke_2scalar.f90"),
                           api=TEST_API)
    psy = PSyFactory(TEST_API, distributed_memory=True).create(invoke_info)
    args = psy.invokes.invoke_list[0].unique_declns_by_intent("gh_integer")
    assert args['inout'] == []
    assert args['out'] == []
    assert args['in'] == ['istep']


def test_dyninvoke_uniq_declns_intent_ops():
    ''' tests that DynInvoke.unique_declns_by_intent() returns the correct
    list of arguments for operator arguments '''
    _, invoke_info = parse(os.path.join(BASE_PATH,
                                        "4.4_multikernel_invokes.f90"),
                           api=TEST_API)
    psy = PSyFactory(TEST_API, distributed_memory=True).create(invoke_info)
    args = psy.invokes.invoke_list[0].unique_declns_by_intent("gh_operator")
    assert args['inout'] == []
    assert args['out'] == ['op']
    assert args['in'] == []


def test_dyninvoke_arg_for_fs():
    ''' tests that we raise an error when DynInvoke.arg_for_funcspace() is
    called for an un-used space '''
    _, invoke_info = parse(os.path.join(BASE_PATH,
                                        "1.7_single_invoke_2scalar.f90"),
                           api=TEST_API)
    psy = PSyFactory(TEST_API, distributed_memory=True).create(invoke_info)
    with pytest.raises(GenerationError) as excinfo:
        psy.invokes.invoke_list[0].arg_for_funcspace(FunctionSpace("wtheta",
                                                                   None))
    assert "No argument found on 'wtheta' space" \
        in str(excinfo.value)


def test_kernel_specific(tmpdir):
    ''' Test that a call to enforce boundary conditions is *not* added
    following a call to the matrix_vector_kernel_type kernel. Boundary
    conditions are now explicity specified in the Algorithm as required. '''
    _, invoke_info = parse(os.path.join(BASE_PATH, "12_kernel_specific.f90"),
                           api=TEST_API)
    psy = PSyFactory(TEST_API, distributed_memory=True).create(invoke_info)
    generated_code = str(psy.gen)
    output0 = "USE enforce_bc_kernel_mod, ONLY: enforce_bc_code"
    assert output0 not in generated_code
    output1 = "USE function_space_mod, ONLY: w1, w2, w2h, w2v\n"
    assert output1 not in generated_code
    output2 = "INTEGER fs"
    assert output2 not in generated_code
    output3 = "INTEGER, pointer :: boundary_dofs(:,:) => null()"
    assert output3 not in generated_code
    output4 = "fs = f1%which_function_space()"
    assert output4 not in generated_code
    # We only call enforce_bc if the field is on a vector space
    output5 = (
        "IF (fs == w1 .or. fs == w2 .or. fs == w2h .or. fs == w2v .or. "
        "fs == any_w2) THEN\n"
        "        boundary_dofs => f1_proxy%vspace%get_boundary_dofs()\n"
        "      END IF")
    assert output5 not in generated_code
    output6 = (
        "IF (fs == w1 .or. fs == w2 .or. fs == w2h .or. fs == w2v .or. "
        "fs == any_w2) THEN\n"
        "          CALL enforce_bc_code(nlayers, f1_proxy%data, "
        "ndf_any_space_1_f1, undf_any_space_1_f1, map_any_space_1_f1(:,cell), "
        "boundary_dofs)")
    assert output6 not in generated_code

    assert Dynamo0p3Build(tmpdir).code_compiles(psy)


def test_multi_kernel_specific(tmpdir):
    '''Test that a call to enforce boundary conditions is *not* added following
    multiple calls to the matrix_vector_kernel_type kernel. Boundary conditions
    must now be explicitly specified as part of the Algorithm. '''
    _, invoke_info = parse(os.path.join(BASE_PATH,
                                        "12.3_multi_kernel_specific.f90"),
                           api=TEST_API)
    psy = PSyFactory(TEST_API, distributed_memory=True).create(invoke_info)
    generated_code = str(psy.gen)

    # Output must not contain any bc-related code
    output0 = "USE enforce_bc_kernel_mod, ONLY: enforce_bc_code"
    assert generated_code.count(output0) == 0
    output1 = "USE function_space_mod, ONLY: w1, w2, w2h, w2v, any_w2\n"
    assert generated_code.count(output1) == 0

    # first loop
    output1 = "INTEGER fs\n"
    assert output1 not in generated_code
    output2 = "INTEGER, pointer :: boundary_dofs(:,:) => null()"
    assert output2 not in generated_code
    output3 = "fs = f1%which_function_space()"
    assert output3 not in generated_code
    # We only call enforce_bc if the field is on a vector space
    output4 = (
        "IF (fs == w1 .or. fs == w2 .or. fs == w2h .or. fs == w2v .or. "
        "fs == any_w2) THEN\n"
        "        boundary_dofs => f1_proxy%vspace%get_boundary_dofs()\n"
        "      END IF")
    assert output4 not in generated_code
    output5 = (
        "IF (fs == w1 .or. fs == w2 .or. fs == w2h .or. fs == w2v .or. "
        "fs == any_w2) THEN\n"
        "          CALL enforce_bc_code(nlayers, f1_proxy%data, "
        "ndf_any_space_1_f1, undf_any_space_1_f1, map_any_space_1_f1(:,cell), "
        "boundary_dofs)")
    assert output5 not in generated_code

    # second loop
    output6 = "INTEGER fs_1\n"
    assert output6 not in generated_code
    output7 = "INTEGER, pointer :: boundary_dofs_1(:,:) => null()"
    assert output7 not in generated_code
    output8 = "fs_1 = f1%which_function_space()"
    assert output8 not in generated_code
    output9 = (
        "IF (fs_1 == w1 .or. fs_1 == w2 .or. fs_1 == w2h .or. fs_1 == w2v "
        ".or. fs_1 == any_w2) "
        "THEN\n"
        "        boundary_dofs_1 => f1_proxy%vspace%get_boundary_dofs()\n"
        "      END IF")
    assert output9 not in generated_code
    output10 = (
        "IF (fs_1 == w1 .or. fs_1 == w2 .or. fs_1 == w2h .or. fs_1 == w2v "
        ".or. fs_1 == any_w2) THEN\n"
        "          CALL enforce_bc_code(nlayers, f1_proxy%data, "
        "ndf_any_space_1_f1, undf_any_space_1_f1, map_any_space_1_f1(:,cell), "
        "boundary_dofs_1)")
    assert output10 not in generated_code

    assert Dynamo0p3Build(tmpdir).code_compiles(psy)


def test_field_bc_kernel(tmpdir):
    ''' Tests that a kernel with a particular name is recognised as a
    boundary condition kernel and that appopriate code is added to
    support this. This code is required as the dynamo0.3 api does not
    know about boundary conditions but this kernel requires them. This
    "hack" is only supported to get PSyclone to generate correct code
    for the current implementation of dynamo. Future API's will not
    support any hacks. '''
    _, invoke_info = parse(os.path.join(BASE_PATH,
                                        "12.2_enforce_bc_kernel.f90"),
                           api=TEST_API)
    psy = PSyFactory(TEST_API, distributed_memory=True).create(invoke_info)
    gen_code = str(psy.gen)
    assert "INTEGER, pointer :: boundary_dofs_a(:,:) => null()" in gen_code
    assert "boundary_dofs_a => a_proxy%vspace%get_boundary_dofs()" in gen_code
    assert ("CALL enforce_bc_code(nlayers, a_proxy%data, ndf_any_space_1_a, "
            "undf_any_space_1_a, map_any_space_1_a(:,cell), boundary_dofs_a)"
            in gen_code)

    assert Dynamo0p3Build(tmpdir).code_compiles(psy)


def test_bc_kernel_field_only(monkeypatch, annexed, dist_mem):
    '''Tests that the recognised boundary-condition kernel is rejected if
    it has an operator as argument instead of a field. Test with and
    without annexed as different numbers of halo exchanges are
    produced.

    '''
    config = Config.get()
    dyn_config = config.api_conf("dynamo0.3")
    monkeypatch.setattr(dyn_config, "_compute_annexed_dofs", annexed)
    _, invoke_info = parse(os.path.join(BASE_PATH,
                                        "12.2_enforce_bc_kernel.f90"),
                           api=TEST_API)
    if dist_mem and not annexed:
        idx = 1
    else:
        idx = 0
    psy = PSyFactory(TEST_API,
                     distributed_memory=dist_mem).create(invoke_info)
    schedule = psy.invokes.invoke_list[0].schedule
    loop = schedule.children[idx]
    call = loop.loop_body[0]
    arg = call.arguments.args[0]
    # Monkeypatch the argument object so that it thinks it is an
    # operator rather than a field
    monkeypatch.setattr(arg, "_type", value="gh_operator")
    # We have to monkey-patch the arg.ref_name() function too as
    # otherwise the first monkey-patch causes it to break. Since
    # it is a function we have to patch it with a temporary
    # function which we create using lambda.
    monkeypatch.setattr(arg, "ref_name",
                        lambda function_space=None: "vspace")
    with pytest.raises(GenerationError) as excinfo:
        _ = psy.gen
    assert ("Expected a gh_field from which to look-up boundary dofs "
            "for kernel enforce_bc_code but got gh_operator"
            in str(excinfo))


def test_bc_kernel_anyspace1_only():
    '''Tests that the recognised boundary-condition kernel is rejected if
    its argument is not specified as being on ANY_SPACE_1.

    '''
    from psyclone.dynamo0p3 import DynBoundaryConditions
    _, invoke_info = parse(os.path.join(BASE_PATH,
                                        "12.2_enforce_bc_kernel.f90"),
                           api=TEST_API)
    psy = PSyFactory(TEST_API, distributed_memory=False).create(invoke_info)
    invoke = psy.invokes.invoke_list[0]
    schedule = invoke.schedule
    kernels = schedule.walk(DynKern)
    # Ensure that none of the arguments are listed as being on ANY_SPACE_1
    for fspace in kernels[0].arguments._unique_fss:
        fspace._orig_name = "W2"
    with pytest.raises(GenerationError) as err:
        _ = DynBoundaryConditions(invoke)
    assert ("enforce_bc_code kernel must have an argument on ANY_SPACE_1 but "
            "failed to find such an argument" in str(err))


def test_bc_op_kernel_wrong_args():
    '''Tests that the recognised operator boundary-condition kernel is
    rejected if it does not have exactly one argument.

    '''
    from psyclone.dynamo0p3 import DynBoundaryConditions
    _, invoke_info = parse(os.path.join(BASE_PATH,
                                        "12.4_enforce_op_bc_kernel.f90"),
                           api=TEST_API)
    psy = PSyFactory(TEST_API, distributed_memory=False).create(invoke_info)
    invoke = psy.invokes.invoke_list[0]
    schedule = invoke.schedule
    kernels = schedule.walk(DynKern)
    # Ensure that the kernel has the wrong number of arguments - duplicate
    # the existing argument in the list
    kernels[0].arguments.args.append(kernels[0].arguments.args[0])
    with pytest.raises(GenerationError) as err:
        _ = DynBoundaryConditions(invoke)
    assert ("enforce_operator_bc_code kernel must have exactly one argument "
            "but found 2" in str(err))


def test_multikernel_invoke_1():
    ''' Test that correct code is produced when there are multiple
    kernels within an invoke. We test the parts of the code that
    are incorrect at the time of writing '''
    _, invoke_info = parse(os.path.join(BASE_PATH,
                                        "4_multikernel_invokes.f90"),
                           api=TEST_API)
    psy = PSyFactory(TEST_API, distributed_memory=True).create(invoke_info)
    generated_code = str(psy.gen)
    # check that argument names are not replicated
    assert "SUBROUTINE invoke_0(a, f1, f2, m1, m2)" in generated_code
    # check that only one proxy initialisation is produced
    assert "f1_proxy = f1%get_proxy()" in generated_code
    # check that we only initialise dofmaps once
    assert "map_w2 => f2_proxy%vspace%get_whole_dofmap()" in generated_code


def test_multikernel_invoke_qr():
    ''' Test that correct code is produced when there are multiple
    kernels with (the same) QR within an invoke. '''
    _, invoke_info = parse(os.path.join(BASE_PATH,
                                        "4.1_multikernel_invokes.f90"),
                           api=TEST_API)
    psy = PSyFactory(TEST_API, distributed_memory=True).create(invoke_info)
    generated_code = psy.gen
    # simple check that two kernel calls exist
    assert str(generated_code).count("CALL testkern_qr_code") == 2


def test_mkern_invoke_vec_fields():
    ''' Test that correct code is produced when there are multiple
    kernels within an invoke with vector fields '''
    _, invoke_info = parse(os.path.join(BASE_PATH,
                                        "4.2_multikernel_invokes.f90"),
                           api=TEST_API)
    psy = PSyFactory(TEST_API, distributed_memory=True).create(invoke_info)
    generated_code = str(psy.gen)
    # 1st test for duplication of name vector-field declaration
    assert ("TYPE(field_type), intent(inout) :: f1, chi(3), chi(3)"
            not in generated_code)
    # 2nd test for duplication of name vector-field declaration
    assert ("TYPE(field_proxy_type) f1_proxy, chi_proxy(3), chi_proxy(3)"
            not in generated_code)


def test_multikern_invoke_orient():
    ''' Test that correct code is produced when there are multiple
    kernels within an invoke with orientation '''
    _, invoke_info = parse(os.path.join(BASE_PATH,
                                        "4.3_multikernel_invokes.f90"),
                           api=TEST_API)
    psy = PSyFactory(TEST_API, distributed_memory=True).create(invoke_info)
    generated_code = str(psy.gen)
    # 1st test for duplication of name vector-field declaration
    assert "TYPE(field_type), intent(in) :: f2, f3(3), f3(3)" not in \
        generated_code
    # 2nd test for duplication of name vector-field declaration
    assert ("TYPE(field_proxy_type) f1_proxy, f2_proxy, f3_proxy(3), "
            "f3_proxy(3)" not in generated_code)


def test_multikern_invoke_oper():
    ''' Test that correct code is produced when there are multiple
    kernels within an invoke with operators '''
    _, invoke_info = parse(os.path.join(BASE_PATH,
                                        "4.4_multikernel_invokes.f90"),
                           api=TEST_API)
    psy = PSyFactory(TEST_API, distributed_memory=True).create(invoke_info)
    generated_code = str(psy.gen)
    # 1st test for duplication of name vector-field declaration
    assert "TYPE(field_type), intent(in) :: f1(3), f1(3)" not in generated_code
    # 2nd test for duplication of name vector-field declaration
    assert "TYPE(field_proxy_type) f1_proxy(3), f1_proxy(3)" not in \
        generated_code


def test_2kern_invoke_any_space():
    ''' Test correct code is generated when there are just two
    kernels within an invoke with kernel fields declared as
    any_space. '''
    _, invoke_info = parse(os.path.join(BASE_PATH,
                                        "4.5.1_multikernel_invokes.f90"),
                           api=TEST_API)
    psy = PSyFactory(TEST_API, distributed_memory=True).create(invoke_info)
    gen = str(psy.gen)
    assert ("INTEGER, pointer :: map_any_space_1_f1(:,:) => null(), "
            "map_any_space_1_f2(:,:) => null()\n"
            in gen)
    assert "map_any_space_1_f1 => f1_proxy%vspace%get_whole_dofmap()\n" in gen
    assert "map_any_space_1_f2 => f2_proxy%vspace%get_whole_dofmap()\n" in gen
    assert (
        "        CALL testkern_any_space_2_code(cell, nlayers, f1_proxy%data,"
        " f2_proxy%data, op_proxy%ncell_3d, op_proxy%local_stencil, scalar, "
        "ndf_any_space_1_f1, undf_any_space_1_f1, "
        "map_any_space_1_f1(:,cell))\n" in gen)
    assert "map_any_space_1_f2 => f2_proxy%vspace%get_whole_dofmap()\n"
    assert (
        "        CALL testkern_any_space_2_code(cell, nlayers, f2_proxy%data,"
        " f1_proxy%data, op_proxy%ncell_3d, op_proxy%local_stencil, scalar, "
        "ndf_any_space_1_f2, undf_any_space_1_f2, "
        "map_any_space_1_f2(:,cell))\n"
        in gen)


def test_multikern_invoke_any_space(tmpdir):
    ''' Test that we generate correct code when there are multiple
    kernels within an invoke with kernel fields declared as
    any_space.  '''
    _, invoke_info = parse(os.path.join(BASE_PATH,
                                        "4.5_multikernel_invokes.f90"),
                           api=TEST_API)
    psy = PSyFactory(TEST_API, distributed_memory=True).create(invoke_info)
    gen = str(psy.gen)
    assert Dynamo0p3Build(tmpdir).code_compiles(psy)
    assert ("INTEGER, pointer :: map_any_space_1_f1(:,:) => null(), "
            "map_any_space_1_f2(:,:) => null(), "
            "map_any_space_2_f1(:,:) => null(), "
            "map_any_space_2_f2(:,:) => null(), map_w0(:,:) => null()" in gen)
    assert (
        "REAL(KIND=r_def), allocatable :: basis_any_space_1_f1_qr(:,:,:,:), "
        "basis_any_space_2_f2_qr(:,:,:,:), diff_basis_w0_qr(:,:,:,:), "
        "basis_any_space_1_f2_qr(:,:,:,:), basis_any_space_2_f1_qr(:,:,:,:)"
        in gen)
    assert "ndf_any_space_1_f1 = f1_proxy%vspace%get_ndf()" in gen
    assert "ndf_any_space_2_f2 = f2_proxy%vspace%get_ndf()" in gen
    assert "ndf_w0 = f3_proxy(1)%vspace%get_ndf()" in gen
    assert "ndf_any_space_1_f2 = f2_proxy%vspace%get_ndf()" in gen
    assert ("CALL qr%compute_function(BASIS, f2_proxy%vspace, "
            "dim_any_space_1_f2, ndf_any_space_1_f2, "
            "basis_any_space_1_f2_qr)" in gen)
    assert (
        "      map_any_space_1_f1 => f1_proxy%vspace%get_whole_dofmap()\n"
        "      map_any_space_2_f2 => f2_proxy%vspace%get_whole_dofmap()\n"
        "      map_w0 => f3_proxy(1)%vspace%get_whole_dofmap()\n"
        "      map_any_space_1_f2 => f2_proxy%vspace%get_whole_dofmap()\n"
        "      map_any_space_2_f1 => f1_proxy%vspace%get_whole_dofmap()\n"
        in gen)
    assert ("CALL testkern_any_space_1_code(nlayers, f1_proxy%data, rdt, "
            "f2_proxy%data, f3_proxy(1)%data, f3_proxy(2)%data, "
            "f3_proxy(3)%data, ndf_any_space_1_f1, undf_any_space_1_f1, "
            "map_any_space_1_f1(:,cell), basis_any_space_1_f1_qr, "
            "ndf_any_space_2_f2, undf_any_space_2_f2, "
            "map_any_space_2_f2(:,cell), basis_any_space_2_f2_qr, ndf_w0, "
            "undf_w0, map_w0(:,cell), diff_basis_w0_qr, np_xy_qr, np_z_qr, "
            "weights_xy_qr, weights_z_qr" in gen)


def test_mkern_invoke_multiple_any_spaces(tmpdir):
    ''' Test that we generate correct code when there are multiple
    kernels within an invoke with kernel fields declared as
    any_space.  '''
    _, invoke_info = parse(os.path.join(BASE_PATH,
                                        "4.5.2_multikernel_invokes.f90"),
                           api=TEST_API)
    psy = PSyFactory(TEST_API, distributed_memory=True).create(invoke_info)
    gen = str(psy.gen)
    assert Dynamo0p3Build(tmpdir).code_compiles(psy)
    assert "ndf_any_space_1_f1 = f1_proxy%vspace%get_ndf()" in gen
    assert ("CALL qr%compute_function(BASIS, f1_proxy%vspace, "
            "dim_any_space_1_f1, ndf_any_space_1_f1, "
            "basis_any_space_1_f1_qr)" in gen)
    assert "ndf_any_space_2_f2 = f2_proxy%vspace%get_ndf()" in gen
    assert ("CALL qr%compute_function(BASIS, f2_proxy%vspace, "
            "dim_any_space_2_f2, ndf_any_space_2_f2, "
            "basis_any_space_2_f2_qr)" in gen)
    assert "ndf_any_space_1_f2 = f2_proxy%vspace%get_ndf()" in gen
    assert "ndf_any_space_1_op = op_proxy%fs_to%get_ndf()" in gen
    assert "ndf_any_space_5_f2 = f2_proxy%vspace%get_ndf()" in gen
    assert "ndf_any_space_1_op2 = op2_proxy%fs_to%get_ndf()" in gen
    assert "ndf_any_space_3_op3 = op3_proxy%fs_to%get_ndf()" in gen
    assert gen.count("ndf_any_space_4_op4 = op4_proxy%fs_from%get_ndf()") == 1
    assert "ndf_any_space_3_op5" not in gen
    assert "ndf_any_space_4_f1" not in gen
    # testkern_any_space_1_type requires GH_BASIS on ANY_SPACE_1 and 2 and
    # DIFF_BASIS on w0
    # f1 is on ANY_SPACE_1 and f2 is on ANY_SPACE_2. f3 is on W0.
    assert ("CALL qr%compute_function(BASIS, f1_proxy%vspace, "
            "dim_any_space_1_f1, ndf_any_space_1_f1, "
            "basis_any_space_1_f1_qr)" in gen)
    assert ("CALL qr%compute_function(BASIS, f2_proxy%vspace, "
            "dim_any_space_2_f2, ndf_any_space_2_f2, "
            "basis_any_space_2_f2_qr)" in gen)
    # testkern_any_space_4_type needs GH_BASIS on ANY_SPACE_1 which is the
    # to-space of op2
    assert ("CALL qr%compute_function(BASIS, op2_proxy%fs_to, "
            "dim_any_space_1_op2, ndf_any_space_1_op2, "
            "basis_any_space_1_op2_qr)" in gen)
    # Need GH_BASIS and DIFF_BASIS on ANY_SPACE_4 which is to/from-space
    # of op4
    assert ("CALL qr%compute_function(BASIS, op4_proxy%fs_from, "
            "dim_any_space_4_op4, ndf_any_space_4_op4, "
            "basis_any_space_4_op4_qr)" in gen)
    assert ("CALL qr%compute_function(DIFF_BASIS, op4_proxy%fs_from, "
            "diff_dim_any_space_4_op4, ndf_any_space_4_op4, "
            "diff_basis_any_space_4_op4_qr)" in gen)


@pytest.mark.xfail(reason="bug : loop fuse replicates maps in loops")
def test_loopfuse():
    ''' Tests whether loop fuse actually fuses and whether
    multiple maps are produced or not. Multiple maps are not an
    error but it would be nicer if there were only one '''
    _, invoke_info = parse(os.path.join(BASE_PATH,
                                        "4_multikernel_invokes.f90"),
                           api=TEST_API)
    psy = PSyFactory(TEST_API, distributed_memory=True).create(invoke_info)
    invoke = psy.invokes.get("invoke_0")
    schedule = invoke.schedule
    loop1 = schedule.children[0]
    loop2 = schedule.children[1]
    trans = LoopFuseTrans()
    schedule, _ = trans.apply(loop1, loop2)
    invoke.schedule = schedule
    generated_code = psy.gen
    # only one loop
    assert str(generated_code).count("DO cell") == 1
    # only one map for each space
    assert str(generated_code).count("map_w1 =>") == 1
    assert str(generated_code).count("map_w2 =>") == 1
    assert str(generated_code).count("map_w3 =>") == 1
    # kernel call tests
    kern_idxs = []
    for idx, line in enumerate(str(generated_code).split('\n')):
        if "DO cell" in line:
            do_idx = idx
        if "CALL testkern_code(" in line:
            kern_idxs.append(idx)
        if "END DO" in line:
            enddo_idx = idx
    # two kernel calls
    assert len(kern_idxs) == 2
    # both kernel calls are within the loop
    for kern_id in kern_idxs:
        assert kern_id > do_idx and kern_id < enddo_idx


def test_kern_colourmap(monkeypatch):
    ''' Tests for error conditions in the colourmap getter of DynKern. '''
    _, invoke_info = parse(os.path.join(BASE_PATH, "1_single_invoke.f90"),
                           api=TEST_API)
    psy = PSyFactory(TEST_API, distributed_memory=True).create(invoke_info)
    kern = psy.invokes.invoke_list[0].schedule.children[3].loop_body[0]
    with pytest.raises(InternalError) as err:
        _ = kern.colourmap
    assert "Kernel 'testkern_code' is not inside a coloured loop" in str(err)
    monkeypatch.setattr(kern, "is_coloured", lambda: True)
    monkeypatch.setattr(kern, "_is_intergrid", True)
    with pytest.raises(InternalError) as err:
        _ = kern.colourmap
    assert ("Colourmap information for kernel 'testkern_code' has not yet "
            "been initialised" in str(err))


def test_kern_ncolours(monkeypatch):
    ''' Tests for error conditions in the ncolours getter of DynKern. '''
    _, invoke_info = parse(os.path.join(BASE_PATH, "1_single_invoke.f90"),
                           api=TEST_API)
    psy = PSyFactory(TEST_API, distributed_memory=True).create(invoke_info)
    kern = psy.invokes.invoke_list[0].schedule.children[3].loop_body[0]
    with pytest.raises(InternalError) as err:
        _ = kern.ncolours_var
    assert "Kernel 'testkern_code' is not inside a coloured loop" in str(err)
    monkeypatch.setattr(kern, "is_coloured", lambda: True)
    monkeypatch.setattr(kern, "_is_intergrid", True)
    with pytest.raises(InternalError) as err:
        _ = kern.ncolours_var
    assert ("Colourmap information for kernel 'testkern_code' has not yet "
            "been initialised" in str(err))


def test_named_psy_routine(dist_mem):
    ''' Check that we generate a subroutine with the expected name
    if an invoke is named '''
    _, invoke_info = parse(os.path.join(BASE_PATH,
                                        "1.0.1_single_named_invoke.f90"),
                           api=TEST_API)
    psy = PSyFactory(TEST_API,
                     distributed_memory=dist_mem).create(invoke_info)
    gen_code = str(psy.gen)
    # Name should be all lower-case and with spaces replaced by underscores
    assert "SUBROUTINE invoke_important_invoke" in gen_code

# tests for dynamo0.3 stub generator


def test_stub_non_existant_filename():
    ''' fail if the file does not exist '''
    with pytest.raises(IOError) as excinfo:
        generate("non_existant_file.f90", api=TEST_API)
    assert "file 'non_existant_file.f90' not found" in str(excinfo.value)


def test_stub_invalid_api():
    ''' fail if the specified api is not supported '''
    with pytest.raises(GenerationError) as excinfo:
        generate(os.path.join(BASE_PATH, "ru_kernel_mod.f90"), api="dynamo0.1")
    assert "Unsupported API 'dynamo0.1' specified" in str(excinfo.value)


def test_stub_file_content_not_fortran():
    ''' fail if the kernel file does not contain fortran '''
    with pytest.raises(ParseError) as excinfo:
        generate(os.path.join(os.path.dirname(os.path.abspath(__file__)),
                              "dynamo0p3_test.py"), api=TEST_API)
    assert 'no parse pattern found' \
        in str(excinfo.value)


def test_stub_file_fortran_invalid():
    ''' fail if the fortran in the kernel is not valid '''
    with pytest.raises(ParseError) as excinfo:
        generate(os.path.join(BASE_PATH, "testkern_invalid_fortran.F90"),
                 api=TEST_API)
    assert 'contain <== no parse pattern found' in str(excinfo.value)


def test_file_fortran_not_kernel():
    ''' fail if file is valid fortran but is not a kernel file '''
    with pytest.raises(ParseError) as excinfo:
        generate(os.path.join(BASE_PATH, "1_single_invoke.f90"),
                 api=TEST_API)
    assert 'file does not contain a module. Is it a Kernel file?' \
        in str(excinfo.value)


def test_module_name_too_short():
    ''' fail if length of kernel module name is too short '''
    with pytest.raises(ParseError) as excinfo:
        generate(os.path.join(BASE_PATH, "testkern_short_name.F90"),
                 api=TEST_API)
    assert "too short to have '_mod' as an extension" in str(excinfo.value)


def test_module_name_convention():
    ''' fail if kernel module name does not have _mod at end '''
    with pytest.raises(ParseError) as excinfo:
        generate(os.path.join(BASE_PATH, "testkern_wrong_mod_name.F90"),
                 api=TEST_API)
    assert "does not have '_mod' as an extension" in str(excinfo.value)


def test_kernel_datatype_not_found():
    ''' fail if kernel datatype is not found '''
    with pytest.raises(ParseError) as excinfo:
        generate(os.path.join(BASE_PATH, "testkern_no_datatype.F90"),
                 api=TEST_API)
    assert 'Kernel type testkern_type does not exist' in str(excinfo.value)


STENCIL_CODE = '''
module stencil_mod
  type, extends(kernel_type) :: stencil_type
     type(arg_type), meta_args(2) =          &
          (/ arg_type(gh_field,gh_write,w1), &
             arg_type(gh_field,gh_read, w2, stencil(cross)) &
           /)
     integer, parameter :: iterates_over = cells
   contains
     procedure, nopass :: code => stencil_code
  end type stencil_type
contains
  subroutine stencil_code()
  end subroutine stencil_code
end module stencil_mod
'''


def test_stencil_metadata():
    ''' Check that we can parse Kernels with stencil metadata '''
    ast = fpapi.parse(STENCIL_CODE, ignore_comments=False)
    metadata = DynKernMetadata(ast)
    stencil_descriptor_0 = metadata.arg_descriptors[0]
    assert stencil_descriptor_0.stencil is None
    stencil_descriptor_1 = metadata.arg_descriptors[1]
    assert stencil_descriptor_1.stencil['type'] == 'cross'
    # stencil extent is not provided in the above metadata
    assert stencil_descriptor_1.stencil['extent'] is None


def test_field_metadata_too_many_arguments():
    '''Check that we raise an exception if more than 4 arguments are
    provided in the metadata for a gh_field arg_type.'''
    result = STENCIL_CODE.replace(
        "gh_field,gh_read, w2, stencil(cross)",
        "gh_field,gh_read, w2, stencil(cross), w1", 1)
    ast = fpapi.parse(result, ignore_comments=False)
    with pytest.raises(ParseError) as excinfo:
        _ = DynKernMetadata(ast)
    assert "each meta_arg entry must have at most 4 arguments" \
        in str(excinfo.value)


def test_invalid_stencil_form_1():
    '''Check that we raise an exception if the stencil does not obey the
    stencil(<type>[,<extent>]) format by being a literal integer or
    just "stencil" '''
    result = STENCIL_CODE.replace("stencil(cross)", "1", 1)
    ast = fpapi.parse(result, ignore_comments=False)
    with pytest.raises(ParseError) as excinfo:
        _ = DynKernMetadata(ast)
    assert "entry must be either a valid stencil specification" \
        in str(excinfo.value)
    assert "Unrecognised meta-data entry" in str(excinfo.value)
    result = STENCIL_CODE.replace("stencil(cross)", "stencil", 1)
    ast = fpapi.parse(result, ignore_comments=False)
    with pytest.raises(ParseError) as excinfo:
        _ = DynKernMetadata(ast)
    assert "entry must be either a valid stencil specification" \
        in str(excinfo.value)
    assert "Expecting format stencil(<type>[,<extent>]) but found stencil" \
        in str(excinfo.value)


def test_invalid_stencil_form_2():
    '''Check that we raise an exception if the stencil does not obey the
    stencil(<type>[,<extent>]) format by having an invalid name'''
    result = STENCIL_CODE.replace("stencil(cross)", "stenci(cross)", 1)
    ast = fpapi.parse(result, ignore_comments=False)
    with pytest.raises(ParseError) as excinfo:
        _ = DynKernMetadata(ast)
    assert "entry must be either a valid stencil specification" \
        in str(excinfo.value)


def test_invalid_stencil_form_3():
    '''Check that we raise an exception if the stencil does not obey the
    stencil(<type>[,<extent>]) format by not having brackets'''
    result = STENCIL_CODE.replace("stencil(cross)", "stencil", 1)
    ast = fpapi.parse(result, ignore_comments=False)
    with pytest.raises(ParseError) as excinfo:
        _ = DynKernMetadata(ast)
    assert "entry must be either a valid stencil specification" \
        in str(excinfo.value)


def test_invalid_stencil_form_4():
    '''Check that we raise an exception if the stencil does not obey the
    stencil(<type>[,<extent>]) format by containing no values in
    the brackets '''
    result = STENCIL_CODE.replace("stencil(cross)", "stencil()", 1)
    ast = fpapi.parse(result, ignore_comments=False)
    with pytest.raises(ParseError) as excinfo:
        _ = DynKernMetadata(ast)
    assert "but found stencil()" in str(excinfo.value)


def test_invalid_stencil_form_5():
    '''Check that we raise an exception if the stencil does not obey the
    stencil(<type>[,<extent>]) format by containing no values in
    the brackets, with a separator '''
    result = STENCIL_CODE.replace("stencil(cross)", "stencil(,)", 1)
    ast = fpapi.parse(result, ignore_comments=False)
    with pytest.raises(ParseError) as excinfo:
        _ = DynKernMetadata(ast)
    assert "kernel metadata has an invalid format" \
        in str(excinfo.value)


def test_invalid_stencil_form_6():
    '''Check that we raise an exception if the stencil does not obey the
    stencil(<type>[,<extent>]) format by containing more than two
    values in in the brackets '''
    result = STENCIL_CODE.replace("stencil(cross)", "stencil(cross,1,1)", 1)
    ast = fpapi.parse(result, ignore_comments=False)
    with pytest.raises(ParseError) as excinfo:
        _ = DynKernMetadata(ast)
    assert "entry must be either a valid stencil specification" \
        in str(excinfo.value)
    assert "there must be at most two arguments inside the brackets" \
        in str(excinfo.value)


def test_invalid_stencil_first_arg_1():
    '''Check that we raise an exception if the value of the stencil type in
    stencil(<type>[,<extent>]) is not valid and is an integer'''
    result = STENCIL_CODE.replace("stencil(cross)", "stencil(1)", 1)
    ast = fpapi.parse(result, ignore_comments=False)
    with pytest.raises(ParseError) as excinfo:
        _ = DynKernMetadata(ast)
    assert "not one of the valid types" in str(excinfo.value)
    assert "is a literal" in str(excinfo.value)


def test_invalid_stencil_first_arg_2():
    '''Check that we raise an exception if the value of the stencil type in
    stencil(<type>[,<extent>]) is not valid and is a name'''
    result = STENCIL_CODE.replace("stencil(cross)", "stencil(cros)", 1)
    ast = fpapi.parse(result, ignore_comments=False)
    with pytest.raises(ParseError) as excinfo:
        _ = DynKernMetadata(ast)
    assert "not one of the valid types" in str(excinfo.value)


def test_invalid_stencil_first_arg_3():
    '''Check that we raise an exception if the value of the stencil type in
    stencil(<type>[,<extent>]) is not valid and has brackets'''
    result = STENCIL_CODE.replace("stencil(cross)", "stencil(x1d(xx))", 1)
    ast = fpapi.parse(result, ignore_comments=False)
    with pytest.raises(ParseError) as excinfo:
        _ = DynKernMetadata(ast)
    assert "the specified <type>" in str(excinfo.value)
    assert "includes brackets" in str(excinfo.value)


def test_invalid_stencil_second_arg_1():
    '''Check that we raise an exception if the value of the stencil extent in
    stencil(<type>[,<extent>]) is not an integer'''
    result = STENCIL_CODE.replace("stencil(cross)", "stencil(x1d,x1d)", 1)
    ast = fpapi.parse(result, ignore_comments=False)
    with pytest.raises(ParseError) as excinfo:
        _ = DynKernMetadata(ast)
    assert "the specified <extent>" in str(excinfo.value)
    assert "is not an integer" in str(excinfo.value)


def test_invalid_stencil_second_arg_2():
    '''Check that we raise an exception if the value of the stencil extent in
    stencil(<type>[,<extent>]) is less than 1'''
    result = STENCIL_CODE.replace("stencil(cross)", "stencil(x1d,0)", 1)
    ast = fpapi.parse(result, ignore_comments=False)
    with pytest.raises(ParseError) as excinfo:
        _ = DynKernMetadata(ast)
    assert "the specified <extent>" in str(excinfo.value)
    assert "is less than 1" in str(excinfo.value)


def test_unsupported_second_argument():
    '''Check that we raise an exception if stencil extent is specified, as
    we do not currently support it'''
    result = STENCIL_CODE.replace("stencil(cross)", "stencil(x1d,1)", 1)
    ast = fpapi.parse(result, ignore_comments=False)
    with pytest.raises(NotImplementedError) as excinfo:
        _ = DynKernMetadata(ast)
    assert "Kernels with fixed stencil extents are not currently supported" \
        in str(excinfo.value)


def test_valid_stencil_types():
    ''' Check that we successfully parse all valid stencil types '''
    for stencil_type in VALID_STENCIL_TYPES:
        result = STENCIL_CODE.replace("stencil(cross)",
                                      "stencil("+stencil_type+")", 1)
        ast = fpapi.parse(result, ignore_comments=False)
        _ = DynKernMetadata(ast)


def test_arg_descriptor_funcs_method_error():
    ''' Tests that an internal error is raised in DynArgDescriptor03
    when function_spaces is called and the internal type is an
    unexpected value. It should not be possible to get to here so we
    need to mess about with internal values to trip this.'''
    fparser.logging.disable(fparser.logging.CRITICAL)
    ast = fpapi.parse(CODE, ignore_comments=False)
    metadata = DynKernMetadata(ast, name="testkern_qr_type")
    field_descriptor = metadata.arg_descriptors[0]
    field_descriptor._type = "gh_fire_starter"
    with pytest.raises(RuntimeError) as excinfo:
        _ = field_descriptor.function_spaces
    assert 'Internal error, DynArgDescriptor03:function_spaces(), should ' \
        'not get to here' in str(excinfo.value)


def test_DynKernelArgument_intent_invalid():
    '''Tests that an error is raised in DynKernelArgument when an invalid
    intent value is found. Tests with and without distributed memory '''
    _, invoke_info = parse(os.path.join(BASE_PATH, "1_single_invoke.f90"),
                           api=TEST_API)
    for dist_mem in [False, True]:
        if dist_mem:
            idx = 3
        else:
            idx = 0
        psy = PSyFactory(TEST_API,
                         distributed_memory=dist_mem).create(invoke_info)
        invoke = psy.invokes.invoke_list[0]
        schedule = invoke.schedule
        loop = schedule.children[idx]
        call = loop.loop_body[0]
        arg = call.arguments.args[0]
        arg._access = "invalid"
        with pytest.raises(GenerationError) as excinfo:
            _ = arg.intent
        assert "Expecting argument access to be one of 'gh_read," in \
            str(excinfo.value)


def test_arg_ref_name_method_error1():
    ''' Tests that an internal error is raised in DynKernelArgument
    when ref_name() is called with a function space that is not
    associated with this field'''
    _, invoke_info = parse(os.path.join(BASE_PATH, "1_single_invoke.f90"),
                           api=TEST_API)
    psy = PSyFactory(TEST_API, distributed_memory=True).create(invoke_info)
    first_invoke = psy.invokes.invoke_list[0]
    first_kernel = first_invoke.schedule.coded_kernels()[0]
    first_argument = first_kernel.arguments.args[1]
    with pytest.raises(GenerationError) as excinfo:
        # the argument is a field and is on "w1"
        _ = first_argument.ref_name(FunctionSpace("w3", None))
    assert 'not one of the function spaces associated with this argument' \
        in str(excinfo.value)


def test_arg_ref_name_method_error2():
    ''' Tests that an internal error is raised in DynKernelArgument
    when ref_name() is called when the argument type is not one of
    gh_field or gh_operator'''
    _, invoke_info = parse(os.path.join(BASE_PATH, "1_single_invoke.f90"),
                           api=TEST_API)
    psy = PSyFactory(TEST_API, distributed_memory=True).create(invoke_info)
    first_invoke = psy.invokes.invoke_list[0]
    first_kernel = first_invoke.schedule.coded_kernels()[0]
    first_argument = first_kernel.arguments.args[1]
    first_argument._type = "gh_funky_instigator"
    with pytest.raises(GenerationError) as excinfo:
        _ = first_argument.ref_name()
    assert 'ref_name: Error, unsupported arg type' in str(excinfo)


def test_arg_intent_error():
    ''' Tests that an internal error is raised in DynKernelArgument
    when intent() is called and the argument access property is not one of
    gh_{read,write,inc,readwrite} '''
    _, invoke_info = parse(os.path.join(BASE_PATH, "1_single_invoke.f90"),
                           api=TEST_API)
    psy = PSyFactory(TEST_API, distributed_memory=True).create(invoke_info)
    first_invoke = psy.invokes.invoke_list[0]
    first_kernel = first_invoke.schedule.coded_kernels()[0]
    first_argument = first_kernel.arguments.args[0]
    # Mess with the internal state of this argument object
    first_argument._access = "gh_not_an_intent"
    with pytest.raises(GenerationError) as excinfo:
        _ = first_argument.intent()
    assert ("Expecting argument access to be one of 'gh_read, gh_write, "
            "gh_inc', 'gh_readwrite' or one of ['gh_sum'], but found "
            "'gh_not_an_intent'" in str(excinfo))


@pytest.mark.skipif(
    sys.version_info > (3,),
    reason="Deepcopy of function_space not working in Python 3")
def test_no_arg_on_space(monkeypatch):
    ''' Tests that DynKernelArguments.get_arg_on_space[,_name] raise
    the appropriate error when there is no kernel argument on the
    supplied space. '''
    from psyclone.psyGen import FieldNotFoundError
    _, invoke_info = parse(os.path.join(BASE_PATH, "1_single_invoke.f90"),
                           api=TEST_API)
    psy = PSyFactory(TEST_API, distributed_memory=True).create(invoke_info)
    first_invoke = psy.invokes.invoke_list[0]
    first_kernel = first_invoke.schedule.coded_kernels()[0]
    kernel_args = first_kernel.arguments
    # Test getting the argument by the meta-data name for the function space
    arg, fspace = kernel_args.get_arg_on_space_name("w2")
    assert arg.name == "f2"
    assert fspace.orig_name == "w2"
    with pytest.raises(FieldNotFoundError) as excinfo:
        _ = kernel_args.get_arg_on_space_name("not_a_space")
    assert ("there is no field or operator with function space not_a_space" in
            str(excinfo))
    # Now test get_arg_on_space - we need a FunctionSpace object for this
    fspace = arg.function_space
    arg = kernel_args.get_arg_on_space(fspace)
    assert arg.name == "f2"
    # Take a deep copy of the function space object so that we get a new
    # one whose state we can monkeypatch
    import copy
    fspace = copy.deepcopy(arg.function_space)
    monkeypatch.setattr(fspace, "_mangled_name", "not_a_space_name")
    with pytest.raises(FieldNotFoundError) as excinfo:
        _ = kernel_args.get_arg_on_space(fspace)
    assert ("there is no field or operator with function space w2 (mangled "
            "name = 'not_a_space_name')" in str(excinfo))


def test_arg_descriptor_func_method_error():
    ''' Tests that an internal error is raised in DynArgDescriptor03
    when function_space is called and the internal type is an
    unexpected value. It should not be possible to get to here so we
    need to mess about with internal values to trip this.'''
    fparser.logging.disable(fparser.logging.CRITICAL)
    ast = fpapi.parse(CODE, ignore_comments=False)
    metadata = DynKernMetadata(ast, name="testkern_qr_type")
    field_descriptor = metadata.arg_descriptors[0]
    field_descriptor._type = "gh_fire_starter"
    with pytest.raises(RuntimeError) as excinfo:
        _ = field_descriptor.function_space
    assert 'Internal error, DynArgDescriptor03:function_space(), should ' \
        'not get to here' in str(excinfo.value)


def test_arg_descriptor_fld_str():
    ''' Tests that the string method for DynArgDescriptor03 works as
    expected for a field argument'''
    fparser.logging.disable(fparser.logging.CRITICAL)
    ast = fpapi.parse(CODE, ignore_comments=False)
    metadata = DynKernMetadata(ast, name="testkern_qr_type")
    field_descriptor = metadata.arg_descriptors[1]
    result = str(field_descriptor)
    expected_output = (
        "DynArgDescriptor03 object\n"
        "  argument_type[0]='gh_field'\n"
        "  access_descriptor[1]='gh_write'\n"
        "  function_space[2]='w1'")
    assert expected_output in result


def test_arg_descriptor_real_scalar_str():
    ''' Tests that the string method for DynArgDescriptor03 works as
    expected for a real scalar argument'''
    fparser.logging.disable(fparser.logging.CRITICAL)
    ast = fpapi.parse(CODE, ignore_comments=False)
    metadata = DynKernMetadata(ast, name="testkern_qr_type")
    field_descriptor = metadata.arg_descriptors[0]
    result = str(field_descriptor)
    expected_output = (
        "DynArgDescriptor03 object\n"
        "  argument_type[0]='gh_real'\n"
        "  access_descriptor[1]='gh_read'\n")
    assert expected_output in result


def test_arg_descriptor_int_scalar_str():
    ''' Tests that the string method for DynArgDescriptor03 works as
    expected for an integer scalar argument'''
    fparser.logging.disable(fparser.logging.CRITICAL)
    ast = fpapi.parse(CODE, ignore_comments=False)
    metadata = DynKernMetadata(ast, name="testkern_qr_type")
    field_descriptor = metadata.arg_descriptors[5]
    result = str(field_descriptor)
    expected_output = (
        "DynArgDescriptor03 object\n"
        "  argument_type[0]='gh_integer'\n"
        "  access_descriptor[1]='gh_read'\n")
    assert expected_output in result


def test_arg_descriptor_str_error():
    ''' Tests that an internal error is raised in DynArgDescriptor03
    when __str__ is called and the internal type is an
    unexpected value. It should not be possible to get to here so we
    need to mess about with internal values to trip this.'''
    fparser.logging.disable(fparser.logging.CRITICAL)
    ast = fpapi.parse(CODE, ignore_comments=False)
    metadata = DynKernMetadata(ast, name="testkern_qr_type")
    field_descriptor = metadata.arg_descriptors[0]
    field_descriptor._type = "gh_fire_starter"
    with pytest.raises(ParseError) as excinfo:
        _ = str(field_descriptor)
    assert 'Internal error in DynArgDescriptor03.__str__' \
        in str(excinfo.value)


def test_arg_desc_func_space_tofrom_err():
    ''' Tests that an internal error is raised in DynArgDescriptor03
    when function_space_to or function_space_from is called and the
    internal type is not gh_operator.'''
    fparser.logging.disable(fparser.logging.CRITICAL)
    ast = fpapi.parse(CODE, ignore_comments=False)
    metadata = DynKernMetadata(ast, name="testkern_qr_type")
    field_descriptor = metadata.arg_descriptors[0]
    with pytest.raises(RuntimeError) as excinfo:
        _ = field_descriptor.function_space_to
    assert ("function_space_to only makes sense for one of ['gh_operator', "
            "'gh_columnwise_operator']") in str(excinfo.value)
    with pytest.raises(RuntimeError) as excinfo:
        _ = field_descriptor.function_space_from
    assert ("function_space_from only makes sense for one of ['gh_operator', "
            "'gh_columnwise_operator']") in str(excinfo.value)


def test_mangle_no_space_error():
    ''' Tests that an error is raised in mangle_fs_name()
    when none of the provided kernel arguments are on the
    specified space '''
    from psyclone.dynamo0p3 import mangle_fs_name
    from psyclone.psyGen import FieldNotFoundError
    _, invoke_info = parse(os.path.join(BASE_PATH,
                                        "4.5.2_multikernel_invokes.f90"),
                           api=TEST_API)
    psy = PSyFactory(TEST_API, distributed_memory=True).create(invoke_info)
    first_invoke = psy.invokes.invoke_list[0]
    first_kernel = first_invoke.schedule.coded_kernels()[0]
    with pytest.raises(FieldNotFoundError) as excinfo:
        _ = mangle_fs_name(first_kernel.arguments.args, "any_space_7")
    assert "No kernel argument found for function space 'any_space_7'" \
        in str(excinfo.value)


def test_mangle_function_space():
    ''' Tests that we correctly mangle the function space name '''
    from psyclone.dynamo0p3 import mangle_fs_name
    _, invoke_info = parse(os.path.join(BASE_PATH,
                                        "4.5.2_multikernel_invokes.f90"),
                           api=TEST_API)
    psy = PSyFactory(TEST_API, distributed_memory=True).create(invoke_info)
    first_invoke = psy.invokes.invoke_list[0]
    first_kernel = first_invoke.schedule.coded_kernels()[0]
    name = mangle_fs_name(first_kernel.arguments.args, "any_space_2")
    assert name == "any_space_2_f2"


def test_no_mangle_specified_function_space():
    ''' Test that we do not name-mangle a function space that is not
    any_space or any_discontinuous_space '''
    from psyclone.dynamo0p3 import mangle_fs_name
    # Test any_space
    _, invoke_info = parse(os.path.join(BASE_PATH,
                                        "1_single_invoke.f90"),
                           api=TEST_API)
    psy = PSyFactory(TEST_API, distributed_memory=True).create(invoke_info)
    first_invoke = psy.invokes.invoke_list[0]
    first_kernel = first_invoke.schedule.coded_kernels()[0]
    name = mangle_fs_name(first_kernel.arguments.args, "w2")
    assert name == "w2"


def test_fsdescriptors_get_descriptor():
    ''' Test that FSDescriptors.get_descriptor() raises the expected error
    when passed a function space for which there is no corresponding kernel
    argument '''
    _, invoke_info = parse(os.path.join(BASE_PATH,
                                        "1_single_invoke.f90"),
                           api=TEST_API)
    psy = PSyFactory(TEST_API, distributed_memory=True).create(invoke_info)
    first_invoke = psy.invokes.invoke_list[0]
    first_kernel = first_invoke.schedule.coded_kernels()[0]
    fspace = FunctionSpace("w0", None)
    with pytest.raises(GenerationError) as excinfo:
        first_kernel.fs_descriptors.get_descriptor(fspace)
    assert "there is no descriptor for function space w0" in str(excinfo.value)


def test_arg_descriptor_init_error(monkeypatch):
    ''' Tests that an internal error is raised in DynArgDescriptor03
    when an invalid type is provided. However this error never gets
    tripped due to an earlier test so we need to force the error by
    changing the internal state.'''
    fparser.logging.disable(fparser.logging.CRITICAL)
    ast = fpapi.parse(CODE, ignore_comments=False)
    metadata = DynKernMetadata(ast, name="testkern_qr_type")
    field_descriptor = metadata.arg_descriptors[0]
    # extract an arg_type object that we can use to create a
    # DynArgDescriptor03 object
    arg_type = field_descriptor._arg_type
    # Now try to trip the error by making the initial test think
    # that GH_INVALID is actually valid
    from psyclone.dynamo0p3 import GH_VALID_ARG_TYPE_NAMES, DynArgDescriptor03
    monkeypatch.setattr("psyclone.dynamo0p3.GH_VALID_ARG_TYPE_NAMES",
                        GH_VALID_ARG_TYPE_NAMES + ["GH_INVALID"])
    arg_type.args[0].name = "GH_INVALID"
    with pytest.raises(ParseError) as excinfo:
        _ = DynArgDescriptor03(arg_type)
    assert 'Internal error in DynArgDescriptor03.__init__' \
        in str(excinfo.value)


def test_func_descriptor_repr():
    ''' Tests the __repr__ output of a func_descriptor '''
    fparser.logging.disable(fparser.logging.CRITICAL)
    ast = fpapi.parse(CODE, ignore_comments=False)
    metadata = DynKernMetadata(ast, name="testkern_qr_type")
    func_descriptor = metadata.func_descriptors[0]
    func_str = repr(func_descriptor)
    assert "DynFuncDescriptor03(func_type(w1, gh_basis))" in func_str


def test_func_descriptor_str():
    ''' Tests the __str__ output of a func_descriptor '''
    fparser.logging.disable(fparser.logging.CRITICAL)
    ast = fpapi.parse(CODE, ignore_comments=False)
    metadata = DynKernMetadata(ast, name="testkern_qr_type")
    func_descriptor = metadata.func_descriptors[0]
    func_str = str(func_descriptor)
    output = (
        "DynFuncDescriptor03 object\n"
        "  name='func_type'\n"
        "  nargs=2\n"
        "  function_space_name[0] = 'w1'\n"
        "  operator_name[1] = 'gh_basis'")
    assert output in func_str


def test_dynkern_arg_for_fs():
    ''' Test that DynInvoke.arg_for_funcspace() raises an error if
    passed an invalid function space '''
    _, invoke_info = parse(os.path.join(BASE_PATH, "1_single_invoke.f90"),
                           api=TEST_API)
    psy = PSyFactory(TEST_API, distributed_memory=True).create(invoke_info)
    first_invoke = psy.invokes.invoke_list[0]
    with pytest.raises(GenerationError) as err:
        _ = first_invoke.arg_for_funcspace(FunctionSpace("waah", "waah"))
    assert "No argument found on 'waah' space" in str(err)


def test_dist_memory_true():
    ''' Test that the distributed memory flag is on by default. '''
    Config._instance = None
    config = Config()
    config.load(config_file=DEFAULT_CFG_FILE)
    assert config.distributed_memory


def test_halo_dirty_1():
    ''' check halo_dirty call is added correctly with a simple example '''
    _, invoke_info = parse(os.path.join(BASE_PATH, "1_single_invoke.f90"),
                           api=TEST_API)
    psy = PSyFactory(TEST_API, distributed_memory=True).create(invoke_info)
    generated_code = str(psy.gen)
    expected = (
        "     END DO \n"
        "      !\n"
        "      ! Set halos dirty/clean for fields modified in the above loop\n"
        "      !\n"
        "      CALL f1_proxy%set_dirty()\n")
    assert expected in generated_code


def test_halo_dirty_2():
    ''' check halo_dirty calls only for write and inc (not for read) '''
    _, invoke_info = parse(os.path.join(BASE_PATH, "14.1_halo_writers.f90"),
                           api=TEST_API)
    psy = PSyFactory(TEST_API, distributed_memory=True).create(invoke_info)
    generated_code = str(psy.gen)
    expected = (
        "      END DO \n"
        "      !\n"
        "      ! Set halos dirty/clean for fields modified in the above loop\n"
        "      !\n"
        "      CALL f1_proxy%set_dirty()\n"
        "      CALL f3_proxy%set_dirty()\n"
        "      CALL f5_proxy%set_dirty()\n"
        "      CALL f6_proxy%set_dirty()\n"
        "      CALL f7_proxy%set_dirty()\n"
        "      CALL f8_proxy%set_dirty()\n")

    assert expected in generated_code


def test_halo_dirty_3():
    ''' check halo_dirty calls with multiple kernel calls '''
    _, invoke_info = parse(os.path.join(BASE_PATH,
                                        "4_multikernel_invokes.f90"),
                           api=TEST_API)
    psy = PSyFactory(TEST_API, distributed_memory=True).create(invoke_info)
    generated_code = psy.gen
    assert str(generated_code).count("CALL f1_proxy%set_dirty()") == 2


def test_halo_dirty_4():
    ''' check halo_dirty calls with field vectors '''
    _, invoke_info = parse(os.path.join(BASE_PATH, "8_vector_field_2.f90"),
                           api=TEST_API)
    psy = PSyFactory(TEST_API, distributed_memory=True).create(invoke_info)
    generated_code = str(psy.gen)
    expected = (
        "      END DO \n"
        "      !\n"
        "      ! Set halos dirty/clean for fields modified in the above loop\n"
        "      !\n"
        "      CALL chi_proxy(1)%set_dirty()\n"
        "      CALL chi_proxy(2)%set_dirty()\n"
        "      CALL chi_proxy(3)%set_dirty()\n"
        "      CALL f1_proxy%set_dirty()\n")
    assert expected in generated_code


def test_halo_dirty_5():
    ''' check no halo_dirty calls for operators '''
    _, invoke_info = parse(os.path.join(BASE_PATH,
                                        "10.1_operator_nofield.f90"),
                           api=TEST_API)
    psy = PSyFactory(TEST_API, distributed_memory=True).create(invoke_info)
    generated_code = str(psy.gen)
    assert "set_dirty()" not in generated_code
    assert "! Set halos dirty/clean" not in generated_code


def test_no_halo_dirty():
    '''check that no halo_dirty code is produced if distributed_memory is
    set to False'''
    _, invoke_info = parse(os.path.join(BASE_PATH, "1_single_invoke.f90"),
                           api=TEST_API)
    psy = PSyFactory(TEST_API, distributed_memory=False).create(invoke_info)
    generated_code = str(psy.gen)
    assert "set_dirty()" not in generated_code
    assert "! Set halos dirty/clean" not in generated_code


def test_halo_exchange():
    ''' test that a halo_exchange call is added for a loop with a
    stencil operation '''
    _, invoke_info = parse(os.path.join(BASE_PATH, "14.2_halo_readers.f90"),
                           api=TEST_API)
    psy = PSyFactory(TEST_API, distributed_memory=True).create(invoke_info)
    generated_code = str(psy.gen)
    output1 = (
        "     IF (f2_proxy%is_dirty(depth=f2_extent+1)) THEN\n"
        "        CALL f2_proxy%halo_exchange(depth=f2_extent+1)\n"
        "      END IF \n"
        "      !\n")
    assert output1 in generated_code
    output2 = ("      DO cell=1,mesh%get_last_halo_cell(1)\n")
    assert output2 in generated_code


def test_halo_exchange_inc(monkeypatch, annexed):
    '''test that appropriate halo exchange calls are added if we have a
    gh_inc operation and that the loop bounds included computation in
    the l1 halo. Test when annexed is False and True as a different
    number of halo exchanges are produced.

    '''
    config = Config.get()
    dyn_config = config.api_conf("dynamo0.3")
    monkeypatch.setattr(dyn_config, "_compute_annexed_dofs", annexed)
    _, invoke_info = parse(os.path.join(BASE_PATH,
                                        "4.6_multikernel_invokes.f90"),
                           api=TEST_API)
    psy = PSyFactory(TEST_API, distributed_memory=True).create(invoke_info)
    result = str(psy.gen)
    output0 = (
        "      IF (a_proxy%is_dirty(depth=1)) THEN\n"
        "        CALL a_proxy%halo_exchange(depth=1)\n"
        "      END IF \n"
        "      !\n")
    output1 = (
        "      IF (b_proxy%is_dirty(depth=1)) THEN\n"
        "        CALL b_proxy%halo_exchange(depth=1)\n"
        "      END IF \n"
        "      !\n"
        "      IF (d_proxy%is_dirty(depth=1)) THEN\n"
        "        CALL d_proxy%halo_exchange(depth=1)\n"
        "      END IF \n"
        "      !\n"
        "      IF (e_proxy(1)%is_dirty(depth=1)) THEN\n"
        "        CALL e_proxy(1)%halo_exchange(depth=1)\n"
        "      END IF \n"
        "      !\n"
        "      IF (e_proxy(2)%is_dirty(depth=1)) THEN\n"
        "        CALL e_proxy(2)%halo_exchange(depth=1)\n"
        "      END IF \n"
        "      !\n"
        "      IF (e_proxy(3)%is_dirty(depth=1)) THEN\n"
        "        CALL e_proxy(3)%halo_exchange(depth=1)\n"
        "      END IF \n"
        "      !\n"
        "      DO cell=1,mesh%get_last_halo_cell(1)\n")
    output2 = (
        "      IF (f_proxy%is_dirty(depth=1)) THEN\n"
        "        CALL f_proxy%halo_exchange(depth=1)\n"
        "      END IF \n"
        "      !\n"
        "      DO cell=1,mesh%get_last_halo_cell(1)\n")
    assert output1 in result
    if annexed:
        assert result.count("halo_exchange") == 5
    else:
        assert output0 in result
        assert output2 in result
        assert result.count("halo_exchange") == 7


def test_no_halo_exchange_for_operator():
    ''' Test that no halo exchange is generated before a kernel that reads
    from an operator '''
    _, invoke_info = parse(os.path.join(BASE_PATH,
                                        "10.7_operator_read.f90"),
                           api=TEST_API)
    psy = PSyFactory(TEST_API, distributed_memory=True).create(invoke_info)
    result = str(psy.gen)
    # This kernel reads from an operator and a scalar and these
    # do not require halos to be updated.
    assert "halo_exchange" not in result


def test_no_set_dirty_for_operator():
    ''' Test that we do not call set_dirty for an operator that is written
    by a kernel. '''
    _, invoke_info = parse(os.path.join(BASE_PATH,
                                        "10.6_operator_no_field_scalar.f90"),
                           api=TEST_API)
    psy = PSyFactory(TEST_API, distributed_memory=True).create(invoke_info)
    result = str(psy.gen)
    # This kernel only writes to an operator and since operators are
    # cell-local this does not require us to call the is_dirty() method.
    assert "is_dirty" not in result


def test_halo_exchange_different_spaces(tmpdir):
    ''' Test that all of our different function spaces with a stencil
    access result in halo calls including any_space, any_w2 and
    any_discontinuous_space '''
    _, invoke_info = parse(os.path.join(BASE_PATH,
                                        "14.3_halo_readers_all_fs.f90"),
                           api=TEST_API)
    psy = PSyFactory(TEST_API, distributed_memory=True).create(invoke_info)
    result = str(psy.gen)
    assert result.count("halo_exchange") == 12
    # Check compilation
    assert Dynamo0p3Build(tmpdir).code_compiles(psy)


def test_halo_exchange_vectors_1(monkeypatch, annexed):
    '''Test that halo exchange produces correct code for vector fields
    including a field with a gh_inc access. Test when annexed = False
    and True as halo exchanges are only produced when annexed = False.

    '''
    config = Config.get()
    dyn_config = config.api_conf("dynamo0.3")
    monkeypatch.setattr(dyn_config, "_compute_annexed_dofs", annexed)

    _, invoke_info = parse(os.path.join(BASE_PATH,
                                        "14.4.1_halo_vector.f90"),
                           api=TEST_API)
    psy = PSyFactory(TEST_API, distributed_memory=True).create(invoke_info)
    result = str(psy.gen)
    if annexed:
        assert result.count("halo_exchange(") == 0
    else:
        assert result.count("halo_exchange(") == 3
        for idx in range(1, 4):
            assert "f1_proxy("+str(idx)+")%halo_exchange(depth=1)" in result
        expected = ("      IF (f1_proxy(3)%is_dirty(depth=1)) THEN\n"
                    "        CALL f1_proxy(3)%halo_exchange(depth=1)\n"
                    "      END IF \n"
                    "      !\n"
                    "      DO cell=1,mesh%get_last_halo_cell(1)\n")
        assert expected in result


def test_halo_exchange_vectors(monkeypatch, annexed):
    '''Test that halo exchange produces correct code for vector
    fields. Test both a field with a stencil and a field with
    gh_inc. Test when annexed = False and True as a different number
    of halo exchanges are produced.

    '''
    config = Config.get()
    dyn_config = config.api_conf("dynamo0.3")
    monkeypatch.setattr(dyn_config, "_compute_annexed_dofs", annexed)
    _, invoke_info = parse(os.path.join(BASE_PATH,
                                        "14.4_halo_vector.f90"),
                           api=TEST_API)
    psy = PSyFactory(TEST_API, distributed_memory=True).create(invoke_info)
    result = str(psy.gen)
    if annexed:
        assert result.count("halo_exchange(") == 4
    else:
        assert result.count("halo_exchange(") == 7
        for idx in range(1, 4):
            assert "f1_proxy("+str(idx)+")%halo_exchange(depth=1)" in result
    for idx in range(1, 4):
        assert ("f2_proxy("+str(idx)+")%halo_exchange("
                "depth=f2_extent+1)" in result)
    expected = ("      IF (f2_proxy(4)%is_dirty(depth=f2_extent+1)) "
                "THEN\n"
                "        CALL f2_proxy(4)%halo_exchange(depth=f2_extent+1)\n"
                "      END IF \n"
                "      !\n"
                "      DO cell=1,mesh%get_last_halo_cell(1)\n")
    assert expected in result


def test_halo_exchange_depths():
    '''test that halo exchange includes the correct halo depth with
    gh_write.

    '''
    _, invoke_info = parse(os.path.join(BASE_PATH,
                                        "14.5_halo_depth.f90"),
                           api=TEST_API)
    psy = PSyFactory(TEST_API, distributed_memory=True).create(invoke_info)
    result = str(psy.gen)
    expected = ("      IF (f2_proxy%is_dirty(depth=extent)) THEN\n"
                "        CALL f2_proxy%halo_exchange(depth=extent)\n"
                "      END IF \n"
                "      !\n"
                "      IF (f3_proxy%is_dirty(depth=extent)) THEN\n"
                "        CALL f3_proxy%halo_exchange(depth=extent)\n"
                "      END IF \n"
                "      !\n"
                "      IF (f4_proxy%is_dirty(depth=extent)) THEN\n"
                "        CALL f4_proxy%halo_exchange(depth=extent)\n"
                "      END IF \n"
                "      !\n"
                "      DO cell=1,mesh%get_last_edge_cell()\n")
    assert expected in result


def test_halo_exchange_depths_gh_inc(monkeypatch, annexed):
    '''test that halo exchange includes the correct halo depth when we
    have a gh_inc as this increases the required depth by 1 (as
    redundant computation is performed in the l1 halo). Test when
    annexed = False and True as a different number of halo exchanges
    are produced.

    '''

    config = Config.get()
    dyn_config = config.api_conf("dynamo0.3")
    monkeypatch.setattr(dyn_config, "_compute_annexed_dofs", annexed)
    _, invoke_info = parse(os.path.join(BASE_PATH,
                                        "14.6_halo_depth_2.f90"),
                           api=TEST_API)
    psy = PSyFactory(TEST_API, distributed_memory=True).create(invoke_info)
    result = str(psy.gen)
    expected1 = (
        "      IF (f1_proxy%is_dirty(depth=1)) THEN\n"
        "        CALL f1_proxy%halo_exchange(depth=1)\n"
        "      END IF \n"
        "      !\n")
    expected2 = (
        "      IF (f2_proxy%is_dirty(depth=f2_extent+1)) THEN\n"
        "        CALL f2_proxy%halo_exchange(depth=f2_extent+1)\n"
        "      END IF \n"
        "      !\n"
        "      IF (f3_proxy%is_dirty(depth=f3_extent+1)) THEN\n"
        "        CALL f3_proxy%halo_exchange(depth=f3_extent+1)\n"
        "      END IF \n"
        "      !\n"
        "      IF (f4_proxy%is_dirty(depth=f4_extent+1)) THEN\n"
        "        CALL f4_proxy%halo_exchange(depth=f4_extent+1)\n"
        "      END IF \n"
        "      !\n"
        "      DO cell=1,mesh%get_last_halo_cell(1)\n")
    if not annexed:
        assert expected1 in result
    assert expected2 in result


def test_stencil_read_only():
    '''test that an error is raised if a field with a stencil is not
    accessed as gh_read'''
    fparser.logging.disable(fparser.logging.CRITICAL)
    code = STENCIL_CODE.replace("gh_read, w2, stencil(cross)",
                                "gh_write, w2, stencil(cross)", 1)
    ast = fpapi.parse(code, ignore_comments=False)
    with pytest.raises(ParseError) as excinfo:
        _ = DynKernMetadata(ast, name="stencil_type")
    assert "a stencil must be read only" in str(excinfo.value)


def test_fs_discontinuous_and_inc_error():
    ''' Test that an error is raised if a discontinuous function space
    and gh_inc are provided for the same field in the metadata '''
    fparser.logging.disable(fparser.logging.CRITICAL)
    for fspace in DISCONTINUOUS_FUNCTION_SPACES:
        code = CODE.replace("arg_type(gh_field,gh_read, w3)",
                            "arg_type(gh_field,gh_inc, " +
                            fspace + ")", 1)
        ast = fpapi.parse(code, ignore_comments=False)
        with pytest.raises(ParseError) as excinfo:
            _ = DynKernMetadata(ast, name="testkern_qr_type")
        assert ("It does not make sense for a field on a discontinuous "
                "space (" + fspace + ") to have a 'gh_inc' access"
                in str(excinfo.value))


def test_fs_any_discontinuous_space_and_inc_error():
    ''' Test that an error is raised if any_discontinuous_space and
    gh_inc are provided for the same field in the metadata '''
    fparser.logging.disable(fparser.logging.CRITICAL)
    for fspace in VALID_ANY_DISCONTINUOUS_SPACE_NAMES:
        code = CODE.replace("arg_type(gh_field,gh_read, w3)",
                            "arg_type(gh_field,gh_inc, " +
                            fspace + ")", 1)
        ast = fpapi.parse(code, ignore_comments=False)
        with pytest.raises(ParseError) as excinfo:
            _ = DynKernMetadata(ast, name="testkern_qr_type")
        assert ("field on any_discontinuous_space cannot have 'gh_inc'"
                " access" in str(excinfo.value))


def test_fs_continuous_and_readwrite_error():
    ''' Test that an error is raised if a continuous function space and
    gh_readwrite are provided for the same field in the metadata '''
    fparser.logging.disable(fparser.logging.CRITICAL)
    for fspace in CONTINUOUS_FUNCTION_SPACES:
        code = CODE.replace("arg_type(gh_field,gh_read, w2)",
                            "arg_type(gh_field,gh_readwrite, " +
                            fspace + ")", 1)
        ast = fpapi.parse(code, ignore_comments=False)
        with pytest.raises(ParseError) as excinfo:
            _ = DynKernMetadata(ast, name="testkern_qr_type")
        assert ("It does not make sense for a field on a continuous "
                "space (" + fspace + ") to have a 'gh_readwrite' access"
                in str(excinfo.value))


def test_fs_anyspace_and_readwrite_error():
    ''' Test that an error is raised if any_space and
    gh_readwrite are provided for the same field in the metadata '''
    fparser.logging.disable(fparser.logging.CRITICAL)
    for fspace in VALID_ANY_SPACE_NAMES:
        code = CODE.replace("arg_type(gh_field,gh_read, w2)",
                            "arg_type(gh_field,gh_readwrite, " +
                            fspace + ")", 1)
        ast = fpapi.parse(code, ignore_comments=False)
        with pytest.raises(ParseError) as excinfo:
            _ = DynKernMetadata(ast, name="testkern_qr_type")
        assert ("field on any_space cannot have 'gh_readwrite' access"
                in str(excinfo.value))


def test_halo_exchange_view(capsys):
    ''' test that the halo exchange view method returns what we expect '''
    from psyclone.psyGen import colored, SCHEDULE_COLOUR_MAP
    _, invoke_info = parse(os.path.join(BASE_PATH, "14.2_halo_readers.f90"),
                           api=TEST_API)
    psy = PSyFactory(TEST_API, distributed_memory=True).create(invoke_info)
    schedule = psy.invokes.get('invoke_0_testkern_stencil_type').schedule
    schedule.view()
    result, _ = capsys.readouterr()

    # Ensure we test for text containing the correct (colour) control codes
    sched = colored("InvokeSchedule", SCHEDULE_COLOUR_MAP["Schedule"])
    loop = colored("Loop", SCHEDULE_COLOUR_MAP["Loop"])
    call = colored("CodedKern", SCHEDULE_COLOUR_MAP["CodedKern"])
    exch = colored("HaloExchange", SCHEDULE_COLOUR_MAP["HaloExchange"])

    expected = (
        sched + "[invoke='invoke_0_testkern_stencil_type', dm=True]\n"
        "    " + exch + "[field='f2', type='region', depth=f2_extent+1, "
        "check_dirty=True]\n"
        "    " + exch + "[field='f3', type='region', depth=1, "
        "check_dirty=True]\n"
        "    " + exch + "[field='f4', type='region', depth=1, "
        "check_dirty=True]\n")
    assert expected in result


def test_no_mesh_mod(tmpdir):
    '''test that we do not add a mesh module to the PSy layer if one is
    not required. '''
    _, invoke_info = parse(os.path.join(BASE_PATH,
                                        "4.6_multikernel_invokes.f90"),
                           api=TEST_API)
    psy = PSyFactory(TEST_API, distributed_memory=False).create(invoke_info)
    result = str(psy.gen)

    assert Dynamo0p3Build(tmpdir).code_compiles(psy)
    assert "USE mesh_mod, ONLY: mesh_type" not in result
    assert "TYPE(mesh_type), pointer :: mesh => null()" not in result
    assert "mesh => a_proxy%vspace%get_mesh()" not in result


def test_mesh_mod(tmpdir):
    '''test that a mesh module is added to the PSy layer and a mesh object
    is created when required. One is required when we determine loop
    bounds for distributed memory '''
    _, invoke_info = parse(os.path.join(BASE_PATH,
                                        "4.6_multikernel_invokes.f90"),
                           api=TEST_API)
    psy = PSyFactory(TEST_API, distributed_memory=True).create(invoke_info)
    result = str(psy.gen)
    assert Dynamo0p3Build(tmpdir).code_compiles(psy)
    assert "USE mesh_mod, ONLY: mesh_type" in result
    assert "TYPE(mesh_type), pointer :: mesh => null()" in result
    output = ("      !\n"
              "      ! Create a mesh object\n"
              "      !\n"
              "      mesh => a_proxy%vspace%get_mesh()\n")
    assert output in result

# when we add build tests we should test that we can we get the mesh
# object from an operator


def test_set_lower_bound_functions():
    '''test that we raise appropriate exceptions when the lower bound of
    a loop is set to invalid values '''
    my_loop = DynLoop()
    with pytest.raises(GenerationError) as excinfo:
        my_loop.set_lower_bound("invalid_loop_bounds_name")
    assert "lower bound loop name is invalid" in str(excinfo.value)
    with pytest.raises(GenerationError) as excinfo:
        my_loop.set_lower_bound("inner", index=0)
    assert "specified index" in str(excinfo.value)
    assert "lower loop bound is invalid" in str(excinfo.value)


def test_set_upper_bound_functions():
    '''test that we raise appropriate exceptions when the upper bound of
    a loop is set to invalid values '''
    my_loop = DynLoop()
    with pytest.raises(GenerationError) as excinfo:
        my_loop.set_upper_bound("invalid_loop_bounds_name")
    assert "upper loop bound name is invalid" in str(excinfo.value)
    with pytest.raises(GenerationError) as excinfo:
        my_loop.set_upper_bound("start")
    assert "'start' is not a valid upper bound" in str(excinfo.value)
    with pytest.raises(GenerationError) as excinfo:
        my_loop.set_upper_bound("inner", index=0)
    assert "specified index" in str(excinfo.value)
    assert "upper loop bound is invalid" in str(excinfo.value)


def test_lower_bound_fortran_1():
    '''tests we raise an exception in the DynLoop:_lower_bound_fortran()
    method - first GenerationError'''
    _, invoke_info = parse(os.path.join(BASE_PATH, "1_single_invoke.f90"),
                           api=TEST_API)
    psy = PSyFactory(TEST_API, distributed_memory=False).create(invoke_info)
    my_loop = psy.invokes.invoke_list[0].schedule.children[0]
    my_loop.set_lower_bound("inner", index=1)
    with pytest.raises(GenerationError) as excinfo:
        _ = my_loop._lower_bound_fortran()
    assert ("lower bound must be 'start' if we are sequential" in
            str(excinfo.value))


def test_lower_bound_fortran_2(monkeypatch):
    '''tests we raise an exception in the DynLoop:_lower_bound_fortran()
    method - second GenerationError'''
    _, invoke_info = parse(os.path.join(BASE_PATH, "1_single_invoke.f90"),
                           api=TEST_API)
    psy = PSyFactory(TEST_API, distributed_memory=True).create(invoke_info)
    my_loop = psy.invokes.invoke_list[0].schedule.children[3]
    # we can not use the standard set_lower_bound function as that
    # checks for valid input
    monkeypatch.setattr(my_loop, "_lower_bound_name", value="invalid")
    with pytest.raises(GenerationError) as excinfo:
        _ = my_loop._lower_bound_fortran()
    assert ("Unsupported lower bound name 'invalid' found" in
            str(excinfo.value))


def test_upper_bound_fortran_1():
    '''tests we raise an exception in the DynLoop:_upper_bound_fortran()
    method when 'cell_halo', 'dof_halo' or 'inner' are used'''
    _, invoke_info = parse(os.path.join(BASE_PATH, "1_single_invoke.f90"),
                           api=TEST_API)
    psy = PSyFactory(TEST_API, distributed_memory=False).create(invoke_info)
    my_loop = psy.invokes.invoke_list[0].schedule.children[0]
    for option in ["cell_halo", "dof_halo", "inner"]:
        my_loop.set_upper_bound(option, index=1)
        with pytest.raises(GenerationError) as excinfo:
            _ = my_loop._upper_bound_fortran()
            assert (
                "'{0}' is not a valid loop upper bound for sequential/"
                "shared-memory code".format(option) in
                str(excinfo.value))


def test_upper_bound_fortran_2(monkeypatch):
    '''tests we raise an exception in the DynLoop:_upper_bound_fortran()
    method if an invalid value is provided'''
    _, invoke_info = parse(os.path.join(BASE_PATH, "1_single_invoke.f90"),
                           api=TEST_API)
    psy = PSyFactory(TEST_API, distributed_memory=False).create(invoke_info)
    my_loop = psy.invokes.invoke_list[0].schedule.children[0]
    monkeypatch.setattr(my_loop, "_upper_bound_name", value="invalid")
    with pytest.raises(GenerationError) as excinfo:
        _ = my_loop._upper_bound_fortran()
    assert (
        "Unsupported upper bound name 'invalid' found" in str(excinfo.value))
    # Pretend the loop is over colours and does not contain a kernel
    monkeypatch.setattr(my_loop, "_upper_bound_name", value="ncolours")
    monkeypatch.setattr(my_loop, "walk", lambda x: [])
    with pytest.raises(InternalError) as excinfo:
        _ = my_loop._upper_bound_fortran()
    assert "Failed to find a kernel within a loop over colours" in str(excinfo)


def test_upper_bound_inner(monkeypatch):
    ''' Check that we get the correct Fortran generated if a loop's upper
    bound is "inner" '''
    _, invoke_info = parse(os.path.join(BASE_PATH, "1_single_invoke.f90"),
                           api=TEST_API)
    psy = PSyFactory(TEST_API, distributed_memory=True).create(invoke_info)
    my_loop = psy.invokes.invoke_list[0].schedule.children[3]
    monkeypatch.setattr(my_loop, "_upper_bound_name", value="inner")
    ubound = my_loop._upper_bound_fortran()
    assert ubound == "mesh%get_last_inner_cell(1)"


def test_intent_multi_kern():
    ''' Test that we correctly generate argument declarations when the
    same fields are passed to different kernels with different intents '''
    _, invoke_info = parse(os.path.join(BASE_PATH,
                                        "4.8_multikernel_invokes.f90"),
                           api=TEST_API)
    for dist_mem in [False, True]:
        psy = PSyFactory(TEST_API,
                         distributed_memory=dist_mem).create(invoke_info)
        output = str(psy.gen)
        assert "TYPE(field_type), intent(inout) :: g, f\n" in output
        assert "TYPE(field_type), intent(inout) :: b, h\n" in output
        assert "TYPE(field_type), intent(in) :: c, d, a, e(3)\n" in output
        assert "TYPE(quadrature_xyoz_type), intent(in) :: qr\n" in output


def test_field_gh_sum_invalid():
    ''' Tests that an error is raised when a field is specified with
    access type gh_sum '''
    fparser.logging.disable(fparser.logging.CRITICAL)
    code = CODE.replace("arg_type(gh_field,gh_read, w2)",
                        "arg_type(gh_field, gh_sum, w2)", 1)
    ast = fpapi.parse(code, ignore_comments=False)
    name = "testkern_qr_type"
    with pytest.raises(ParseError) as excinfo:
        _ = DynKernMetadata(ast, name=name)
    assert ("reduction access 'gh_sum' is only valid with a real scalar "
            "argument" in str(excinfo.value))
    assert "but 'gh_field' was found" in str(excinfo.value)


def test_operator_gh_sum_invalid():
    ''' Tests that an error is raised when an operator is specified with
    access type gh_sum '''
    fparser.logging.disable(fparser.logging.CRITICAL)
    code = CODE.replace("arg_type(gh_operator,gh_read, w2, w2)",
                        "arg_type(gh_operator, gh_sum, w2, w2)", 1)
    ast = fpapi.parse(code, ignore_comments=False)
    name = "testkern_qr_type"
    with pytest.raises(ParseError) as excinfo:
        _ = DynKernMetadata(ast, name=name)
    assert ("reduction access 'gh_sum' is only valid with a real scalar "
            "argument" in str(excinfo.value))
    assert "but 'gh_operator' was found" in str(excinfo.value)


def test_derived_type_arg(dist_mem):
    ''' Test that we generate a suitable name for a dummy variable
    in the PSy layer when its value in the algorithm layer is
    obtained from the component of a derived type or from a type-bound
    procedure call. '''
    _, invoke_info = parse(
        os.path.join(BASE_PATH,
                     "1.6.2_single_invoke_1_int_from_derived_type.f90"),
        api=TEST_API)
    psy = PSyFactory(TEST_API,
                     distributed_memory=dist_mem).create(invoke_info)
    gen = str(psy.gen)
    print(gen)
    # Check the four integer variables are named and declared correctly
    expected = (
        "    SUBROUTINE invoke_0(f1, my_obj_iflag, f2, m1, m2, "
        "my_obj_get_flag, my_obj_get_flag_1, my_obj_get_flag_2)\n")
    assert expected in gen
    expected = (
        "      INTEGER, intent(in) :: my_obj_iflag, my_obj_get_flag, "
        "my_obj_get_flag_1, my_obj_get_flag_2\n")
    assert expected in gen
    # Check that they are still named correctly when passed to the
    # kernels
    assert (
        "CALL testkern_code(nlayers, f1_proxy%data, my_obj_iflag, "
        "f2_proxy%data, m1_proxy%data, m2_proxy%data, ndf_w1, undf_w1, "
        "map_w1(:,cell), ndf_w2, undf_w2, map_w2(:,cell), ndf_w3, "
        "undf_w3, map_w3(:,cell))" in gen)
    assert (
        "CALL testkern_code(nlayers, f1_proxy%data, my_obj_get_flag, "
        "f2_proxy%data, m1_proxy%data, m2_proxy%data, ndf_w1, undf_w1, "
        "map_w1(:,cell), ndf_w2, undf_w2, map_w2(:,cell), ndf_w3, "
        "undf_w3, map_w3(:,cell))" in gen)
    assert (
        "CALL testkern_code(nlayers, f1_proxy%data, my_obj_get_flag_1, "
        "f2_proxy%data, m1_proxy%data, m2_proxy%data, ndf_w1, undf_w1, "
        "map_w1(:,cell), ndf_w2, undf_w2, map_w2(:,cell), ndf_w3, "
        "undf_w3, map_w3(:,cell))" in gen)
    assert (
        "CALL testkern_code(nlayers, f1_proxy%data, my_obj_get_flag_2, "
        "f2_proxy%data, m1_proxy%data, m2_proxy%data, ndf_w1, undf_w1, "
        "map_w1(:,cell), ndf_w2, undf_w2, map_w2(:,cell), ndf_w3, "
        "undf_w3, map_w3(:,cell))" in gen)


def test_multiple_derived_type_args(dist_mem):
    ''' Test that we generate correct code when kernel arguments are
    supplied from the algorithm layer as different components of the
    same derived type object '''
    _, invoke_info = parse(
        os.path.join(BASE_PATH,
                     "1.6.3_single_invoke_multiple_derived_types.f90"),
        api=TEST_API)
    psy = PSyFactory(TEST_API,
                     distributed_memory=dist_mem).create(invoke_info)
    gen = str(psy.gen)
    # Check the four integer variables are named and declared correctly
    expected = (
        "    SUBROUTINE invoke_0(f1, obj_a_iflag, f2, m1, m2, "
        "obj_b_iflag, obj_a_obj_b, obj_b_obj_a)\n")
    assert expected in gen
    expected = (
        "      INTEGER, intent(in) :: obj_a_iflag, obj_b_iflag, "
        "obj_a_obj_b, obj_b_obj_a\n")
    assert expected in gen
    # Check that they are still named correctly when passed to the
    # kernels
    assert (
        "CALL testkern_code(nlayers, f1_proxy%data, obj_a_iflag, "
        "f2_proxy%data, m1_proxy%data, m2_proxy%data, ndf_w1, undf_w1, "
        "map_w1(:,cell), ndf_w2, undf_w2, map_w2(:,cell), ndf_w3, "
        "undf_w3, map_w3(:,cell))" in gen)
    assert (
        "CALL testkern_code(nlayers, f1_proxy%data, obj_b_iflag, "
        "f2_proxy%data, m1_proxy%data, m2_proxy%data, ndf_w1, undf_w1, "
        "map_w1(:,cell), ndf_w2, undf_w2, map_w2(:,cell), ndf_w3, "
        "undf_w3, map_w3(:,cell))" in gen)
    assert (
        "CALL testkern_code(nlayers, f1_proxy%data, obj_a_obj_b, "
        "f2_proxy%data, m1_proxy%data, m2_proxy%data, ndf_w1, undf_w1, "
        "map_w1(:,cell), ndf_w2, undf_w2, map_w2(:,cell), ndf_w3, "
        "undf_w3, map_w3(:,cell))" in gen)
    assert (
        "CALL testkern_code(nlayers, f1_proxy%data, obj_b_obj_a, "
        "f2_proxy%data, m1_proxy%data, m2_proxy%data, ndf_w1, undf_w1, "
        "map_w1(:,cell), ndf_w2, undf_w2, map_w2(:,cell), ndf_w3, "
        "undf_w3, map_w3(:,cell))" in gen)


def test_single_stencil_extent(dist_mem):
    '''test a single stencil access with an extent value passed from the
    algorithm layer is treated correctly in the PSy layer. Test both
    sequential and distributed memory '''
    _, invoke_info = parse(
        os.path.join(BASE_PATH, "19.1_single_stencil.f90"),
        api=TEST_API)
    psy = PSyFactory(TEST_API,
                     distributed_memory=dist_mem).create(invoke_info)
    result = str(psy.gen)
    output1 = (
        "SUBROUTINE invoke_0_testkern_stencil_type(f1, f2, f3, f4, "
        "f2_extent)")
    assert output1 in result
    assert "USE stencil_dofmap_mod, ONLY: stencil_dofmap_type\n" in result
    assert "USE stencil_dofmap_mod, ONLY: STENCIL_CROSS\n" in result
    output3 = ("      INTEGER, intent(in) :: f2_extent\n")
    assert output3 in result
    output4 = (
        "      INTEGER f2_stencil_size\n"
        "      INTEGER, pointer :: f2_stencil_dofmap(:,:,:) => null()\n"
        "      TYPE(stencil_dofmap_type), pointer :: f2_stencil_map => "
        "null()\n")
    assert output4 in result
    output5 = (
        "      !\n"
        "      ! Initialise stencil dofmaps\n"
        "      !\n"
        "      f2_stencil_map => f2_proxy%vspace%get_stencil_dofmap("
        "STENCIL_CROSS,f2_extent)\n"
        "      f2_stencil_dofmap => f2_stencil_map%get_whole_dofmap()\n"
        "      f2_stencil_size = f2_stencil_map%get_size()\n"
        "      !\n")
    assert output5 in result
    output6 = (
        "        CALL testkern_stencil_code(nlayers, f1_proxy%data,"
        " f2_proxy%data, f2_stencil_size, f2_stencil_dofmap(:,:,cell),"
        " f3_proxy%data, f4_proxy%data, ndf_w1, undf_w1, map_w1(:,cell), "
        "ndf_w2, undf_w2, map_w2(:,cell), ndf_w3, undf_w3, "
        "map_w3(:,cell))")
    assert output6 in result


def test_single_stencil_xory1d(dist_mem):
    '''test a single stencil access with an extent and direction value
    passed from the algorithm layer is treated correctly in the PSy
    layer. Test both sequential and distributed memory '''
    _, invoke_info = parse(
        os.path.join(BASE_PATH, "19.3_single_stencil_xory1d.f90"),
        api=TEST_API)
    psy = PSyFactory(TEST_API,
                     distributed_memory=dist_mem).create(invoke_info)
    result = str(psy.gen)
    print(result)
    output1 = (
        "    SUBROUTINE invoke_0_testkern_stencil_xory1d_type(f1, f2, f3, "
        "f4, f2_extent, f2_direction)")
    assert output1 in result
    output2 = (
        "      USE stencil_dofmap_mod, ONLY: STENCIL_1DX, STENCIL_1DY\n"
        "      USE flux_direction_mod, ONLY: x_direction, y_direction\n"
        "      USE stencil_dofmap_mod, ONLY: stencil_dofmap_type\n")
    assert output2 in result
    output3 = (
        "      INTEGER, intent(in) :: f2_extent\n"
        "      INTEGER, intent(in) :: f2_direction\n")
    assert output3 in result
    output4 = (
        "      INTEGER f2_stencil_size\n"
        "      INTEGER, pointer :: f2_stencil_dofmap(:,:,:) => null()\n"
        "      TYPE(stencil_dofmap_type), pointer :: f2_stencil_map => "
        "null()\n")
    assert output4 in result
    output5 = (
        "      !\n"
        "      ! Initialise stencil dofmaps\n"
        "      !\n"
        "      IF (f2_direction .eq. x_direction) THEN\n"
        "        f2_stencil_map => f2_proxy%vspace%get_stencil_dofmap("
        "STENCIL_1DX,f2_extent)\n"
        "      END IF \n"
        "      IF (f2_direction .eq. y_direction) THEN\n"
        "        f2_stencil_map => f2_proxy%vspace%get_stencil_dofmap("
        "STENCIL_1DY,f2_extent)\n"
        "      END IF \n"
        "      f2_stencil_dofmap => f2_stencil_map%get_whole_dofmap()\n"
        "      f2_stencil_size = f2_stencil_map%get_size()\n"
        "      !\n")
    assert output5 in result
    output6 = (
        "        CALL testkern_stencil_xory1d_code(nlayers, "
        "f1_proxy%data, f2_proxy%data, f2_stencil_size, f2_direction, "
        "f2_stencil_dofmap(:,:,cell), f3_proxy%data, f4_proxy%data, "
        "ndf_w1, undf_w1, map_w1(:,cell), ndf_w2, undf_w2, "
        "map_w2(:,cell), ndf_w3, undf_w3, map_w3(:,cell))")
    assert output6 in result


def test_single_stencil_literal(dist_mem):
    '''test extent value is used correctly from the algorithm layer when
    it is a literal value so is not passed by argument'''
    _, invoke_info = parse(
        os.path.join(BASE_PATH, "19.4_single_stencil_literal.f90"),
        api=TEST_API)
    psy = PSyFactory(TEST_API,
                     distributed_memory=dist_mem).create(invoke_info)
    result = str(psy.gen)
    print(result)
    output1 = ("    SUBROUTINE invoke_0_testkern_stencil_type(f1, f2, "
               "f3, f4)")
    assert output1 in result
    output2 = (
        "      USE stencil_dofmap_mod, ONLY: STENCIL_CROSS\n"
        "      USE stencil_dofmap_mod, ONLY: stencil_dofmap_type\n")
    assert output2 in result
    output3 = (
        "      INTEGER f2_stencil_size\n"
        "      INTEGER, pointer :: f2_stencil_dofmap(:,:,:) => null()\n"
        "      TYPE(stencil_dofmap_type), pointer :: f2_stencil_map => "
        "null()\n")
    assert output3 in result
    output4 = (
        "      !\n"
        "      ! Initialise stencil dofmaps\n"
        "      !\n"
        "      f2_stencil_map => f2_proxy%vspace%get_stencil_dofmap("
        "STENCIL_CROSS,1)\n"
        "      f2_stencil_dofmap => f2_stencil_map%get_whole_dofmap()\n"
        "      f2_stencil_size = f2_stencil_map%get_size()\n"
        "      !\n")
    assert output4 in result
    if dist_mem:
        output5 = (
            "      IF (f2_proxy%is_dirty(depth=2)) THEN\n"
            "        CALL f2_proxy%halo_exchange(depth=2)\n"
            "      END IF \n")
        assert output5 in result
    output6 = (
        "        CALL testkern_stencil_code(nlayers, f1_proxy%data, "
        "f2_proxy%data, f2_stencil_size, f2_stencil_dofmap(:,:,cell), "
        "f3_proxy%data, f4_proxy%data, ndf_w1, undf_w1, map_w1(:,cell), "
        "ndf_w2, undf_w2, map_w2(:,cell), ndf_w3, undf_w3, "
        "map_w3(:,cell))")
    assert output6 in result


def test_stencil_region_unsupported(dist_mem):
    '''Check that we raise an exception if the value of the stencil type
    in stencil(<type>[,<extent>]) is region. This is not a parse error
    as region is a valid value, it is just that the LFRic
    infrastructure does not yet support it. '''
    _, invoke_info = parse(
        os.path.join(BASE_PATH, "19.12_single_stencil_region.f90"),
        api=TEST_API)
    psy = PSyFactory(TEST_API,
                     distributed_memory=dist_mem).create(invoke_info)
    with pytest.raises(GenerationError) as excinfo:
        _ = str(psy.gen)
    assert "Unsupported stencil type 'region' supplied" in \
        str(excinfo.value)


def test_single_stencil_xory1d_literal(dist_mem):
    '''test extent value is used correctly from the algorithm layer when
    it is a literal value so is not passed by argument'''
    _, invoke_info = parse(
        os.path.join(BASE_PATH, "19.5_single_stencil_xory1d_literal.f90"),
        api=TEST_API)
    psy = PSyFactory(TEST_API,
                     distributed_memory=dist_mem).create(invoke_info)
    result = str(psy.gen)
    print(result)
    output1 = ("    SUBROUTINE invoke_0_testkern_stencil_xory1d_type("
               "f1, f2, f3, f4)")
    assert output1 in result
    output2 = (
        "      USE stencil_dofmap_mod, ONLY: STENCIL_1DX, STENCIL_1DY\n"
        "      USE flux_direction_mod, ONLY: x_direction, y_direction\n"
        "      USE stencil_dofmap_mod, ONLY: stencil_dofmap_type\n")
    assert output2 in result
    output3 = (
        "      INTEGER f2_stencil_size\n"
        "      INTEGER, pointer :: f2_stencil_dofmap(:,:,:) => null()\n"
        "      TYPE(stencil_dofmap_type), pointer :: f2_stencil_map => "
        "null()\n")
    assert output3 in result
    output4 = (
        "      ! Initialise stencil dofmaps\n"
        "      !\n"
        "      IF (x_direction .eq. x_direction) THEN\n"
        "        f2_stencil_map => f2_proxy%vspace%get_stencil_dofmap("
        "STENCIL_1DX,2)\n"
        "      END IF \n"
        "      IF (x_direction .eq. y_direction) THEN\n"
        "        f2_stencil_map => f2_proxy%vspace%get_stencil_dofmap("
        "STENCIL_1DY,2)\n"
        "      END IF \n"
        "      f2_stencil_dofmap => f2_stencil_map%get_whole_dofmap()\n"
        "      f2_stencil_size = f2_stencil_map%get_size()\n"
        "      !\n")
    assert output4 in result
    if dist_mem:
        output5 = (
            "      IF (f2_proxy%is_dirty(depth=3)) THEN\n"
            "        CALL f2_proxy%halo_exchange(depth=3)\n"
            "      END IF \n")
        assert output5 in result
    output6 = (
        "        CALL testkern_stencil_xory1d_code(nlayers, "
        "f1_proxy%data, f2_proxy%data, f2_stencil_size, x_direction, "
        "f2_stencil_dofmap(:,:,cell), f3_proxy%data, f4_proxy%data, "
        "ndf_w1, undf_w1, map_w1(:,cell), ndf_w2, undf_w2, "
        "map_w2(:,cell), ndf_w3, undf_w3, map_w3(:,cell))")
    assert output6 in result


def test_single_stencil_xory1d_literal_mixed(dist_mem):
    '''test extent value is used correctly from the algorithm layer when
    it is a literal value so is not passed by argument and the case of the
    literal is specified in mixed case'''
    _, invoke_info = parse(
        os.path.join(BASE_PATH,
                     "19.5.1_single_stencil_xory1d_literal.f90"),
        api=TEST_API)
    psy = PSyFactory(TEST_API,
                     distributed_memory=dist_mem).create(invoke_info)
    result = str(psy.gen)
    print(result)
    output1 = ("    SUBROUTINE invoke_0_testkern_stencil_xory1d_type("
               "f1, f2, f3, f4)")
    assert output1 in result
    output2 = (
        "      USE stencil_dofmap_mod, ONLY: STENCIL_1DX, STENCIL_1DY\n"
        "      USE flux_direction_mod, ONLY: x_direction, y_direction\n"
        "      USE stencil_dofmap_mod, ONLY: stencil_dofmap_type\n")
    assert output2 in result
    output3 = (
        "      INTEGER f2_stencil_size\n"
        "      INTEGER, pointer :: f2_stencil_dofmap(:,:,:) => null()\n"
        "      TYPE(stencil_dofmap_type), pointer :: f2_stencil_map => "
        "null()\n")
    assert output3 in result
    output4 = (
        "      ! Initialise stencil dofmaps\n"
        "      !\n"
        "      IF (x_direction .eq. x_direction) THEN\n"
        "        f2_stencil_map => f2_proxy%vspace%get_stencil_dofmap("
        "STENCIL_1DX,2)\n"
        "      END IF \n"
        "      IF (x_direction .eq. y_direction) THEN\n"
        "        f2_stencil_map => f2_proxy%vspace%get_stencil_dofmap("
        "STENCIL_1DY,2)\n"
        "      END IF \n"
        "      f2_stencil_dofmap => f2_stencil_map%get_whole_dofmap()\n"
        "      f2_stencil_size = f2_stencil_map%get_size()\n"
        "      !\n")
    assert output4 in result
    if dist_mem:
        output5 = (
            "      IF (f2_proxy%is_dirty(depth=3)) THEN\n"
            "        CALL f2_proxy%halo_exchange(depth=3)\n"
            "      END IF \n")
        assert output5 in result
    output6 = (
        "        CALL testkern_stencil_xory1d_code(nlayers, "
        "f1_proxy%data, f2_proxy%data, f2_stencil_size, x_direction, "
        "f2_stencil_dofmap(:,:,cell), f3_proxy%data, f4_proxy%data, "
        "ndf_w1, undf_w1, map_w1(:,cell), ndf_w2, undf_w2, "
        "map_w2(:,cell), ndf_w3, undf_w3, map_w3(:,cell))")
    assert output6 in result


def test_multiple_stencils(dist_mem):
    '''test for correct output when there is more than one stencil in a
    kernel'''
    _, invoke_info = parse(
        os.path.join(BASE_PATH, "19.7_multiple_stencils.f90"),
        api=TEST_API)
    psy = PSyFactory(TEST_API,
                     distributed_memory=dist_mem).create(invoke_info)
    result = str(psy.gen)
    print(result)
    output1 = (
        "    SUBROUTINE invoke_0_testkern_stencil_multi_type(f1, f2, f3, "
        "f4, f2_extent, f3_extent, f3_direction)")
    assert output1 in result
    output2 = (
        "      USE stencil_dofmap_mod, ONLY: STENCIL_1DX, STENCIL_1DY\n"
        "      USE flux_direction_mod, ONLY: x_direction, y_direction\n"
        "      USE stencil_dofmap_mod, ONLY: STENCIL_CROSS\n"
        "      USE stencil_dofmap_mod, ONLY: stencil_dofmap_type\n")
    assert output2 in result
    output3 = (
        "      INTEGER, intent(in) :: f2_extent, f3_extent\n"
        "      INTEGER, intent(in) :: f3_direction\n")
    assert output3 in result
    output4 = (
        "      INTEGER f4_stencil_size\n"
        "      INTEGER, pointer :: f4_stencil_dofmap(:,:,:) => null()\n"
        "      TYPE(stencil_dofmap_type), pointer :: f4_stencil_map => "
        "null()\n"
        "      INTEGER f3_stencil_size\n"
        "      INTEGER, pointer :: f3_stencil_dofmap(:,:,:) => null()\n"
        "      TYPE(stencil_dofmap_type), pointer :: f3_stencil_map => "
        "null()\n"
        "      INTEGER f2_stencil_size\n"
        "      INTEGER, pointer :: f2_stencil_dofmap(:,:,:) => null()\n"
        "      TYPE(stencil_dofmap_type), pointer :: f2_stencil_map => "
        "null()\n")
    assert output4 in result
    output5 = (
        "      ! Initialise stencil dofmaps\n"
        "      !\n"
        "      f2_stencil_map => f2_proxy%vspace%get_stencil_dofmap("
        "STENCIL_CROSS,f2_extent)\n"
        "      f2_stencil_dofmap => f2_stencil_map%get_whole_dofmap()\n"
        "      f2_stencil_size = f2_stencil_map%get_size()\n"
        "      IF (f3_direction .eq. x_direction) THEN\n"
        "        f3_stencil_map => f3_proxy%vspace%get_stencil_dofmap("
        "STENCIL_1DX,f3_extent)\n"
        "      END IF \n"
        "      IF (f3_direction .eq. y_direction) THEN\n"
        "        f3_stencil_map => f3_proxy%vspace%get_stencil_dofmap("
        "STENCIL_1DY,f3_extent)\n"
        "      END IF \n"
        "      f3_stencil_dofmap => f3_stencil_map%get_whole_dofmap()\n"
        "      f3_stencil_size = f3_stencil_map%get_size()\n"
        "      f4_stencil_map => f4_proxy%vspace%get_stencil_dofmap("
        "STENCIL_1DX,1)\n"
        "      f4_stencil_dofmap => f4_stencil_map%get_whole_dofmap()\n"
        "      f4_stencil_size = f4_stencil_map%get_size()\n"
        "      !\n")
    assert output5 in result
    if dist_mem:
        output6 = (
            "      IF (f2_proxy%is_dirty(depth=f2_extent+1)) THEN\n"
            "        CALL f2_proxy%halo_exchange(depth=f2_extent+1)\n"
            "      END IF \n"
            "      !\n"
            "      IF (f3_proxy%is_dirty(depth=f3_extent+1)) THEN\n"
            "        CALL f3_proxy%halo_exchange(depth=f3_extent+1)\n"
            "      END IF \n")
        assert output6 in result
    output7 = (
        "        CALL testkern_stencil_multi_code(nlayers, f1_proxy%data, "
        "f2_proxy%data, f2_stencil_size, f2_stencil_dofmap(:,:,cell), "
        "f3_proxy%data, f3_stencil_size, f3_direction, "
        "f3_stencil_dofmap(:,:,cell), f4_proxy%data, f4_stencil_size, "
        "f4_stencil_dofmap(:,:,cell), ndf_w1, undf_w1, map_w1(:,cell), "
        "ndf_w2, undf_w2, map_w2(:,cell), ndf_w3, undf_w3, "
        "map_w3(:,cell))")
    assert output7 in result


def test_multiple_stencil_same_name(dist_mem):
    '''test the case when there is more than one stencil in a kernel with
    the same name for extent'''
    _, invoke_info = parse(
        os.path.join(BASE_PATH, "19.8_multiple_stencils_same_name.f90"),
        api=TEST_API)
    psy = PSyFactory(TEST_API,
                     distributed_memory=dist_mem).create(invoke_info)
    result = str(psy.gen)
    print(result)
    output1 = (
        "    SUBROUTINE invoke_0_testkern_stencil_multi_type(f1, f2, f3, "
        "f4, extent, f3_direction)")
    assert output1 in result
    output2 = (
        "      INTEGER, intent(in) :: extent\n"
        "      INTEGER, intent(in) :: f3_direction\n")
    assert output2 in result
    output3 = (
        "      INTEGER f4_stencil_size\n"
        "      INTEGER, pointer :: f4_stencil_dofmap(:,:,:) => null()\n"
        "      TYPE(stencil_dofmap_type), pointer :: f4_stencil_map => "
        "null()\n"
        "      INTEGER f3_stencil_size\n"
        "      INTEGER, pointer :: f3_stencil_dofmap(:,:,:) => null()\n"
        "      TYPE(stencil_dofmap_type), pointer :: f3_stencil_map => "
        "null()\n"
        "      INTEGER f2_stencil_size\n"
        "      INTEGER, pointer :: f2_stencil_dofmap(:,:,:) => null()\n"
        "      TYPE(stencil_dofmap_type), pointer :: f2_stencil_map => "
        "null()\n")
    assert output3 in result
    output4 = (
        "      ! Initialise stencil dofmaps\n"
        "      !\n"
        "      f2_stencil_map => f2_proxy%vspace%get_stencil_dofmap("
        "STENCIL_CROSS,extent)\n"
        "      f2_stencil_dofmap => f2_stencil_map%get_whole_dofmap()\n"
        "      f2_stencil_size = f2_stencil_map%get_size()\n"
        "      IF (f3_direction .eq. x_direction) THEN\n"
        "        f3_stencil_map => f3_proxy%vspace%get_stencil_dofmap("
        "STENCIL_1DX,extent)\n"
        "      END IF \n"
        "      IF (f3_direction .eq. y_direction) THEN\n"
        "        f3_stencil_map => f3_proxy%vspace%get_stencil_dofmap("
        "STENCIL_1DY,extent)\n"
        "      END IF \n"
        "      f3_stencil_dofmap => f3_stencil_map%get_whole_dofmap()\n"
        "      f3_stencil_size = f3_stencil_map%get_size()\n"
        "      f4_stencil_map => f4_proxy%vspace%get_stencil_dofmap("
        "STENCIL_1DX,extent)\n"
        "      f4_stencil_dofmap => f4_stencil_map%get_whole_dofmap()\n"
        "      f4_stencil_size = f4_stencil_map%get_size()\n"
        "      !\n")
    assert output4 in result
    output5 = (
        "        CALL testkern_stencil_multi_code(nlayers, f1_proxy%data, "
        "f2_proxy%data, f2_stencil_size, f2_stencil_dofmap(:,:,cell), "
        "f3_proxy%data, f3_stencil_size, f3_direction, "
        "f3_stencil_dofmap(:,:,cell), f4_proxy%data, f4_stencil_size, "
        "f4_stencil_dofmap(:,:,cell), ndf_w1, undf_w1, map_w1(:,cell), "
        "ndf_w2, undf_w2, map_w2(:,cell), ndf_w3, undf_w3, "
        "map_w3(:,cell))")
    assert output5 in result


def test_multi_stencil_same_name_direction(dist_mem, tmpdir):
    '''test the case where there is more than one stencil in a kernel with
    the same name for direction'''
    _, invoke_info = parse(
        os.path.join(BASE_PATH, "19.9_multiple_stencils_same_name.f90"),
        api=TEST_API)
    psy = PSyFactory(TEST_API,
                     distributed_memory=dist_mem).create(invoke_info)
    result = str(psy.gen)
    print(result)
    output1 = (
        "SUBROUTINE invoke_0_testkern_stencil_multi_2_type(f1, f2, f3, "
        "f4, extent, direction)")
    assert output1 in result
    output2 = (
        "      INTEGER, intent(in) :: extent\n"
        "      INTEGER, intent(in) :: direction\n")
    assert output2 in result
    output3 = (
        "      INTEGER f4_stencil_size\n"
        "      INTEGER, pointer :: f4_stencil_dofmap(:,:,:) => null()\n"
        "      TYPE(stencil_dofmap_type), pointer :: f4_stencil_map => "
        "null()\n"
        "      INTEGER f3_stencil_size\n"
        "      INTEGER, pointer :: f3_stencil_dofmap(:,:,:) => null()\n"
        "      TYPE(stencil_dofmap_type), pointer :: f3_stencil_map => "
        "null()\n"
        "      INTEGER f2_stencil_size\n"
        "      INTEGER, pointer :: f2_stencil_dofmap(:,:,:) => null()\n"
        "      TYPE(stencil_dofmap_type), pointer :: f2_stencil_map => "
        "null()\n")
    assert output3 in result
    output4 = (
        "      ! Initialise stencil dofmaps\n"
        "      !\n"
        "      IF (direction .eq. x_direction) THEN\n"
        "        f2_stencil_map => f2_proxy%vspace%get_stencil_dofmap("
        "STENCIL_1DX,extent)\n"
        "      END IF \n"
        "      IF (direction .eq. y_direction) THEN\n"
        "        f2_stencil_map => f2_proxy%vspace%get_stencil_dofmap("
        "STENCIL_1DY,extent)\n"
        "      END IF \n"
        "      f2_stencil_dofmap => f2_stencil_map%get_whole_dofmap()\n"
        "      f2_stencil_size = f2_stencil_map%get_size()\n"
        "      IF (direction .eq. x_direction) THEN\n"
        "        f3_stencil_map => f3_proxy%vspace%get_stencil_dofmap("
        "STENCIL_1DX,extent)\n"
        "      END IF \n"
        "      IF (direction .eq. y_direction) THEN\n"
        "        f3_stencil_map => f3_proxy%vspace%get_stencil_dofmap("
        "STENCIL_1DY,extent)\n"
        "      END IF \n"
        "      f3_stencil_dofmap => f3_stencil_map%get_whole_dofmap()\n"
        "      f3_stencil_size = f3_stencil_map%get_size()\n"
        "      IF (direction .eq. x_direction) THEN\n"
        "        f4_stencil_map => f4_proxy%vspace%get_stencil_dofmap("
        "STENCIL_1DX,extent)\n"
        "      END IF \n"
        "      IF (direction .eq. y_direction) THEN\n"
        "        f4_stencil_map => f4_proxy%vspace%get_stencil_dofmap("
        "STENCIL_1DY,extent)\n"
        "      END IF \n"
        "      f4_stencil_dofmap => f4_stencil_map%get_whole_dofmap()\n"
        "      f4_stencil_size = f4_stencil_map%get_size()\n"
        "      !\n")
    assert output4 in result
    output5 = (
        "     CALL testkern_stencil_multi_2_code(nlayers, f1_proxy%data, "
        "f2_proxy%data, f2_stencil_size, direction, "
        "f2_stencil_dofmap(:,:,cell), "
        "f3_proxy%data, f3_stencil_size, direction, "
        "f3_stencil_dofmap(:,:,cell), "
        "f4_proxy%data, f4_stencil_size, direction, "
        "f4_stencil_dofmap(:,:,cell), "
        "ndf_w1, undf_w1, map_w1(:,cell), ndf_w2, undf_w2, "
        "map_w2(:,cell), ndf_any_discontinuous_space_1_f4, "
        "undf_any_discontinuous_space_1_f4, "
        "map_any_discontinuous_space_1_f4(:,cell))")
    assert output5 in result

    # Check compilation
    assert Dynamo0p3Build(tmpdir).code_compiles(psy)


def test_multi_kerns_stencils_diff_fields(dist_mem):
    '''Test the case where we have multiple kernels with stencils and
    different fields for each. We also test extent names by having both
    shared and individual names.'''
    _, invoke_info = parse(
        os.path.join(BASE_PATH, "19.20_multiple_kernels_stencils.f90"),
        api=TEST_API)
    psy = PSyFactory(TEST_API,
                     distributed_memory=dist_mem).create(invoke_info)
    result = str(psy.gen)
    output1 = (
        "    SUBROUTINE invoke_0(f1, f2a, f3, f4, f2b, f2c, f2a_extent, "
        "extent)")
    assert output1 in result
    assert "USE testkern_stencil_mod, ONLY: testkern_stencil_code\n" in result
    output2 = (
        "      USE stencil_dofmap_mod, ONLY: STENCIL_CROSS\n"
        "      USE stencil_dofmap_mod, ONLY: stencil_dofmap_type\n")
    assert output2 in result
    output3 = (
        "      INTEGER, intent(in) :: f2a_extent, extent\n")
    assert output3 in result
    output4 = (
        "      INTEGER f2b_stencil_size\n"
        "      INTEGER, pointer :: f2b_stencil_dofmap(:,:,:) => null()\n"
        "      TYPE(stencil_dofmap_type), pointer :: f2b_stencil_map "
        "=> null()\n"
        "      INTEGER f2a_stencil_size\n"
        "      INTEGER, pointer :: f2a_stencil_dofmap(:,:,:) => null()\n"
        "      TYPE(stencil_dofmap_type), pointer :: f2a_stencil_map "
        "=> null()\n")
    assert output4 in result
    output5 = (
        "      !\n"
        "      f2a_stencil_map => f2a_proxy%vspace%get_stencil_dofmap("
        "STENCIL_CROSS,f2a_extent)\n"
        "      f2a_stencil_dofmap => f2a_stencil_map%get_whole_dofmap()\n"
        "      f2a_stencil_size = f2a_stencil_map%get_size()\n"
        "      f2b_stencil_map => f2b_proxy%vspace%get_stencil_dofmap("
        "STENCIL_CROSS,extent)\n"
        "      f2b_stencil_dofmap => f2b_stencil_map%get_whole_dofmap()\n"
        "      f2b_stencil_size = f2b_stencil_map%get_size()\n"
        "      !\n")
    assert output5 in result
    output6 = (
        "        CALL testkern_stencil_code(nlayers, f1_proxy%data, "
        "f2a_proxy%data, f2a_stencil_size, f2a_stencil_dofmap(:,:,cell), "
        "f3_proxy%data, f4_proxy%data, ndf_w1, undf_w1, map_w1(:,cell), "
        "ndf_w2, undf_w2, map_w2(:,cell), ndf_w3, undf_w3, "
        "map_w3(:,cell))")
    assert output6 in result
    output7 = (
        "        CALL testkern_stencil_code(nlayers, f1_proxy%data, "
        "f2b_proxy%data, f2b_stencil_size, f2b_stencil_dofmap(:,:,cell), "
        "f3_proxy%data, f4_proxy%data, ndf_w1, undf_w1, map_w1(:,cell), "
        "ndf_w2, undf_w2, map_w2(:,cell), ndf_w3, undf_w3, "
        "map_w3(:,cell))")
    assert output7 in result
    output8 = (
        "        CALL testkern_stencil_code(nlayers, f1_proxy%data, "
        "f2c_proxy%data, f2b_stencil_size, f2b_stencil_dofmap(:,:,cell), "
        "f3_proxy%data, f4_proxy%data, ndf_w1, undf_w1, map_w1(:,cell), "
        "ndf_w2, undf_w2, map_w2(:,cell), ndf_w3, undf_w3, "
        "map_w3(:,cell))")
    assert output8 in result


def test_extent_name_clash(dist_mem):
    '''Test we can deal with name clashes for stencils. We have a single
    kernel with argument names passed from the algorithm layer that
    would clash with stencil-name, stencil-dofmap and stencil-size
    variables.'''
    _, invoke_info = parse(
        os.path.join(BASE_PATH, "19.13_single_stencil.f90"),
        api=TEST_API)
    psy = PSyFactory(TEST_API,
                     distributed_memory=dist_mem).create(invoke_info)
    result = str(psy.gen)
    print(result)
    output1 = (
        "    SUBROUTINE invoke_0(f2_stencil_map, f2, f2_stencil_dofmap, "
        "stencil_cross_1, f3_stencil_map, f3, f3_stencil_dofmap, "
        "f2_extent, f3_stencil_size)")
    assert output1 in result
    output2 = (
        "      USE stencil_dofmap_mod, ONLY: STENCIL_CROSS\n"
        "      USE stencil_dofmap_mod, ONLY: stencil_dofmap_type")
    assert output2 in result
    assert "INTEGER, intent(in) :: f2_extent, f3_stencil_size\n" in result
    output3 = (
        "      TYPE(field_type), intent(inout) :: f2_stencil_map, "
        "f3_stencil_map\n"
        "      TYPE(field_type), intent(in) :: f2, f2_stencil_dofmap, "
        "stencil_cross_1, f3, f3_stencil_dofmap\n")
    assert output3 in result
    output4 = (
        "      INTEGER f3_stencil_size_1\n"
        "      INTEGER, pointer :: f3_stencil_dofmap_1(:,:,:) => null()\n"
        "      TYPE(stencil_dofmap_type), pointer :: f3_stencil_map_1 => "
        "null()\n"
        "      INTEGER f2_stencil_size\n"
        "      INTEGER, pointer :: f2_stencil_dofmap_1(:,:,:) => null()\n"
        "      TYPE(stencil_dofmap_type), pointer :: f2_stencil_map_1 => "
        "null()\n")
    assert output4 in result
    output5 = (
        "      TYPE(field_proxy_type) f2_stencil_map_proxy, f2_proxy, "
        "f2_stencil_dofmap_proxy, stencil_cross_1_proxy, "
        "f3_stencil_map_proxy, f3_proxy, f3_stencil_dofmap_proxy\n")
    assert output5 in result
    output6 = (
        "      stencil_cross_1_proxy = stencil_cross_1%get_proxy()")
    assert output6 in result
    output7 = (
        "      ! Initialise stencil dofmaps\n"
        "      !\n"
        "      f2_stencil_map_1 => f2_proxy%vspace%get_stencil_dofmap("
        "STENCIL_CROSS,f2_extent)\n"
        "      f2_stencil_dofmap_1 => "
        "f2_stencil_map_1%get_whole_dofmap()\n"
        "      f2_stencil_size = f2_stencil_map_1%get_size()\n"
        "      f3_stencil_map_1 => f3_proxy%vspace%get_stencil_dofmap("
        "STENCIL_CROSS,f3_stencil_size)\n"
        "      f3_stencil_dofmap_1 => "
        "f3_stencil_map_1%get_whole_dofmap()\n"
        "      f3_stencil_size_1 = f3_stencil_map_1%get_size()\n"
        "      !\n")
    assert output7 in result
    output8 = (
        "        CALL testkern_stencil_code(nlayers, "
        "f2_stencil_map_proxy%data, f2_proxy%data, f2_stencil_size, "
        "f2_stencil_dofmap_1(:,:,cell), f2_stencil_dofmap_proxy%data, "
        "stencil_cross_1_proxy%data, ndf_w1, undf_w1, map_w1(:,cell), "
        "ndf_w2, undf_w2, map_w2(:,cell), ndf_w3, undf_w3, "
        "map_w3(:,cell))")
    assert output8 in result
    output9 = (
        "        CALL testkern_stencil_code(nlayers, "
        "f3_stencil_map_proxy%data, f3_proxy%data, f3_stencil_size_1, "
        "f3_stencil_dofmap_1(:,:,cell), f3_stencil_dofmap_proxy%data, "
        "stencil_cross_1_proxy%data, ndf_w1, undf_w1, map_w1(:,cell), "
        "ndf_w2, undf_w2, map_w2(:,cell), ndf_w3, undf_w3, "
        "map_w3(:,cell))")
    assert output9 in result


def test_two_stencils_same_field(dist_mem):
    '''Test two Kernels within an invoke, with the same field having a
    stencil access in each kernel. f2_w2 is the field we care
    about. '''
    _, invoke_info = parse(
        os.path.join(BASE_PATH, "19.14_two_stencils_same_field.f90"),
        api=TEST_API)
    psy = PSyFactory(TEST_API,
                     distributed_memory=dist_mem).create(invoke_info)
    result = str(psy.gen)
    print(result)
    output1 = (
        "    SUBROUTINE invoke_0(f1_w1, f2_w2, f3_w2, f4_w3, f1_w3, "
        "f2_extent, extent)")
    assert output1 in result
    output2 = (
        "      INTEGER f2_w2_stencil_size_1\n"
        "      INTEGER, pointer :: f2_w2_stencil_dofmap_1(:,:,:) => "
        "null()\n"
        "      TYPE(stencil_dofmap_type), pointer :: f2_w2_stencil_map_1 "
        "=> null()")
    assert output2 in result
    output3 = (
        "      INTEGER f2_w2_stencil_size\n"
        "      INTEGER, pointer :: f2_w2_stencil_dofmap(:,:,:) => null()\n"
        "      TYPE(stencil_dofmap_type), pointer :: f2_w2_stencil_map "
        "=> null()")
    assert output3 in result
    output4 = (
        "      f2_w2_stencil_map => f2_w2_proxy%vspace%get_stencil_dofmap"
        "(STENCIL_CROSS,f2_extent)\n"
        "      f2_w2_stencil_dofmap => "
        "f2_w2_stencil_map%get_whole_dofmap()\n"
        "      f2_w2_stencil_size = f2_w2_stencil_map%get_size()\n")
    assert output4 in result
    output5 = (
        "      f2_w2_stencil_map_1 => "
        "f2_w2_proxy%vspace%get_stencil_dofmap(STENCIL_CROSS,extent)\n"
        "      f2_w2_stencil_dofmap_1 => "
        "f2_w2_stencil_map_1%get_whole_dofmap()\n"
        "      f2_w2_stencil_size_1 = f2_w2_stencil_map_1%get_size()\n")
    assert output5 in result
    output6 = (
        "        CALL testkern_stencil_code(nlayers, f1_w1_proxy%data, "
        "f2_w2_proxy%data, f2_w2_stencil_size, "
        "f2_w2_stencil_dofmap(:,:,cell), "
        "f3_w2_proxy%data, f4_w3_proxy%data, ndf_w1, undf_w1, "
        "map_w1(:,cell), ndf_w2, undf_w2, map_w2(:,cell), ndf_w3, "
        "undf_w3, map_w3(:,cell))")
    assert output6 in result
    output7 = (
        "        CALL testkern_stencil_depth_code(nlayers, "
        "f1_w3_proxy%data, f1_w1_proxy%data, f1_w1_stencil_size, "
        "f1_w1_stencil_dofmap(:,:,cell), f2_w2_proxy%data, "
        "f2_w2_stencil_size_1, "
        "f2_w2_stencil_dofmap_1(:,:,cell), f4_w3_proxy%data, "
        "f4_w3_stencil_size, "
        "f4_w3_stencil_dofmap(:,:,cell), ndf_w3, undf_w3, map_w3(:,cell), "
        "ndf_w1, undf_w1, map_w1(:,cell), ndf_w2, undf_w2, "
        "map_w2(:,cell))")
    assert output7 in result


def test_stencils_same_field_literal_extent(dist_mem):
    '''Test three Kernels within an invoke, with the same field having a
    stencil access in each kernel and the extent being passed as a
    literal value. Extent is the same in two kernels and different in
    the third. '''
    _, invoke_info = parse(
        os.path.join(BASE_PATH,
                     "19.15_stencils_same_field_literal_extent.f90"),
        api=TEST_API)
    psy = PSyFactory(TEST_API,
                     distributed_memory=dist_mem).create(invoke_info)
    result = str(psy.gen)
    print(result)
    output1 = (
        "      INTEGER f2_stencil_size_1\n"
        "      INTEGER, pointer :: f2_stencil_dofmap_1(:,:,:) => null()\n"
        "      TYPE(stencil_dofmap_type), pointer :: f2_stencil_map_1 "
        "=> null()\n"
        "      INTEGER f2_stencil_size\n"
        "      INTEGER, pointer :: f2_stencil_dofmap(:,:,:) => null()\n"
        "      TYPE(stencil_dofmap_type), pointer :: f2_stencil_map "
        "=> null()")
    assert output1 in result
    output2 = (
        "      !\n"
        "      f2_stencil_map => f2_proxy%vspace%get_stencil_dofmap("
        "STENCIL_CROSS,1)\n"
        "      f2_stencil_dofmap => f2_stencil_map%get_whole_dofmap()\n"
        "      f2_stencil_size = f2_stencil_map%get_size()\n"
        "      f2_stencil_map_1 => f2_proxy%vspace%get_stencil_dofmap("
        "STENCIL_CROSS,2)\n"
        "      f2_stencil_dofmap_1 => "
        "f2_stencil_map_1%get_whole_dofmap()\n"
        "      f2_stencil_size_1 = f2_stencil_map_1%get_size()\n"
        "      !")
    assert output2 in result
    output3 = (
        "        CALL testkern_stencil_code(nlayers, f1_proxy%data, "
        "f2_proxy%data, f2_stencil_size, f2_stencil_dofmap(:,:,cell), "
        "f3_proxy%data, f4_proxy%data, ndf_w1, undf_w1, map_w1(:,cell), "
        "ndf_w2, undf_w2, map_w2(:,cell), ndf_w3, undf_w3, "
        "map_w3(:,cell))")
    assert result.count(output3) == 2
    output4 = (
        "        CALL testkern_stencil_code(nlayers, f1_proxy%data, "
        "f2_proxy%data, f2_stencil_size_1, f2_stencil_dofmap_1(:,:,cell), "
        "f3_proxy%data, f4_proxy%data, ndf_w1, undf_w1, map_w1(:,cell), "
        "ndf_w2, undf_w2, map_w2(:,cell), ndf_w3, undf_w3, "
        "map_w3(:,cell))")
    assert result.count(output4) == 1

    if dist_mem:
        assert "IF (f2_proxy%is_dirty(depth=3)) THEN" in result
        assert "CALL f2_proxy%halo_exchange(depth=3)" in result
        assert "IF (f3_proxy%is_dirty(depth=1)) THEN" in result
        assert "CALL f3_proxy%halo_exchange(depth=1)" in result
        assert "IF (f4_proxy%is_dirty(depth=1)) THEN" in result
        assert "CALL f4_proxy%halo_exchange(depth=1)" in result


def test_stencils_same_field_literal_direct(dist_mem):
    '''Test three Kernels within an invoke, with the same field having a
    stencil access in each kernel and the direction being passed as a
    literal value. In two kernels the direction value is the same and
    in the third it is different. '''
    _, invoke_info = parse(
        os.path.join(BASE_PATH,
                     "19.16_stencils_same_field_literal_direction.f90"),
        api=TEST_API)
    psy = PSyFactory(TEST_API,
                     distributed_memory=dist_mem).create(invoke_info)
    result = str(psy.gen)
    output1 = (
        "      INTEGER f2_stencil_size_1\n"
        "      INTEGER, pointer :: f2_stencil_dofmap_1(:,:,:) => null()\n"
        "      TYPE(stencil_dofmap_type), pointer :: f2_stencil_map_1 "
        "=> null()\n"
        "      INTEGER f2_stencil_size\n"
        "      INTEGER, pointer :: f2_stencil_dofmap(:,:,:) => null()\n"
        "      TYPE(stencil_dofmap_type), pointer :: f2_stencil_map "
        "=> null()")
    assert output1 in result
    output2 = (
        "      !\n"
        "      IF (x_direction .eq. x_direction) THEN\n"
        "        f2_stencil_map => f2_proxy%vspace%get_stencil_dofmap("
        "STENCIL_1DX,2)\n"
        "      END IF \n"
        "      IF (x_direction .eq. y_direction) THEN\n"
        "        f2_stencil_map => f2_proxy%vspace%get_stencil_dofmap("
        "STENCIL_1DY,2)\n"
        "      END IF \n"
        "      f2_stencil_dofmap => f2_stencil_map%get_whole_dofmap()\n"
        "      f2_stencil_size = f2_stencil_map%get_size()\n"
        "      IF (y_direction .eq. x_direction) THEN\n"
        "        f2_stencil_map_1 => f2_proxy%vspace%get_stencil_dofmap("
        "STENCIL_1DX,2)\n"
        "      END IF \n"
        "      IF (y_direction .eq. y_direction) THEN\n"
        "        f2_stencil_map_1 => f2_proxy%vspace%get_stencil_dofmap("
        "STENCIL_1DY,2)\n"
        "      END IF \n"
        "      f2_stencil_dofmap_1 => "
        "f2_stencil_map_1%get_whole_dofmap()\n"
        "      f2_stencil_size_1 = f2_stencil_map_1%get_size()\n"
        "      !")
    assert output2 in result
    output3 = (
        "        CALL testkern_stencil_xory1d_code(nlayers, "
        "f1_proxy%data, f2_proxy%data, f2_stencil_size, x_direction, "
        "f2_stencil_dofmap(:,:,cell), f3_proxy%data, f4_proxy%data, "
        "ndf_w1, undf_w1, map_w1(:,cell), ndf_w2, undf_w2, "
        "map_w2(:,cell), ndf_w3, undf_w3, map_w3(:,cell))")
    assert result.count(output3) == 2
    output4 = (
        "        CALL testkern_stencil_xory1d_code(nlayers, "
        "f1_proxy%data, f2_proxy%data, f2_stencil_size_1, y_direction, "
        "f2_stencil_dofmap_1(:,:,cell), f3_proxy%data, f4_proxy%data, "
        "ndf_w1, undf_w1, map_w1(:,cell), ndf_w2, undf_w2, "
        "map_w2(:,cell), ndf_w3, undf_w3, map_w3(:,cell))")
    assert result.count(output4) == 1

    if dist_mem:
        assert "IF (f2_proxy%is_dirty(depth=3)) THEN" in result
        assert "CALL f2_proxy%halo_exchange(depth=3)" in result
        assert "IF (f3_proxy%is_dirty(depth=1)) THEN" in result
        assert "CALL f3_proxy%halo_exchange(depth=1)" in result
        assert "IF (f4_proxy%is_dirty(depth=1)) THEN" in result
        assert "CALL f4_proxy%halo_exchange(depth=1)" in result


def test_stencil_extent_specified():
    ''' The function stencil_unique_str() raises an error if a stencil
    with an extent provided in the metadata is passed in. This is because
    this is not currently supported. This test checks that the appropriate
    error is raised. '''
    # load an example with an argument that has stencil metadata
    _, invoke_info = parse(
        os.path.join(BASE_PATH, "19.1_single_stencil.f90"),
        api=TEST_API)
    psy = PSyFactory(TEST_API, distributed_memory=True).create(invoke_info)
    # access the argument with stencil metadata
    schedule = psy.invokes.invoke_list[0].schedule
    kernel = schedule.children[3].loop_body[0]
    stencil_arg = kernel.arguments.args[1]
    # artificially add an extent to the stencil metadata info
    stencil_arg.descriptor.stencil['extent'] = 1
    from psyclone.dynamo0p3 import DynStencils
    stencils = DynStencils(psy.invokes.invoke_list[0])
    with pytest.raises(GenerationError) as err:
        stencils.stencil_unique_str(stencil_arg, "")
    assert ("Found a stencil with an extent specified in the metadata. "
            "This is not coded for." in str(err))


def test_haloexchange_unknown_halo_depth():
    '''If a stencil extent is provided in the kernel metadata then the
    value is stored in an instance of the DynHaloExchange class. This test
    checks that the value is stored as expected (although stencil extents
    in metadata are not currently supported in PSyclone).'''
    # load an example with an argument that has stencil metadata
    _, invoke_info = parse(
        os.path.join(BASE_PATH, "19.1_single_stencil.f90"),
        api=TEST_API)
    psy = PSyFactory(TEST_API, distributed_memory=True).create(invoke_info)
    # access the argument with stencil metadata
    schedule = psy.invokes.invoke_list[0].schedule
    kernel = schedule.children[3].loop_body[0]
    stencil_arg = kernel.arguments.args[1]
    # artificially add an extent to the stencil metadata info
    stencil_arg.descriptor.stencil['extent'] = 10
    halo_exchange = schedule.children[0]
    assert halo_exchange._compute_halo_depth() == '11'


def test_haloexchange_correct_parent():
    '''Test that a dynamo haloexchange has the correct parent once it has
    been added to a schedule.'''
    _, invoke_info = parse(
        os.path.join(BASE_PATH, "1_single_invoke.f90"),
        api=TEST_API)
    psy = PSyFactory(TEST_API, distributed_memory=True).create(invoke_info)
    schedule = psy.invokes.invoke_list[0].schedule
    for child in schedule.children:
        assert child.parent == schedule


def test_one_kern_multi_field_same_stencil(dist_mem):
    '''This test checks for the case where we have the same stencil used
    by more than one field in a kernel'''
    _, invoke_info = parse(
        os.path.join(BASE_PATH,
                     "19.17_single_kernel_multi_field_same_stencil.f90"),
        api=TEST_API)
    psy = PSyFactory(TEST_API,
                     distributed_memory=dist_mem).create(invoke_info)
    result = str(psy.gen)
    print(result)
    output1 = (
        "    SUBROUTINE invoke_0_testkern_multi_field_same_stencil_type("
        "f0, f1, f2, f3, f4, extent, direction)")
    assert output1 in result
    output2 = (
        "      INTEGER, intent(in) :: extent\n"
        "      INTEGER, intent(in) :: direction\n")
    assert output2 in result
    output3 = (
        "      INTEGER f3_stencil_size\n"
        "      INTEGER, pointer :: f3_stencil_dofmap(:,:,:) => null()\n"
        "      TYPE(stencil_dofmap_type), pointer :: f3_stencil_map => "
        "null()\n"
        "      INTEGER f1_stencil_size\n"
        "      INTEGER, pointer :: f1_stencil_dofmap(:,:,:) => null()\n"
        "      TYPE(stencil_dofmap_type), pointer :: f1_stencil_map => "
        "null()\n")
    assert output3 in result
    output4 = (
        "      ! Initialise stencil dofmaps\n"
        "      !\n"
        "      f1_stencil_map => f1_proxy%vspace%get_stencil_dofmap("
        "STENCIL_CROSS,extent)\n"
        "      f1_stencil_dofmap => f1_stencil_map%get_whole_dofmap()\n"
        "      f1_stencil_size = f1_stencil_map%get_size()\n"
        "      IF (direction .eq. x_direction) THEN\n"
        "        f3_stencil_map => f3_proxy%vspace%get_stencil_dofmap("
        "STENCIL_1DX,extent)\n"
        "      END IF \n"
        "      IF (direction .eq. y_direction) THEN\n"
        "        f3_stencil_map => f3_proxy%vspace%get_stencil_dofmap("
        "STENCIL_1DY,extent)\n"
        "      END IF \n"
        "      f3_stencil_dofmap => f3_stencil_map%get_whole_dofmap()\n"
        "      f3_stencil_size = f3_stencil_map%get_size()\n"
        "      !\n")
    assert output4 in result
    output5 = (
        "        CALL testkern_multi_field_same_stencil_code(nlayers, "
        "f0_proxy%data, f1_proxy%data, f1_stencil_size, "
        "f1_stencil_dofmap(:,:,cell), f2_proxy%data, f1_stencil_size, "
        "f1_stencil_dofmap(:,:,cell), f3_proxy%data, f3_stencil_size, "
        "direction, f3_stencil_dofmap(:,:,cell), f4_proxy%data, "
        "f3_stencil_size, direction, f3_stencil_dofmap(:,:,cell), "
        "ndf_w1, undf_w1, map_w1(:,cell), ndf_w2, undf_w2, "
        "map_w2(:,cell))")
    assert output5 in result


def test_single_kernel_any_space_stencil(dist_mem):
    '''This is a test for stencils and any_space within a single kernel
    and between kernels. We test when any_space is the same and when
    it is different within kernels and between kernels for the case of
    different fields. When it is the same we should have the same
    stencil dofmap (as all other stencil information is the same) and
    when it is different we should have a different stencil dofmap (as
    we do not know whether they are on the same space). '''
    _, invoke_info = parse(
        os.path.join(BASE_PATH,
                     "19.18_anyspace_stencil_1.f90"),
        api=TEST_API)
    psy = PSyFactory(TEST_API,
                     distributed_memory=dist_mem).create(invoke_info)
    result = str(psy.gen)
    output1 = (
        "      f1_stencil_map => f1_proxy%vspace%get_stencil_dofmap("
        "STENCIL_CROSS,extent)\n"
        "      f1_stencil_dofmap => f1_stencil_map%get_whole_dofmap()\n"
        "      f1_stencil_size = f1_stencil_map%get_size()\n"
        "      f4_stencil_map => f4_proxy%vspace%get_stencil_dofmap("
        "STENCIL_CROSS,extent)\n"
        "      f4_stencil_dofmap => f4_stencil_map%get_whole_dofmap()\n"
        "      f4_stencil_size = f4_stencil_map%get_size()\n"
        "      f5_stencil_map => f5_proxy%vspace%get_stencil_dofmap("
        "STENCIL_CROSS,extent)\n"
        "      f5_stencil_dofmap => f5_stencil_map%get_whole_dofmap()\n"
        "      f5_stencil_size = f5_stencil_map%get_size()\n"
        "      !\n")
    assert output1 in result
    # use the same stencil dofmap
    output2 = (
        "        CALL testkern_same_anyspace_stencil_code(nlayers, "
        "f0_proxy%data, f1_proxy%data, f1_stencil_size, "
        "f1_stencil_dofmap(:,:,cell), f2_proxy%data, f1_stencil_size, "
        "f1_stencil_dofmap(:,:,cell), ndf_w1, undf_w1, map_w1(:,cell), "
        "ndf_any_space_1_f1, undf_any_space_1_f1, "
        "map_any_space_1_f1(:,cell))")
    assert output2 in result
    output3 = (
        "        CALL testkern_different_anyspace_stencil_code(nlayers, "
        "f3_proxy%data, f4_proxy%data, f4_stencil_size, "
        "f4_stencil_dofmap(:,:,cell), f5_proxy%data, f5_stencil_size, "
        "f5_stencil_dofmap(:,:,cell), ndf_w1, undf_w1, map_w1(:,cell), "
        "ndf_any_space_1_f4, undf_any_space_1_f4, "
        "map_any_space_1_f4(:,cell), ndf_any_space_2_f5, "
        "undf_any_space_2_f5, map_any_space_2_f5(:,cell))")
    # use a different stencil dofmap
    assert output3 in result


@pytest.mark.xfail(reason="stencils and any_space produces too many dofmaps")
def test_multi_kernel_any_space_stencil_1(dist_mem):
    '''This is a test for stencils and any_space with two kernels. We test
    when any_space is the same and when it is different for the same
    field. In our example we should have a single dofmap. However, at
    the moment we produce two. This is valid but not optimal. It is
    not a big deal at the moment as the Met Office do not plan to use
    any_space but it should be able to be fixed when we get dependence
    analysis within invokes working. Therefore making it xfail for the
    moment. '''
    _, invoke_info = parse(
        os.path.join(BASE_PATH,
                     "19.19_anyspace_stencil_2.f90"),
        api=TEST_API)
    psy = PSyFactory(TEST_API,
                     distributed_memory=dist_mem).create(invoke_info)
    result = str(psy.gen)
    print(result)
    output1 = (
        "      f1_stencil_map => f1_proxy%vspace%get_stencil_dofmap("
        "STENCIL_CROSS,extent)\n"
        "      f1_stencil_dofmap => f1_stencil_map%get_whole_dofmap()\n"
        "      f1_stencil_size = f1_stencil_map%get_size()\n"
        "      !\n")
    assert output1 in result
    output2 = (
        "        CALL testkern_same_anyspace_stencil_code(nlayers, "
        "f0_proxy%data, f1_proxy%data, f1_stencil_size, "
        "f1_stencil_dofmap(:,:,cell), f2_proxy%data, f1_stencil_size, "
        "f1_stencil_dofmap(:,:,cell), ndf_w1, undf_w1, map_w1(:,cell), "
        "ndf_any_space_1_f1, undf_any_space_1_f1, map_any_space_1_f1)")
    assert output2 in result
    output3 = (
        "        CALL testkern_different_anyspace_stencil_code(nlayers, "
        "f3_proxy%data, f1_proxy%data, f1_stencil_size, "
        "f1_stencil_dofmap(:,:,cell), f2_proxy%data, f1_stencil_size, "
        "f1_stencil_dofmap(:,:,cell), ndf_w1, undf_w1, map_w1(:,cell), "
        "ndf_any_space_1_f1, undf_any_space_1_f1, map_any_space_1_f1, "
        "ndf_any_space_2_f2, undf_any_space_2_f2, map_any_space_2_f2)")
    assert output3 in result


def test_single_kernel_any_dscnt_space_stencil(dist_mem, tmpdir):
    ''' Tests for stencils and any_discontinuous_space space within
    a single kernel and between kernels. We test when
    any_discontinuous_space is the same and when it is different
    within kernels and between kernels for the case of different fields.
    When it is the same we should have the same stencil dofmap
    (as all other stencil information is the same) and when it is
    different we should have a different stencil dofmap (as we do not
    know whether they are on the same space). '''
    _, invoke_info = parse(
        os.path.join(BASE_PATH,
                     "19.24_any_discontinuous_space_stencil.f90"),
        api=TEST_API)
    psy = PSyFactory(TEST_API,
                     distributed_memory=dist_mem).create(invoke_info)
    result = str(psy.gen)

    # Check compilation
    assert Dynamo0p3Build(tmpdir).code_compiles(psy)

    # Use the same stencil dofmap
    output1 = (
        "        CALL testkern_same_any_dscnt_space_stencil_code("
        "nlayers, f0_proxy%data, f1_proxy%data, f1_stencil_size, "
        "f1_stencil_dofmap(:,:,cell), f2_proxy%data, f1_stencil_size, "
        "f1_stencil_dofmap(:,:,cell), ndf_wtheta, undf_wtheta, "
        "map_wtheta(:,cell), ndf_any_discontinuous_space_1_f1, "
        "undf_any_discontinuous_space_1_f1, "
        "map_any_discontinuous_space_1_f1(:,cell))")
    assert output1 in result
    # Use a different stencil dofmap
    output2 = (
        "        CALL testkern_different_any_dscnt_space_stencil_code("
        "nlayers, f3_proxy%data, f4_proxy%data, f4_stencil_size, "
        "f4_stencil_dofmap(:,:,cell), f5_proxy%data, f5_stencil_size, "
        "f5_stencil_dofmap(:,:,cell), ndf_wtheta, undf_wtheta, "
        "map_wtheta(:,cell), ndf_any_discontinuous_space_1_f4, "
        "undf_any_discontinuous_space_1_f4, "
        "map_any_discontinuous_space_1_f4(:,cell), "
        "ndf_any_discontinuous_space_2_f5, "
        "undf_any_discontinuous_space_2_f5, "
        "map_any_discontinuous_space_2_f5(:,cell))")
    assert output2 in result
    # Check for halo exchanges and correct loop bounds
    if dist_mem:
        assert result.count("_proxy%halo_exchange(depth=extent)") == 4
        assert result.count("DO cell=1,mesh%get_last_edge_cell()") == 2
    else:
        assert "halo_exchange(depth=extent)" not in result
        assert "DO cell=1,f0_proxy%vspace%get_ncell()" in result
        assert "DO cell=1,f3_proxy%vspace%get_ncell()" in result


def test_stencil_args_unique_1(dist_mem):
    '''This test checks that stencil extent and direction arguments do not
    clash with internal names generated in the PSy-layer. f2_stencil_size
    and nlayers are chosen as the names that would clash.'''
    _, invoke_info = parse(
        os.path.join(BASE_PATH,
                     "19.21_stencil_names_clash.f90"),
        api=TEST_API)
    psy = PSyFactory(TEST_API,
                     distributed_memory=dist_mem).create(invoke_info)
    result = str(psy.gen)
    print(result)
    # we use f2_stencil_size for extent and nlayers for direction
    # as arguments
    output1 = ("    SUBROUTINE invoke_0_testkern_stencil_xory1d_type(f1, "
               "f2, f3, f4, f2_stencil_size, nlayers)")
    assert output1 in result
    output2 = ("      INTEGER, intent(in) :: f2_stencil_size\n"
               "      INTEGER, intent(in) :: nlayers")
    assert output2 in result
    output3 = "      INTEGER f2_stencil_size_1"
    assert output3 in result
    # therefore the local variable is now declared as nlayers_1"
    output4 = "      INTEGER nlayers_1"
    assert output4 in result
    output5 = "      nlayers_1 = f1_proxy%vspace%get_nlayers()"
    assert output5 in result
    output6 = (
        "      IF (nlayers .eq. x_direction) THEN\n"
        "        f2_stencil_map => f2_proxy%vspace%get_stencil_dofmap("
        "STENCIL_1DX,f2_stencil_size)\n"
        "      END IF \n"
        "      IF (nlayers .eq. y_direction) THEN\n"
        "        f2_stencil_map => f2_proxy%vspace%get_stencil_dofmap("
        "STENCIL_1DY,f2_stencil_size)\n"
        "      END IF \n"
        "      f2_stencil_dofmap => f2_stencil_map%get_whole_dofmap()\n"
        "      f2_stencil_size_1 = f2_stencil_map%get_size()")
    assert output6 in result
    output7 = (
        "        CALL testkern_stencil_xory1d_code(nlayers_1, "
        "f1_proxy%data, f2_proxy%data, f2_stencil_size_1, nlayers, "
        "f2_stencil_dofmap(:,:,cell), f3_proxy%data, f4_proxy%data, "
        "ndf_w1, undf_w1, map_w1(:,cell), ndf_w2, undf_w2, "
        "map_w2(:,cell), ndf_w3, undf_w3, map_w3(:,cell))")
    assert output7 in result


def test_stencil_args_unique_2(dist_mem):
    '''This test checks that stencil extent and direction arguments are
    unique within the generated PSy-layer when they are accessed as
    indexed arrays, with the same array name, from the algorithm
    layer.'''
    _, invoke_info = parse(
        os.path.join(BASE_PATH,
                     "19.22_stencil_names_indexed.f90"),
        api=TEST_API)
    psy = PSyFactory(TEST_API,
                     distributed_memory=dist_mem).create(invoke_info)
    result = str(psy.gen)
    print(result)
    output1 = ("    SUBROUTINE invoke_0(f1, f2, f3, f4, f2_info, "
               "f2_info_2, f2_info_1, f2_info_3)")
    assert output1 in result
    output2 = (
        "      INTEGER, intent(in) :: f2_info, f2_info_2\n"
        "      INTEGER, intent(in) :: f2_info_1, f2_info_3")
    assert output2 in result
    output3 = (
        "      IF (f2_info_1 .eq. x_direction) THEN\n"
        "        f2_stencil_map => f2_proxy%vspace%get_stencil_dofmap("
        "STENCIL_1DX,f2_info)\n"
        "      END IF \n"
        "      IF (f2_info_1 .eq. y_direction) THEN\n"
        "        f2_stencil_map => f2_proxy%vspace%get_stencil_dofmap("
        "STENCIL_1DY,f2_info)\n"
        "      END IF \n"
        "      f2_stencil_dofmap => f2_stencil_map%get_whole_dofmap()\n"
        "      f2_stencil_size = f2_stencil_map%get_size()\n"
        "      IF (f2_info_3 .eq. x_direction) THEN\n"
        "        f2_stencil_map_1 => f2_proxy%vspace%get_stencil_dofmap("
        "STENCIL_1DX,f2_info_2)\n"
        "      END IF \n"
        "      IF (f2_info_3 .eq. y_direction) THEN\n"
        "        f2_stencil_map_1 => f2_proxy%vspace%get_stencil_dofmap("
        "STENCIL_1DY,f2_info_2)\n"
        "      END IF ")
    assert output3 in result
    output4 = (
        "        CALL testkern_stencil_xory1d_code(nlayers, "
        "f1_proxy%data, f2_proxy%data, f2_stencil_size, f2_info_1, "
        "f2_stencil_dofmap(:,:,cell), f3_proxy%data, f4_proxy%data, "
        "ndf_w1, undf_w1, map_w1(:,cell), ndf_w2, undf_w2, "
        "map_w2(:,cell), ndf_w3, undf_w3, map_w3(:,cell))")
    assert output4 in result
    output5 = (
        "        CALL testkern_stencil_xory1d_code(nlayers, "
        "f1_proxy%data, f2_proxy%data, f2_stencil_size_1, f2_info_3, "
        "f2_stencil_dofmap_1(:,:,cell), f3_proxy%data, f4_proxy%data, "
        "ndf_w1, undf_w1, map_w1(:,cell), ndf_w2, undf_w2, "
        "map_w2(:,cell), ndf_w3, undf_w3, map_w3(:,cell))")
    assert output5 in result
    if dist_mem:
        assert (
            "IF (f2_proxy%is_dirty(depth=max(f2_info+1,"
            "f2_info_2+1))) THEN" in result)
        assert (
            "CALL f2_proxy%halo_exchange(depth=max(f2_info+1,"
            "f2_info_2+1))" in result)
        assert "IF (f3_proxy%is_dirty(depth=1)) THEN" in result
        assert "CALL f3_proxy%halo_exchange(depth=1)" in result
        assert "IF (f4_proxy%is_dirty(depth=1)) THEN" in result
        assert "CALL f4_proxy%halo_exchange(depth=1)" in result


def test_stencil_args_unique_3(dist_mem):
    '''This test checks that stencil extent and direction arguments are
    unique within the generated PSy-layer when they are dereferenced,
    with the same type/class name, from the algorithm layer. '''
    _, invoke_info = parse(
        os.path.join(BASE_PATH,
                     "19.23_stencil_names_deref.f90"),
        api=TEST_API)
    psy = PSyFactory(TEST_API,
                     distributed_memory=dist_mem).create(invoke_info)
    result = str(psy.gen)
    assert (
        "      INTEGER, intent(in) :: my_info_f2_info, my_info_f2_info_2\n"
        "      INTEGER, intent(in) :: my_info_f2_info_1, "
        "my_info_f2_info_3\n"
        in result)
    assert (
        "f2_stencil_map => f2_proxy%vspace%get_stencil_dofmap(STENCIL_1DX,"
        "my_info_f2_info)" in result)
    if dist_mem:
        assert (
            "IF (f2_proxy%is_dirty(depth=max(my_info_f2_info+1,"
            "my_info_f2_info_2+1))) THEN" in result)
        assert (
            "CALL f2_proxy%halo_exchange(depth=max(my_info_f2_info+1,"
            "my_info_f2_info_2+1))" in result)
        assert "IF (f3_proxy%is_dirty(depth=1)) THEN" in result
        assert "CALL f3_proxy%halo_exchange(depth=1)" in result
        assert "IF (f4_proxy%is_dirty(depth=1)) THEN" in result
        assert "CALL f4_proxy%halo_exchange(depth=1)" in result


def test_stencil_vector(dist_mem, tmpdir):
    '''Test that the expected declarations and lookups are produced when
    we have a stencil access with a vector field. Any stencil could be
    chosen here (other than xory1d) as they all produce the same code
    structure, but STENCIL_CROSS is chosen as it is already used in an
    existing suitable example (14.4).

    '''
    _, invoke_info = parse(
        os.path.join(BASE_PATH, "14.4_halo_vector.f90"),
        api=TEST_API)
    psy = PSyFactory(TEST_API,
                     distributed_memory=dist_mem).create(invoke_info)
    result = str(psy.gen)
    assert (
        "      USE stencil_dofmap_mod, ONLY: STENCIL_CROSS\n"
        "      USE stencil_dofmap_mod, ONLY: stencil_dofmap_type\n") \
        in str(result)
    assert(
        "      INTEGER f2_stencil_size\n"
        "      INTEGER, pointer :: f2_stencil_dofmap(:,:,:) => null()\n"
        "      TYPE(stencil_dofmap_type), pointer :: f2_stencil_map => "
        "null()\n") \
        in str(result)
    assert(
        "      f2_stencil_map => f2_proxy(1)%vspace%get_stencil_dofmap"
        "(STENCIL_CROSS,f2_extent)\n"
        "      f2_stencil_dofmap => f2_stencil_map%get_whole_dofmap()\n"
        "      f2_stencil_size = f2_stencil_map%get_size()\n") \
        in str(result)
    assert(
        "f2_proxy(1)%data, f2_proxy(2)%data, f2_proxy(3)%data, "
        "f2_proxy(4)%data, f2_stencil_size, f2_stencil_dofmap(:,:,cell)") \
        in str(result)

    assert Dynamo0p3Build(tmpdir).code_compiles(psy)


def test_stencil_xory_vector(dist_mem, tmpdir):
    '''Test that the expected declarations and lookups are produced when
    we have a stencil access of type x or y with a vector field.

    '''
    _, invoke_info = parse(
        os.path.join(BASE_PATH,
                     "14.4.2_halo_vector_xory.f90"),
        api=TEST_API)
    psy = PSyFactory(TEST_API,
                     distributed_memory=dist_mem).create(invoke_info)
    result = str(psy.gen)
    assert(
        "      USE stencil_dofmap_mod, ONLY: STENCIL_1DX, STENCIL_1DY\n"
        "      USE flux_direction_mod, ONLY: x_direction, y_direction\n"
        "      USE stencil_dofmap_mod, ONLY: stencil_dofmap_type\n") \
        in result
    assert(
        "      INTEGER, intent(in) :: f2_extent\n"
        "      INTEGER, intent(in) :: f2_direction\n") \
        in result
    assert(
        "      INTEGER f2_stencil_size\n"
        "      INTEGER, pointer :: f2_stencil_dofmap(:,:,:) => null()\n"
        "      TYPE(stencil_dofmap_type), pointer :: f2_stencil_map => "
        "null()\n") \
        in result
    assert(
        "      IF (f2_direction .eq. x_direction) THEN\n"
        "        f2_stencil_map => f2_proxy(1)%vspace%get_stencil_dofmap"
        "(STENCIL_1DX,f2_extent)\n"
        "      END IF \n"
        "      IF (f2_direction .eq. y_direction) THEN\n"
        "        f2_stencil_map => f2_proxy(1)%vspace%get_stencil_dofmap"
        "(STENCIL_1DY,f2_extent)\n"
        "      END IF \n"
        "      f2_stencil_dofmap => f2_stencil_map%get_whole_dofmap()\n"
        "      f2_stencil_size = f2_stencil_map%get_size()\n") \
        in result
    assert(
        "f2_proxy(1)%data, f2_proxy(2)%data, f2_proxy(3)%data, "
        "f2_proxy(4)%data, f2_stencil_size, f2_direction, "
        "f2_stencil_dofmap(:,:,cell)") \
        in result

    assert Dynamo0p3Build(tmpdir).code_compiles(psy)


def test_dynloop_load_unexpected_func_space():
    ''' The load function of an instance of the dynloop class raises an
    error if an unexpexted function space is found. This test makes
    sure this error works correctly. It's a little tricky to raise
    this error as it is unreachable. However, we can sabotage an
    earlier function to make it return an invalid value. '''
    # first create a working instance of the DynLoop class
    _, invoke_info = parse(
        os.path.join(BASE_PATH, "19.1_single_stencil.f90"),
        api=TEST_API)
    psy = PSyFactory(TEST_API, distributed_memory=True).create(invoke_info)
    # now get access to the DynLoop class, the associated kernel class
    # and the associated field.
    schedule = psy.invokes.invoke_list[0].schedule
    loop = schedule.children[3]
    kernel = loop.loop_body[0]
    field = kernel.arguments.iteration_space_arg()
    # break the fields function space
    field._function_spaces[0]._orig_name = "broken"
    # create a function which always returns the broken field

    def broken_func():
        ''' Returns the above field no matter what '''
        return field
    # replace the iteration_space_arg method with our broke
    # function. This is required as iteration_space_arg currently
    # never returns a field with an invalid function space.
    kernel.arguments.iteration_space_arg = broken_func
    # We can now raise the exception.
    with pytest.raises(GenerationError) as err:
        loop.load(kernel)
    assert ("Generation Error: Unexpected function space found. Expecting "
            "one of ['w3', 'wtheta', 'w2v', 'w0', 'w1', 'w2', 'w2h', "
            "'any_w2'] but found 'broken'" in str(err))


def test_dynkernargs_unexpect_stencil_extent():
    '''This test checks that we raise an error in DynKernelArguments if
    metadata is provided with an extent value. This is a litle tricky to
    raise as the parser does not not allow this to happen. We therefore
    modify the results from the parser to raise the error.'''
    # parse some valid code with a stencil
    _, invoke_info = parse(
        os.path.join(BASE_PATH, "19.1_single_stencil.f90"),
        api=TEST_API)
    # find the parsed code's call class
    call = invoke_info.calls[0].kcalls[0]
    # add an extent to the stencil metadata
    kernel_metadata = call.ktype
    kernel_metadata._arg_descriptors[1].stencil['extent'] = 2
    # remove the extra argument (as the extent value no longer needs
    # to be passed so an associated error will be raised)
    del call.args[2]
    # finally call our object to raise the error
    from psyclone.dynamo0p3 import DynKernelArguments
    with pytest.raises(GenerationError) as err:
        _ = DynKernelArguments(call, None)
    assert "extent metadata not yet supported" in str(err)


def test_unsupported_halo_read_access():
    '''This test checks that we raise an error if the halo_read_access
    method finds an upper bound other than halo or ncells. The
    particular issue at the moment is that if inner is specified we do
    not know whether the stencil accesses the halo or not. However,
    this limitation is not going to affect anyone until we add in loop
    iteration space splitting transformations.
    '''
    # create a valid loop with a stencil access
    _, invoke_info = parse(
        os.path.join(BASE_PATH, "19.1_single_stencil.f90"),
        api=TEST_API)
    psy = PSyFactory(TEST_API, distributed_memory=True).create(invoke_info)
    # get access to the DynLoop object
    schedule = psy.invokes.invoke_list[0].schedule
    loop = schedule.children[3]
    # access to the argument that has a stencil access in the kernel
    kernel = loop.loop_body[0]
    stencil_arg = kernel.arguments.args[1]
    loop.set_upper_bound("inner", 1)
    # call our method
    with pytest.raises(GenerationError) as err:
        _ = loop._halo_read_access(stencil_arg)
    assert ("Loop bounds other than cell_halo and ncells are currently "
            "unsupported for kernels with stencil accesses. Found "
            "'inner'." in str(err))


def test_dynglobalsum_unsupported_scalar():
    '''Check that an instance of the DynGlobalSum class raises an
    exception if an unsupported scalar type is provided when
    dm=True '''
    # get an instance of an integer scalar
    _, invoke_info = parse(
        os.path.join(BASE_PATH,
                     "1.6.1_single_invoke_1_int_scalar.f90"),
        api=TEST_API)
    psy = PSyFactory(TEST_API, distributed_memory=True).create(invoke_info)
    schedule = psy.invokes.invoke_list[0].schedule
    loop = schedule.children[3]
    kernel = loop.loop_body[0]
    argument = kernel.arguments.args[1]
    with pytest.raises(GenerationError) as err:
        _ = DynGlobalSum(argument)
    assert "DynGlobalSum currently only supports '['gh_real']'" in str(err)


def test_dynglobalsum_nodm_error():
    '''Check that an instance of the DynGlobalSum class raises an
    exception if it is instantiated when dm=False'''
    # get an instance of a real scalar
    _, invoke_info = parse(
        os.path.join(BASE_PATH,
                     "1.9_single_invoke_2_real_scalars.f90"),
        api=TEST_API)
    psy = PSyFactory(TEST_API, distributed_memory=False).create(invoke_info)
    schedule = psy.invokes.invoke_list[0].schedule
    loop = schedule.children[0]
    kernel = loop.loop_body[0]
    argument = kernel.arguments.args[0]
    with pytest.raises(GenerationError) as err:
        _ = DynGlobalSum(argument)
    assert ("It makes no sense to create a DynGlobalSum object when "
            "dm=False") in str(err)


def test_no_updated_args():
    ''' Check that we raise the expected exception when we encounter a
    kernel that does not write to any of its arguments '''
    fparser.logging.disable(fparser.logging.CRITICAL)
    code = CODE.replace("arg_type(gh_field,gh_write,w1)",
                        "arg_type(gh_field,gh_read,w1)", 1)
    ast = fpapi.parse(code, ignore_comments=False)
    name = "testkern_qr_type"
    with pytest.raises(ParseError) as excinfo:
        _ = DynKernMetadata(ast, name=name)
    assert ("A Dynamo 0.3 kernel must have at least one argument that is "
            "updated (written to) but found none for kernel "
            "testkern_qr_type" in str(excinfo))


def test_scalars_only_invalid():
    ''' Check that we raise the expected exception if we encounter a
    kernel that only has (read-only) scalar arguments '''
    fparser.logging.disable(fparser.logging.CRITICAL)
    code = '''
module testkern
  type, extends(kernel_type) :: testkern_type
     type(arg_type), meta_args(2) =                 &
          (/ arg_type(gh_real, gh_read),            &
             arg_type(gh_integer, gh_read)          &
           /)
     integer, parameter :: iterates_over = cells
   contains
     procedure, nopass :: code => testkern_code
  end type testkern_type
contains
  subroutine testkern_code(a,b)
  end subroutine testkern_code
end module testkern
'''
    ast = fpapi.parse(code, ignore_comments=False)
    name = "testkern_type"
    with pytest.raises(ParseError) as excinfo:
        _ = DynKernMetadata(ast, name=name)
    assert ("A Dynamo 0.3 kernel must have at least one argument that is "
            "updated (written to) but found none for kernel "
            "testkern_type" in str(excinfo))


def test_multiple_updated_field_args():
    ''' Check that we successfully parse a kernel that writes to more
    than one of its field arguments '''
    fparser.logging.disable(fparser.logging.CRITICAL)
    code = CODE.replace("arg_type(gh_field,gh_read, w2)",
                        "arg_type(gh_field,gh_write, w1)", 1)
    ast = fpapi.parse(code, ignore_comments=False)
    name = "testkern_qr_type"
    metadata = DynKernMetadata(ast, name=name)
    count = 0
    for descriptor in metadata.arg_descriptors:
        if descriptor.type == "gh_field" and \
                descriptor.access != AccessType.READ:
            count += 1
    assert count == 2


def test_multiple_updated_op_args():
    ''' Check that we successfully parse the metadata for a kernel that
    writes to more than one of its field and operator arguments '''
    fparser.logging.disable(fparser.logging.CRITICAL)
    code = CODE.replace("arg_type(gh_operator,gh_read, w2, w2)",
                        "arg_type(gh_operator,gh_write, w1, w1)", 1)
    ast = fpapi.parse(code, ignore_comments=False)
    name = "testkern_qr_type"
    metadata = DynKernMetadata(ast, name=name)
    count = 0
    for descriptor in metadata.arg_descriptors:
        if ((descriptor.type == "gh_field" or
             descriptor.type == "gh_operator") and
                descriptor.access != AccessType.READ):
            count += 1
    assert count == 2


def test_multiple_updated_scalar_args():
    ''' Check that we raise the expected exception when we encounter a
    kernel that writes to more than one of its field and scalar arguments '''
    fparser.logging.disable(fparser.logging.CRITICAL)
    code = CODE.replace("arg_type(gh_real, gh_read)",
                        "arg_type(gh_real, gh_sum)", 1)
    ast = fpapi.parse(code, ignore_comments=False)
    name = "testkern_qr_type"
    with pytest.raises(ParseError) as excinfo:
        _ = DynKernMetadata(ast, name=name)
    assert ("A user-supplied Dynamo 0.3 kernel must not write/update a scalar "
            "argument but kernel testkern_qr_type has" in
            str(excinfo))


def test_itn_space_write_w2v_w1(tmpdir):
    ''' Check that generated loop over cells in the psy layer has the
    correct upper bound when a kernel writes to two fields, the first on
    a discontinuous space (w2v) and the second on a continuous space (w1).
    The resulting loop (when dm=True) must include the L1 halo because of
    the second field argument which is continuous '''
    _, invoke_info = parse(
        os.path.join(BASE_PATH, "1.5.1_single_invoke_write_multi_fs.f90"),
        api=TEST_API)
    for dist_mem in [False, True]:
        psy = PSyFactory(TEST_API,
                         distributed_memory=dist_mem).create(invoke_info)
        generated_code = str(psy.gen)
        if dist_mem:
            output = (
                "      !\n"
                "      DO cell=1,mesh%get_last_halo_cell(1)\n")
            assert output in generated_code
        else:
            output = (
                "      ! Call our kernels\n"
                "      !\n"
                "      DO cell=1,m2_proxy%vspace%get_ncell()\n")
            assert output in generated_code

        assert Dynamo0p3Build(tmpdir).code_compiles(psy)


def test_itn_space_fld_and_op_writers(tmpdir):
    ''' Check that generated loop over cells in the psy layer has the
    correct upper bound when a kernel writes to both an operator and a
    field, the latter on a discontinuous space and first in the list
    of args. (Loop must include L1 halo because we're writing to an
    operator.) '''
    _, invoke_info = parse(
        os.path.join(BASE_PATH, "1.5.2_single_invoke_write_fld_op.f90"),
        api=TEST_API)
    for dist_mem in [False, True]:
        psy = PSyFactory(TEST_API,
                         distributed_memory=dist_mem).create(invoke_info)
        generated_code = str(psy.gen)
        if dist_mem:
            output = (
                "      !\n"
                "      DO cell=1,mesh%get_last_halo_cell(1)\n")
            assert output in generated_code
        else:
            output = (
                "      ! Call our kernels\n"
                "      !\n"
                "      DO cell=1,op1_proxy%fs_from%get_ncell()\n")
            assert output in generated_code

        assert Dynamo0p3Build(tmpdir).code_compiles(psy)


def test_itn_space_any_any_discontinuous(tmpdir):
    ''' Check that generated loop over cells has correct upper
    bound when a kernel writes to fields on any_space (continuous)
    and any_discontinuous_space '''
    _, invoke_info = parse(
        os.path.join(BASE_PATH,
                     "1.5.3_single_invoke_write_any_anyd_space.f90"),
        api=TEST_API)
    for dist_mem in [False, True]:
        psy = PSyFactory(TEST_API,
                         distributed_memory=dist_mem).create(invoke_info)
        generated_code = str(psy.gen)
        if dist_mem:
            output = (
                "      !\n"
                "      DO cell=1,mesh%get_last_halo_cell(1)\n")
            assert output in generated_code
        else:
            output = (
                "      ! Call our kernels\n"
                "      !\n"
                "      DO cell=1,f1_proxy%vspace%get_ncell()\n")
            assert output in generated_code

        assert Dynamo0p3Build(tmpdir).code_compiles(psy)


def test_itn_space_any_w1():
    ''' Check generated loop over cells has correct upper bound when
    a kernel writes to fields on any_space and W1 (continuous) '''
    _, invoke_info = parse(
        os.path.join(BASE_PATH, "1.5.4_single_invoke_write_anyspace_w1.f90"),
        api=TEST_API)
    for dist_mem in [False, True]:
        psy = PSyFactory(TEST_API,
                         distributed_memory=dist_mem).create(invoke_info)
        generated_code = str(psy.gen)
        if dist_mem:
            output = (
                "      !\n"
                "      DO cell=1,mesh%get_last_halo_cell(1)\n")
            assert output in generated_code
        else:
            # Loop upper bound should use f2 as that field is *definitely*
            # on a continuous space (as opposed to the one on any_space
            # that might be).
            output = (
                "      ! Call our kernels\n"
                "      !\n"
                "      DO cell=1,f2_proxy%vspace%get_ncell()\n")
            assert output in generated_code


def test_unexpected_type_error():
    '''Check that we raise an exception if an unexpected datatype is found
    when running the ArgOrdering generate method. As it is abstract we use
    the KernCallArgList sub class'''
    for distmem in [False, True]:
        _, invoke_info = parse(
            os.path.join(BASE_PATH,
                         "1.0.1_single_named_invoke.f90"),
            api=TEST_API)
        psy = PSyFactory(TEST_API,
                         distributed_memory=distmem).create(invoke_info)
        schedule = psy.invokes.invoke_list[0].schedule
        if distmem:
            index = 3
        else:
            index = 0
        loop = schedule.children[index]
        kernel = loop.loop_body[0]
        # sabotage one of the arguments to make it have an invalid type.
        kernel.arguments.args[0]._type = "invalid"
        # Now call KernCallArgList to raise an exception
        create_arg_list = KernCallArgList(kernel)
        with pytest.raises(GenerationError) as excinfo:
            create_arg_list.generate()
        assert (
            "Unexpected arg type found in dynamo0p3.py:ArgOrdering:"
            "generate()") in str(excinfo.value)


def test_argordering_exceptions():
    '''Check that we raise an exception if the abstract methods are called
    in an instance of the ArgOrdering class '''
    for distmem in [False, True]:
        _, invoke_info = parse(
            os.path.join(BASE_PATH,
                         "1.0.1_single_named_invoke.f90"),
            api=TEST_API)
        psy = PSyFactory(TEST_API,
                         distributed_memory=distmem).create(invoke_info)
        schedule = psy.invokes.invoke_list[0].schedule
        if distmem:
            index = 3
        else:
            index = 0
        loop = schedule.children[index]
        kernel = loop.loop_body[0]
        from psyclone.dynamo0p3 import ArgOrdering
        create_arg_list = ArgOrdering(kernel)
        for method in [create_arg_list.cell_map,
                       create_arg_list.cell_position,
                       create_arg_list.mesh_height,
                       create_arg_list.mesh_ncell2d,
                       create_arg_list.quad_rule]:
            with pytest.raises(NotImplementedError):
                method()
        for method in [create_arg_list.field_vector,
                       create_arg_list.field,
                       create_arg_list.stencil_unknown_extent,
                       create_arg_list.stencil_unknown_direction,
                       create_arg_list.stencil,
                       create_arg_list.operator,
                       create_arg_list.scalar,
                       create_arg_list.fs_common,
                       create_arg_list.fs_compulsory_field,
                       create_arg_list.basis,
                       create_arg_list.diff_basis,
                       create_arg_list.orientation,
                       create_arg_list.field_bcs_kernel,
                       create_arg_list.operator_bcs_kernel,
                       create_arg_list.banded_dofmap,
                       create_arg_list.indirection_dofmap,
                       create_arg_list.cma_operator]:
            with pytest.raises(NotImplementedError):
                method(None)


def test_kernel_args_has_op():
    ''' Check that we raise an exception if the arg. type supplied to
    DynKernelArguments.has_operator() is not a valid operator '''
    _, invoke_info = parse(
        os.path.join(BASE_PATH, "19.1_single_stencil.f90"),
        api=TEST_API)
    # find the parsed code's call class
    call = invoke_info.calls[0].kcalls[0]
    from psyclone.dynamo0p3 import DynKernelArguments
    dka = DynKernelArguments(call, None)
    with pytest.raises(GenerationError) as excinfo:
        _ = dka.has_operator(op_type="gh_field")
    assert "op_type must be a valid operator type" in str(excinfo)


def test_kerncallarglist_args_error(dist_mem):
    '''Check that we raise an exception if we call the methods that return
    information in kerncallarglist without first calling the generate
    method

    '''
    _, invoke_info = parse(
        os.path.join(BASE_PATH,
                     "1.0.1_single_named_invoke.f90"),
        api=TEST_API)
    psy = PSyFactory(TEST_API,
                     distributed_memory=dist_mem).create(invoke_info)
    schedule = psy.invokes.invoke_list[0].schedule
    if dist_mem:
        loop = schedule.children[3]
    else:
        loop = schedule.children[0]
    create_arg_list = KernCallArgList(loop.loop_body[0])

    # nlayers_positions method
    with pytest.raises(InternalError) as excinfo:
        _ = create_arg_list.nlayers_positions
    assert (
        "KernCallArgList: the generate() method should be called before "
        "the nlayers_positions() method") in str(excinfo.value)

    # nqp_positions method
    with pytest.raises(InternalError) as excinfo:
        _ = create_arg_list.nqp_positions
    assert (
        "KernCallArgList: the generate() method should be called before "
        "the nqp_positions() method") in str(excinfo.value)

    # ndf_positions method
    with pytest.raises(InternalError) as excinfo:
        _ = create_arg_list.ndf_positions
    assert (
        "KernCallArgList: the generate() method should be called before "
        "the ndf_positions() method") in str(excinfo.value)

    # arglist method
    with pytest.raises(InternalError) as excinfo:
        _ = create_arg_list.arglist
    assert (
        "KernCallArgList: the generate() method should be called before "
        "the arglist() method") in str(excinfo.value)


def test_multi_anyw2():
    '''Check generated code works correctly when we have multiple any_w2
    fields. Particularly check that we only generate a single lookup.'''
    _, invoke_info = parse(
        os.path.join(BASE_PATH, "21.1_single_invoke_multi_anyw2.f90"),
        api=TEST_API)
    for dist_mem in [False, True]:
        psy = PSyFactory(TEST_API,
                         distributed_memory=dist_mem).create(invoke_info)
        generated_code = str(psy.gen)
        if dist_mem:
            output = (
                "      ! Look-up dofmaps for each function space\n"
                "      !\n"
                "      map_any_w2 => f1_proxy%vspace%get_whole_dofmap()\n"
                "      !\n"
                "      ! Initialise number of DoFs "
                "for any_w2\n"
                "      !\n"
                "      ndf_any_w2 = f1_proxy%vspace%get_ndf()\n"
                "      undf_any_w2 = f1_proxy%vspace%get_undf()\n"
                "      !\n"
                "      ! Call kernels and communication routines\n"
                "      !\n"
                "      IF (f2_proxy%is_dirty(depth=1)) THEN\n"
                "        CALL f2_proxy%halo_exchange(depth=1)\n"
                "      END IF \n"
                "      !\n"
                "      IF (f3_proxy%is_dirty(depth=1)) THEN\n"
                "        CALL f3_proxy%halo_exchange(depth=1)\n"
                "      END IF \n"
                "      !\n"
                "      DO cell=1,mesh%get_last_halo_cell(1)\n"
                "        !\n"
                "        CALL testkern_multi_anyw2_code(nlayers, "
                "f1_proxy%data, f2_proxy%data, f3_proxy%data, ndf_any_w2, "
                "undf_any_w2, map_any_w2(:,cell))\n"
                "      END DO \n"
                "      !\n"
                "      ! Set halos dirty/clean for fields modified in the "
                "above loop\n"
                "      !\n"
                "      CALL f1_proxy%set_dirty()")
            assert output in generated_code
        else:
            output = (
                "      ! Look-up dofmaps for each function space\n"
                "      !\n"
                "      map_any_w2 => f1_proxy%vspace%get_whole_dofmap()\n"
                "      !\n"
                "      ! Initialise number of DoFs for "
                "any_w2\n"
                "      !\n"
                "      ndf_any_w2 = f1_proxy%vspace%get_ndf()\n"
                "      undf_any_w2 = f1_proxy%vspace%get_undf()\n"
                "      !\n"
                "      ! Call our kernels\n"
                "      !\n"
                "      DO cell=1,f1_proxy%vspace%get_ncell()\n"
                "        !\n"
                "        CALL testkern_multi_anyw2_code(nlayers, "
                "f1_proxy%data, f2_proxy%data, f3_proxy%data, ndf_any_w2, "
                "undf_any_w2, map_any_w2(:,cell))\n"
                "      END DO ")
            assert output in generated_code


def test_anyw2_vectors():
    '''Check generated code works correctly when we have any_w2 field
    vectors'''
    _, invoke_info = parse(
        os.path.join(BASE_PATH, "21.3_single_invoke_anyw2_vector.f90"),
        api=TEST_API)
    for dist_mem in [False, True]:
        psy = PSyFactory(TEST_API,
                         distributed_memory=dist_mem).create(invoke_info)
        generated_code = str(psy.gen)
        assert "f3_proxy(1) = f3(1)%get_proxy()" in generated_code
        assert "f3_proxy(2) = f3(2)%get_proxy()" in generated_code
        assert "f3_proxy(1)%data, f3_proxy(2)%data" in generated_code


def test_anyw2_operators():
    '''Check generated code works correctly when we have any_w2 fields
    with operators'''
    _, invoke_info = parse(
        os.path.join(BASE_PATH, "21.4_single_invoke_anyw2_operator.f90"),
        api=TEST_API)
    for dist_mem in [False, True]:
        psy = PSyFactory(TEST_API,
                         distributed_memory=dist_mem).create(invoke_info)
        generated_code = str(psy.gen)
        output = (
            "      ! Initialise number of DoFs for any_w2\n"
            "      !\n"
            "      ndf_any_w2 = mm_w2_proxy%fs_from%get_ndf()\n"
            "      undf_any_w2 = mm_w2_proxy%fs_from%get_undf()\n")
        assert output in generated_code
        output = (
            "      dim_any_w2 = mm_w2_proxy%fs_from%get_dim_space()\n"
            "      ALLOCATE (basis_any_w2_qr(dim_any_w2, ndf_any_w2, "
            "np_xy_qr, np_z_qr))\n"
            "      !\n"
            "      ! Compute basis/diff-basis arrays\n"
            "      !\n"
            "      CALL qr%compute_function(BASIS, mm_w2_proxy%fs_from, "
            "dim_any_w2, ndf_any_w2, basis_any_w2_qr)")
        assert output in generated_code


def test_anyw2_stencils():
    '''Check generated code works correctly when we have any_w2 fields
    with stencils'''
    _, invoke_info = parse(
        os.path.join(BASE_PATH, "21.5_single_invoke_anyw2_stencil.f90"),
        api=TEST_API)
    for dist_mem in [False, True]:
        psy = PSyFactory(TEST_API,
                         distributed_memory=dist_mem).create(invoke_info)
        generated_code = str(psy.gen)
        output = (
            "      ! Initialise stencil dofmaps\n"
            "      !\n"
            "      f2_stencil_map => f2_proxy%vspace%get_stencil_dofmap"
            "(STENCIL_CROSS,extent)\n"
            "      f2_stencil_dofmap => f2_stencil_map%get_whole_dofmap()\n"
            "      f2_stencil_size = f2_stencil_map%get_size()\n"
            "      !\n")
        assert output in generated_code


def test_no_halo_for_discontinuous(tmpdir):
    ''' Test that we do not create halo exchange calls when our loop
    only iterates over owned cells (e.g. it writes to a discontinuous
    field), we only read from a discontinuous field and there are no
    stencil accesses '''
    _, info = parse(os.path.join(BASE_PATH,
                                 "1_single_invoke_w2v.f90"),
                    api=TEST_API)
    psy = PSyFactory(TEST_API, distributed_memory=True).create(info)
    result = str(psy.gen)
    assert "halo_exchange" not in result

    assert Dynamo0p3Build(tmpdir).code_compiles(psy)


def test_halo_for_discontinuous(tmpdir, monkeypatch, annexed):
    '''This test checks the case when our loop iterates over owned cells
    (e.g. it writes to a discontinuous field), we read from a
    continuous field, there are no stencil accesses, but we do not
    know anything about the previous writer.

    As we don't know anything about the previous writer we have to
    assume that it may have been over dofs. If so, we could have dirty
    annexed dofs so need to add a halo exchange (for the three
    continuous fields being read (f1, f2 and m1). This is the case
    when api_config.compute_annexed_dofs is False.

    If we always iterate over annexed dofs by default, our annexed
    dofs will always be clean. Therefore we do not need to add a halo
    exchange. This is the case when
    api_config.compute_annexed_dofs is True.

    '''
    api_config = Config.get().api_conf(TEST_API)
    monkeypatch.setattr(api_config, "_compute_annexed_dofs", annexed)
    _, info = parse(os.path.join(BASE_PATH,
                                 "1_single_invoke_w3.f90"),
                    api=TEST_API)
    psy = PSyFactory(TEST_API, distributed_memory=True).create(info)
    result = str(psy.gen)
    if annexed:
        assert "halo_exchange" not in result
    else:
        assert "IF (f1_proxy%is_dirty(depth=1)) THEN" in result
        assert "CALL f1_proxy%halo_exchange(depth=1)" in result
        assert "IF (f2_proxy%is_dirty(depth=1)) THEN" in result
        assert "CALL f2_proxy%halo_exchange(depth=1)" in result
        assert "IF (m1_proxy%is_dirty(depth=1)) THEN" in result
        assert "CALL m1_proxy%halo_exchange(depth=1)" in result

    assert Dynamo0p3Build(tmpdir).code_compiles(psy)


def test_halo_for_discontinuous_2(tmpdir, monkeypatch, annexed):
    '''This test checks the case when our loop iterates over owned cells
    (e.g. it writes to a discontinuous field), we read from a
    continuous field, there are no stencil accesses, and the previous
    writer iterates over ndofs or nannexed.

    When the previous writer iterates over ndofs we have dirty annexed
    dofs so need to add a halo exchange. This is the case when
    api_config.compute_annexed_dofs is False.

    When the previous writer iterates over nannexed we have clean
    annexed dofs so do not need to add a halo exchange. This is the
    case when api_config.compute_annexed_dofs is True

    '''
    api_config = Config.get().api_conf(TEST_API)
    monkeypatch.setattr(api_config, "_compute_annexed_dofs", annexed)
    _, info = parse(os.path.join(BASE_PATH,
                                 "14.7_halo_annexed.f90"),
                    api=TEST_API)
    psy = PSyFactory(TEST_API, distributed_memory=True).create(info)
    result = str(psy.gen)
    if annexed:
        assert "halo_exchange" not in result
    else:
        assert "IF (f1_proxy%is_dirty(depth=1)) THEN" not in result
        assert "CALL f1_proxy%halo_exchange(depth=1)" in result
        assert "IF (f2_proxy%is_dirty(depth=1)) THEN" not in result
        assert "CALL f2_proxy%halo_exchange(depth=1)" in result
        assert "IF (m1_proxy%is_dirty(depth=1)) THEN" in result
        assert "CALL m1_proxy%halo_exchange(depth=1)" in result

    assert Dynamo0p3Build(tmpdir).code_compiles(psy)


def test_arg_discontinuous(monkeypatch, annexed):
    ''' Test that the discontinuous method in the Dynamo0.3 API argument
    class returns the correct values. Check that the code is generated
    correctly when annexed dofs are and are not computed by default as
    the number of halo exchanges produced is different in the two
    cases.

    '''

    # 1 discontinuous field returns true
    # Check w3, wtheta and w2v in turn
    api_config = Config.get().api_conf(TEST_API)
    monkeypatch.setattr(api_config, "_compute_annexed_dofs", annexed)
    if annexed:
        # no halo exchanges produced for the w3 example (reads from
        # continuous spaces)
        idchld_list = [0, 0, 0]
    else:
        # 3 halo exchanges produced for the w3 example (reads from
        # continuous spaces)
        idchld_list = [3, 0, 0]
    idarg_list = [4, 0, 0]
    fs_dict = dict(zip(DISCONTINUOUS_FUNCTION_SPACES,
                       zip(idchld_list, idarg_list)))
    for fspace in fs_dict.keys():
        filename = "1_single_invoke_" + fspace + ".f90"
        idchld = fs_dict[fspace][0]
        idarg = fs_dict[fspace][1]
        _, info = parse(os.path.join(BASE_PATH, filename),
                        api=TEST_API)
        psy = PSyFactory(TEST_API, distributed_memory=True).create(info)
        schedule = psy.invokes.invoke_list[0].schedule
        kernel = schedule.children[idchld].loop_body[0]
        field = kernel.arguments.args[idarg]
        assert field.space == fspace
        assert field.discontinuous

    # 2 any_discontinuous_space returns true
    _, info = parse(
        os.path.join(BASE_PATH,
                     "1_single_invoke_any_discontinuous_space.f90"),
        api=TEST_API)
    psy = PSyFactory(TEST_API, distributed_memory=True).create(info)
    schedule = psy.invokes.invoke_list[0].schedule
    schedule.view()
    if annexed:
        index = 0
    else:
        # 2 halo exchanges produced (reads from two continuous spaces)
        index = 2
    kernel = schedule.children[index].loop_body[0]
    field = kernel.arguments.args[0]
    assert field.space == 'any_discontinuous_space_1'
    assert field.discontinuous

    # 2 any_space field returns false
    _, info = parse(os.path.join(BASE_PATH,
                                 "11_any_space.f90"),
                    api=TEST_API)
    psy = PSyFactory(TEST_API, distributed_memory=True).create(info)
    schedule = psy.invokes.invoke_list[0].schedule
    if annexed:
        index = 4
    else:
        index = 5
    kernel = schedule.children[index].loop_body[0]
    field = kernel.arguments.args[0]
    assert field.space == 'any_space_1'
    assert not field.discontinuous

    # 3 continuous field returns false
    _, info = parse(os.path.join(BASE_PATH,
                                 "1_single_invoke.f90"),
                    api=TEST_API)
    psy = PSyFactory(TEST_API, distributed_memory=True).create(info)
    schedule = psy.invokes.invoke_list[0].schedule
    kernel = schedule.children[3].loop_body[0]
    field = kernel.arguments.args[1]
    assert field.space == 'w1'
    assert not field.discontinuous


def test_halo_stencil_redundant_computation():
    '''If a loop contains a kernel with a stencil access and the loop
    computes redundantly into the halo then the value of the stencil
    in the associated halo exchange is returned as type region
    irrespective of the type of kernel stencil. This is because the
    redundant computation will be performed all points (equivalent
    to a full halo) and there is no support for mixing accesses at
    different levels. In this example the kernel stencil is cross.'''

    _, info = parse(os.path.join(BASE_PATH,
                                 "19.1_single_stencil.f90"),
                    api=TEST_API)
    psy = PSyFactory(TEST_API, distributed_memory=True).create(info)
    schedule = psy.invokes.invoke_list[0].schedule
    stencil_halo_exchange = schedule.children[0]
    assert stencil_halo_exchange._compute_stencil_type() == "region"


def test_halo_same_stencils_no_red_comp():
    '''If a halo has two or more different halo reads associated with it
    and the type of stencils are the same and the loops do not
    redundantly compute into the halo then the chosen stencil type for
    the halo exchange is the same as the kernel stencil type. In this
    case both are cross'''
    _, info = parse(os.path.join(BASE_PATH,
                                 "14.8_halo_same_stencils.f90"),
                    api=TEST_API)
    psy = PSyFactory(TEST_API, distributed_memory=True).create(info)
    schedule = psy.invokes.invoke_list[0].schedule
    stencil_halo_exchange = schedule.children[1]
    assert stencil_halo_exchange._compute_stencil_type() == "cross"


def test_halo_different_stencils_no_red_comp():
    '''If a halo has two or more different halo reads associated with it
    and the type of stencils are different and the loops do not
    redundantly compute into the halo then the chosen stencil type is
    region. In this case, one is xory and the other is cross, We could
    try to be more clever here in the future as the actual minimum is
    cross!'''
    _, info = parse(os.path.join(BASE_PATH,
                                 "14.9_halo_different_stencils.f90"),
                    api=TEST_API)
    psy = PSyFactory(TEST_API, distributed_memory=True).create(info)
    schedule = psy.invokes.invoke_list[0].schedule
    stencil_halo_exchange = schedule.children[1]
    assert stencil_halo_exchange._compute_stencil_type() == "region"


def test_comp_halo_intern_err(monkeypatch):
    '''Check that we raise an exception if the compute_halo_read_info method in
    dynhaloexchange does not find any read dependencies. This should
    never be the case. We use monkeypatch to force the exception to be
    raised'''
    _, invoke_info = parse(os.path.join(BASE_PATH, "1_single_invoke.f90"),
                           api=TEST_API)
    psy = PSyFactory(TEST_API, distributed_memory=True).create(invoke_info)
    schedule = psy.invokes.invoke_list[0].schedule
    halo_exchange = schedule.children[0]
    field = halo_exchange.field
    monkeypatch.setattr(field, "forward_read_dependencies", lambda: [])
    with pytest.raises(GenerationError) as excinfo:
        halo_exchange._compute_halo_read_info()
    assert ("Internal logic error. There should be at least one read "
            "dependence for a halo exchange") in str(excinfo.value)


def test_halo_exch_1_back_dep(monkeypatch):
    '''Check that an internal error is raised if a halo exchange returns
    with more than one write dependency. It should only ever be 0 or 1.'''
    _, invoke_info = parse(os.path.join(BASE_PATH, "1_single_invoke.f90"),
                           api=TEST_API)
    psy = PSyFactory(TEST_API, distributed_memory=True).create(invoke_info)
    schedule = psy.invokes.invoke_list[0].schedule
    halo_exchange = schedule.children[0]
    field = halo_exchange.field
    #
    monkeypatch.setattr(field, "backward_write_dependencies",
                        lambda ignore_halos=False: [1, 1])
    with pytest.raises(GenerationError) as excinfo:
        halo_exchange._compute_halo_write_info()
    assert ("Internal logic error. There should be at most one "
            "write dependence for a halo exchange. Found "
            "'2'") in str(excinfo.value)
    #
    monkeypatch.setattr(field, "backward_write_dependencies",
                        lambda ignore_halos=False: [])
    assert not halo_exchange._compute_halo_write_info()


def test_halo_ex_back_dep_no_call(monkeypatch):
    '''Check that an internal error is raised if a halo exchange
    write dependency is not a call.'''
    _, invoke_info = parse(os.path.join(BASE_PATH,
                                        "14.9_halo_different_stencils.f90"),
                           api=TEST_API)
    psy = PSyFactory(TEST_API, distributed_memory=True).create(invoke_info)
    schedule = psy.invokes.invoke_list[0].schedule
    halo_exchange = schedule.children[1]
    field = halo_exchange.field
    write_dependencies = field.backward_write_dependencies()
    write_dependency = write_dependencies[0]
    monkeypatch.setattr(write_dependency, "_call",
                        lambda: halo_exchange)
    with pytest.raises(GenerationError) as excinfo:
        halo_exchange._compute_halo_write_info()
    # Note, we would expect the call type returned from HaloInfo to be
    # DynHaloExchange as that is the type of the halo_exchange
    # variable but lambda seems to result in the returning object
    # being of type 'function'. I'm not sure why. However, this does
    # not matter in practice as we are just trying to get PSyclone to
    # raise the appropriate exception.
    assert ("Generation Error: In HaloInfo class, field 'f2' should be from a "
            "call but found %s" % type(lambda: halo_exchange)
            in str(excinfo.value))


def test_HaloReadAccess_input_field():
    '''The HaloReadAccess class expects a DynKernelArgument or equivalent
    object as input. If this is not the case an exception is raised. This
    test checks that this exception is raised correctly.'''
    with pytest.raises(GenerationError) as excinfo:
        _ = HaloReadAccess(None)
    assert (
        "Generation Error: HaloInfo class expects an argument of type "
        "DynArgument, or equivalent, on initialisation, but found, "
        "'%s'" % type(None) in str(excinfo.value))


def test_HaloReadAccess_field_in_call():
    '''The field passed to HaloReadAccess should be within a kernel or
    builtin. If it is not then an exception is raised. This test
    checks that this exception is raised correctly'''
    _, invoke_info = parse(os.path.join(BASE_PATH, "1_single_invoke.f90"),
                           api=TEST_API)
    psy = PSyFactory(TEST_API, distributed_memory=True).create(invoke_info)
    schedule = psy.invokes.invoke_list[0].schedule
    halo_exchange = schedule.children[0]
    field = halo_exchange.field
    with pytest.raises(GenerationError) as excinfo:
        _ = HaloReadAccess(field)
    assert ("field 'f2' should be from a call but found "
            "<class 'psyclone.dynamo0p3.DynHaloExchange'>"
            in str(excinfo.value))


def test_HaloReadAccess_field_not_reader():
    ''' The field passed to HaloReadAccess should be read within its
    associated kernel or builtin. If it is not then an exception is raised.
    This test checks that this exception is raised correctly

    '''
    _, invoke_info = parse(os.path.join(BASE_PATH,
                                        "1_single_invoke_wtheta.f90"),
                           api=TEST_API)
    psy = PSyFactory(TEST_API, distributed_memory=True).create(invoke_info)
    schedule = psy.invokes.invoke_list[0].schedule
    loop = schedule.children[0]
    kernel = loop.loop_body[0]
    argument = kernel.arguments.args[0]
    with pytest.raises(GenerationError) as excinfo:
        _ = HaloReadAccess(argument)
    assert (
        "In HaloInfo class, field 'f1' should be one of ['gh_read', "
        "'gh_readwrite', 'gh_inc'], but found 'gh_write'"
        in str(excinfo.value))


def test_HaloRead_inv_loop_upper(monkeypatch):
    '''The upper bound of a loop in the compute_halo_read_info method within
    the HaloReadAccesss class should be recognised by the logic. If not an
    exception is raised and this test checks that this exception is
    raised correctly
    '''
    _, invoke_info = parse(os.path.join(BASE_PATH, "1_single_invoke.f90"),
                           api=TEST_API)
    psy = PSyFactory(TEST_API, distributed_memory=True).create(invoke_info)
    schedule = psy.invokes.invoke_list[0].schedule
    halo_exchange = schedule.children[0]
    field = halo_exchange.field
    read_dependencies = field.forward_read_dependencies()
    read_dependency = read_dependencies[0]
    loop = read_dependency.call.parent.parent
    monkeypatch.setattr(loop, "_upper_bound_name", "invalid")
    with pytest.raises(GenerationError) as excinfo:
        halo_exchange._compute_halo_read_info()
    assert ("Internal error in HaloReadAccess._compute_from_field. Found "
            "unexpected loop upper bound name 'invalid'") in str(excinfo.value)


def test_HaloReadAccess_discontinuous_field(tmpdir):
    ''' When a discontinuous argument is read in a loop with an iteration
    space over 'ncells' then it only accesses local dofs. This test
    checks that HaloReadAccess works correctly in this situation '''
    _, info = parse(os.path.join(BASE_PATH,
                                 "1_single_invoke_wtheta.f90"),
                    api=TEST_API)
    psy = PSyFactory(TEST_API, distributed_memory=True).create(info)
    schedule = psy.invokes.invoke_list[0].schedule
    loop = schedule.children[0]
    kernel = loop.loop_body[0]
    arg = kernel.arguments.args[1]
    halo_access = HaloReadAccess(arg)
    assert not halo_access.max_depth
    assert halo_access.var_depth is None
    assert halo_access.literal_depth == 0
    assert halo_access.stencil_type is None

    assert Dynamo0p3Build(tmpdir).code_compiles(psy)


def test_loop_cont_read_inv_bound(monkeypatch, annexed, tmpdir):
    '''When a continuous argument is read it may access the halo. The
    logic for this is in _halo_read_access. If the loop type in this
    routine is not known then an exception is raised. This test checks
    that this exception is raised correctly. We test separately for
    annexed dofs being computed or not as this affects the number of
    halo exchanges produced.

    '''
    api_config = Config.get().api_conf(TEST_API)
    monkeypatch.setattr(api_config, "_compute_annexed_dofs", annexed)
    _, invoke_info = parse(
        os.path.join(BASE_PATH,
                     "1_single_invoke_any_discontinuous_space.f90"),
        api=TEST_API)
    psy = PSyFactory(TEST_API, distributed_memory=True).create(invoke_info)
    schedule = psy.invokes.invoke_list[0].schedule
    # First test compilation ...
    assert Dynamo0p3Build(tmpdir).code_compiles(psy)
    # and then proceed to checks
    if annexed:
        # no halo exchanges generated
        loop = schedule.children[0]
    else:
        # 2 halo exchanges generated
        loop = schedule.children[2]
    kernel = loop.loop_body[0]
    f2_arg = kernel.arguments.args[1]
    #
    monkeypatch.setattr(loop, "_upper_bound_name", "invalid")
    with pytest.raises(GenerationError) as excinfo:
        _ = loop._halo_read_access(f2_arg)
    assert ("Internal error in _halo_read_access. It should not be "
            "possible to get to here. loop upper bound name is 'invalid' "
            "and arg 'f2' access is 'gh_read'.") in str(excinfo.value)


def test_new_halo_exch_vect_field(monkeypatch):
    '''If a field requires (or may require) a halo exchange before it is
    accessed and it has more than one backward write dependency then it
    must be a vector (as a vector field requiring a halo exchange
    should have a halo exchange for each vector). The method
    create_halo_exchanges raises an exception if this is not the
    case. This test checks that the exception is raised
    correctly. This test relies on annexed = False as the required
    halo exchanges are not generated when annexed = True.

    '''
    config = Config.get()
    dyn_config = config.api_conf("dynamo0.3")
    monkeypatch.setattr(dyn_config, "_compute_annexed_dofs", False)
    _, invoke_info = parse(os.path.join(BASE_PATH,
                                        "14.4_halo_vector.f90"),
                           api=TEST_API)
    psy = PSyFactory(TEST_API, distributed_memory=True).create(invoke_info)
    invoke = psy.invokes.invoke_list[0]
    schedule = invoke.schedule
    loop = schedule.children[7]
    kernel = loop.loop_body[0]
    f1_field = kernel.arguments.args[0]
    # by changing vector size we change
    # backward_write_dependencies. Therefore also patch this function
    # to return 3 arguments
    monkeypatch.setattr(f1_field, "backward_write_dependencies",
                        lambda ignore_halos=False: [1, 1, 1])
    monkeypatch.setattr(f1_field, "_vector_size", 1)
    with pytest.raises(GenerationError) as excinfo:
        loop.create_halo_exchanges()
    assert ("Error in create_halo_exchanges. Expecting field 'f1' to "
            "be a vector as it has multiple previous dependencies"
            in str(excinfo.value))


def test_new_halo_exch_vect_deps(monkeypatch):
    '''if a field requires (or may require) a halo exchange before it is
    called and it has more than one backward write dependencies then
    it must be a vector (as a vector field requiring a halo exchange
    should have a halo exchange for each vector) and its vector size
    must equal the number of dependencies. The method
    create_halo_exchanges raises an exception if this is not the
    case. This test checks that the exception is raised
    correctly. This test relies on annexed = False as the required
    halo exchanges are not generated when annexed = True.

    '''
    config = Config.get()
    dyn_config = config.api_conf("dynamo0.3")
    monkeypatch.setattr(dyn_config, "_compute_annexed_dofs", False)
    _, invoke_info = parse(os.path.join(BASE_PATH,
                                        "14.4_halo_vector.f90"),
                           api=TEST_API)
    psy = PSyFactory(TEST_API, distributed_memory=True).create(invoke_info)
    invoke = psy.invokes.invoke_list[0]
    schedule = invoke.schedule
    loop = schedule.children[7]
    kernel = loop.loop_body[0]
    f1_field = kernel.arguments.args[0]
    # by changing vector size we change
    # backward_write_dependencies. Therefore also patch this function
    # to return 3 arguments
    monkeypatch.setattr(f1_field, "backward_write_dependencies",
                        lambda ignore_halos=False: [1, 1, 1])
    monkeypatch.setattr(f1_field, "_vector_size", 2)
    with pytest.raises(GenerationError) as excinfo:
        loop.create_halo_exchanges()
    assert (
        "Error in create_halo_exchanges. Expecting a dependence for each "
        "vector index for field 'f1' but the number of dependencies is '2' "
        "and the vector size is '3'." in str(excinfo.value))


def test_new_halo_exch_vect_deps2(monkeypatch):
    '''if a field requires (or may require) a halo exchange before it is
    called and it has more than one backward write dependencies then
    it must be a vector (as a vector field requiring a halo exchange
    should have a halo exchange for each component) and each
    dependency should be a halo exchange. The method
    create_halo_exchanges raises an exception if this is not the
    case. This test checks that the exception is raised
    correctly. This test relies on annexed = False as the required
    halo exchanges are not generated when annexed = True.

    '''
    config = Config.get()
    dyn_config = config.api_conf("dynamo0.3")
    monkeypatch.setattr(dyn_config, "_compute_annexed_dofs", False)
    _, invoke_info = parse(os.path.join(BASE_PATH,
                                        "14.4_halo_vector.f90"),
                           api=TEST_API)
    psy = PSyFactory(TEST_API, distributed_memory=True).create(invoke_info)
    invoke = psy.invokes.invoke_list[0]
    schedule = invoke.schedule
    loop = schedule.children[7]
    kernel = loop.loop_body[0]
    f1_field = kernel.arguments.args[0]
    dependencies = f1_field.backward_write_dependencies()
    new_dependencies = []
    new_dependencies.extend(dependencies)
    # make one of the dependencies be me (an argument from a kernel)
    new_dependencies[2] = f1_field
    monkeypatch.setattr(f1_field, "backward_write_dependencies",
                        lambda ignore_halos=False: new_dependencies)
    with pytest.raises(GenerationError) as excinfo:
        loop.create_halo_exchanges()
    assert (
        "Error in create_halo_exchanges. Expecting all dependent nodes to be "
        "halo exchanges" in str(excinfo.value))


def test_halo_req_no_read_deps(monkeypatch):
    '''If the required method in a halo exchange object does not find any
    read dependencies then there has been an internal error and an
    exception will be raised. This test checks that this exception is
    raised correctly.'''

    _, invoke_info = parse(os.path.join(BASE_PATH, "1_single_invoke.f90"),
                           api=TEST_API)
    psy = PSyFactory(TEST_API, distributed_memory=True).create(invoke_info)
    schedule = psy.invokes.invoke_list[0].schedule
    halo_exchange = schedule.children[0]
    field = halo_exchange.field

    monkeypatch.setattr(field, "_name", "unique")

    with pytest.raises(GenerationError) as excinfo:
        _, _ = halo_exchange.required()
    assert ("Internal logic error. There should be at least one read "
            "dependence for a halo exchange" in str(excinfo.value))


def test_no_halo_exchange_annex_dofs(tmpdir, monkeypatch,
                                     annexed):
    '''If a kernel writes to a discontinuous field and also reads from a
    continuous field then that fields annexed dofs are read (but not
    the rest of its level1 halo). If the previous modification of this
    continuous field makes the annexed dofs valid then no halo
    exchange is required. This is the case when the previous loop
    iterates over cells as it computes into the l1 halo by default
    precisely in order to ensure that the annexed dofs are correct for
    subsequent reading (whilst the rest of the l1 halo ends up being
    dirty).

    We test that this is True both when annexed dofs are computed by
    default and when they are not. In the former case we also get one
    fewer halo exchange call generated.

    '''
    api_config = Config.get().api_conf(TEST_API)
    monkeypatch.setattr(api_config, "_compute_annexed_dofs", annexed)
    _, invoke_info = parse(os.path.join(BASE_PATH,
                                        "14.7.1_halo_annexed.f90"),
                           api=TEST_API)
    psy = PSyFactory(TEST_API, distributed_memory=True).create(invoke_info)
    result = str(psy.gen)
    assert Dynamo0p3Build(tmpdir).code_compiles(psy)
    if annexed:
        assert "CALL f1_proxy%halo_exchange" not in result
    else:
        assert "CALL f1_proxy%halo_exchange" in result
    assert "CALL f2_proxy%halo_exchange" not in result


def test_annexed_default():
    ''' Test that we do not compute annexed dofs by default (i.e. when
    using the default configuration file). '''
    Config._instance = None
    config = Config()
    config.load(config_file=DEFAULT_CFG_FILE)
    assert not config.api_conf(TEST_API).compute_annexed_dofs


def test_haloex_not_required(monkeypatch):
    '''The dynamic halo exchange required() logic should always return
    False if read dependencies are to annexed dofs and
    Config.compute_annexed_dofs is True, as they are computed by
    default when iterating over dofs and kept up-to-date by redundant
    computation when iterating over cells. However, it should return
    True if there are no previous write dependencies and
    Config.compute_annexed_dofs is False, as a previous writer may
    have iterated over dofs and only written to its own dofs, leaving
    the annexed dofs dirty. This test checks these two cases. Note the
    former case should currently never happen in real code as a halo
    exchange would not be added in the first place.
    '''
    api_config = Config.get().api_conf(TEST_API)
    monkeypatch.setattr(api_config, "_compute_annexed_dofs", False)
    _, info = parse(os.path.join(
        BASE_PATH, "1_single_invoke_w3.f90"),
                    api=TEST_API)
    psy = PSyFactory(TEST_API, distributed_memory=True).create(info)
    invoke = psy.invokes.invoke_list[0]
    schedule = invoke.schedule
    for index in range(3):
        haloex = schedule.children[index]
        assert haloex.required() == (True, False)
    monkeypatch.setattr(api_config, "_compute_annexed_dofs", True)
    for index in range(3):
        haloex = schedule.children[index]
        assert haloex.required() == (False, True)


def test_dyncollection_err1():
    ''' Check that the DynCollection constructor raises the expected
    error if it is not provided with a DynKern or DynInvoke. '''
    from psyclone.dynamo0p3 import DynProxies
    _, info = parse(os.path.join(BASE_PATH, "1_single_invoke.f90"),
                    api=TEST_API)
    psy = PSyFactory(TEST_API, distributed_memory=True).create(info)
    with pytest.raises(InternalError) as err:
        _ = DynProxies(psy)
    assert "DynCollection takes only a DynInvoke or a DynKern but" in str(err)


def test_dyncollection_err2(monkeypatch):
    ''' Check that the DynCollection constructor raises the expected
    error if it is not provided with a DynKern or DynInvoke. '''
    from psyclone.dynamo0p3 import DynProxies
    from psyclone.f2pygen import ModuleGen
    _, info = parse(os.path.join(BASE_PATH, "1_single_invoke.f90"),
                    api=TEST_API)
    psy = PSyFactory(TEST_API, distributed_memory=True).create(info)
    invoke = psy.invokes.invoke_list[0]
    # Create a valid sub-class of a DynCollection
    proxies = DynProxies(invoke)
    # Monkeypatch it to break internal state
    monkeypatch.setattr(proxies, "_invoke", None)
    with pytest.raises(InternalError) as err:
        proxies.declarations(ModuleGen(name="testmodule"))
    assert "DynCollection has neither a Kernel or an Invoke" in str(err)


def test_dynstencils_extent_vars_err(monkeypatch):
    ''' Check that the _unique_extent_vars method of DynStencils raises
    the expected internal error. '''
    from psyclone.dynamo0p3 import DynStencils
    _, info = parse(os.path.join(BASE_PATH, "1_single_invoke.f90"),
                    api=TEST_API)
    psy = PSyFactory(TEST_API, distributed_memory=True).create(info)
    invoke = psy.invokes.invoke_list[0]
    stencils = DynStencils(invoke)
    # Monkeypatch it to break internal state
    monkeypatch.setattr(stencils, "_invoke", None)
    with pytest.raises(InternalError) as err:
        _ = stencils._unique_extent_vars
    assert "_unique_extent_vars: have neither Invoke or Kernel" in str(err)


def test_dynstencils_initialise_err():
    ''' Check that DynStencils.initialise raises the expected InternalError
    if an unsupported stencil type is encountered. '''
    from psyclone.f2pygen import ModuleGen
    from psyclone.dynamo0p3 import DynStencils
    _, info = parse(os.path.join(BASE_PATH, "19.1_single_stencil.f90"),
                    api=TEST_API)
    psy = PSyFactory(TEST_API, distributed_memory=True).create(info)
    invoke = psy.invokes.invoke_list[0]
    stencils = DynStencils(invoke)
    # Break internal state
    stencils._kern_args[0].descriptor.stencil['type'] = "not-a-type"
    with pytest.raises(GenerationError) as err:
        stencils.initialise(ModuleGen(name="testmodule"))
    assert "Unsupported stencil type 'not-a-type' supplied." in str(err)


def test_dyncelliterators_err(monkeypatch):
    ''' Check that the DynCellIterators constructor raises the expected
    error if it fails to find any field or operator arguments. '''
    from psyclone.dynamo0p3 import DynCellIterators
    _, info = parse(os.path.join(BASE_PATH, "1_single_invoke.f90"),
                    api=TEST_API)
    psy = PSyFactory(TEST_API, distributed_memory=True).create(info)
    invoke = psy.invokes.invoke_list[0]
    monkeypatch.setattr(invoke, "_psy_unique_vars", [])
    with pytest.raises(GenerationError) as err:
        _ = DynCellIterators(invoke)
    assert ("Cannot create an Invoke with no field/operator arguments"
            in str(err))

# tests for class kerncallarglist position methods


def test_kerncallarglist_positions_noquad(dist_mem):
    '''Check that the positions methods (nlayers_positions, nqp_positions,
    ndf_positions) return the expected values when a kernel has no
    quadrature.

    '''
    _, invoke_info = parse(os.path.join(BASE_PATH, "1_single_invoke.f90"),
                           api=TEST_API)
    psy = PSyFactory(TEST_API,
                     distributed_memory=dist_mem).create(invoke_info)
    schedule = psy.invokes.invoke_list[0].schedule
    index = 0
    if dist_mem:
        index = 3
    loop = schedule.children[index]
    kernel = loop.loop_body[0]
    create_arg_list = KernCallArgList(kernel)
    create_arg_list.generate()
    assert create_arg_list.nlayers_positions == [1]
    assert not create_arg_list.nqp_positions
    assert len(create_arg_list.ndf_positions) == 3
    assert create_arg_list.ndf_positions[0] == (7, "w1")
    assert create_arg_list.ndf_positions[1] == (10, "w2")
    assert create_arg_list.ndf_positions[2] == (13, "w3")


def test_kerncallarglist_positions_quad(dist_mem):
    '''Check that the positions methods (nlayers_positions,
    nqp_positions, nqp_positions, ndf_positions) return the
    expected values when a kernel has xyoz quadrature.

    '''
    _, invoke_info = parse(
        os.path.join(BASE_PATH, "1.1.0_single_invoke_xyoz_qr.f90"),
        api=TEST_API)
    psy = PSyFactory(TEST_API,
                     distributed_memory=dist_mem).create(invoke_info)
    schedule = psy.invokes.invoke_list[0].schedule
    index = 0
    if dist_mem:
        index = 3
    loop = schedule.children[index]
    kernel = loop.loop_body[0]
    create_arg_list = KernCallArgList(kernel)
    create_arg_list.generate()
    assert create_arg_list.nlayers_positions == [1]
    assert len(create_arg_list.nqp_positions) == 1
    assert create_arg_list.nqp_positions[0]["horizontal"] == 21
    assert create_arg_list.nqp_positions[0]["vertical"] == 22
    assert len(create_arg_list.ndf_positions) == 3
    assert create_arg_list.ndf_positions[0] == (8, "w1")
    assert create_arg_list.ndf_positions[1] == (12, "w2")
    assert create_arg_list.ndf_positions[2] == (16, "w3")

# Class DynKernelArguments start


# (1/4) Method acc_args
def test_dynkernelarguments_acc_args_1():
    '''Test that the acc_args method in the DynKernelArguments class
    returns the expected arguments.

    '''
    _, info = parse(os.path.join(BASE_PATH, "1_single_invoke.f90"))
    psy = PSyFactory(distributed_memory=False).create(info)
    sched = psy.invokes.get('invoke_0_testkern_type').schedule
    kern = sched.kernels()[0]
    kern_args = kern.arguments
    acc_args = kern_args.acc_args
    assert acc_args == [
        'nlayers', 'a', 'f1_proxy', 'f1_proxy%data', 'f2_proxy',
        'f2_proxy%data', 'm1_proxy', 'm1_proxy%data', 'm2_proxy',
        'm2_proxy%data', 'ndf_w1', 'undf_w1', 'map_w1', 'ndf_w2', 'undf_w2',
        'map_w2', 'ndf_w3', 'undf_w3', 'map_w3']


# (2/4) Method acc_args
def test_dynkernelarguments_acc_args_2():
    '''Test that the acc_args method in the DynKernelArguments class
    returns the expected arguments when there is a field vector.

    '''
    _, info = parse(os.path.join(BASE_PATH,
                                 "1_single_invoke_w3_only_vector.f90"))
    psy = PSyFactory(distributed_memory=False).create(info)
    sched = psy.invokes.get('invoke_0_testkern_w3_only_vector_type').schedule
    kern = sched.kernels()[0]
    kern_args = kern.arguments
    acc_args = kern_args.acc_args
    assert acc_args == [
        'nlayers', 'f1_proxy(1)', 'f1_proxy(1)%data', 'f1_proxy(2)',
        'f1_proxy(2)%data', 'f1_proxy(3)', 'f1_proxy(3)%data', 'f2_proxy(1)',
        'f2_proxy(1)%data', 'f2_proxy(2)', 'f2_proxy(2)%data', 'f2_proxy(3)',
        'f2_proxy(3)%data', 'ndf_w3', 'undf_w3', 'map_w3']


# (3/4) Method acc_args
def test_dynkernelarguments_acc_args_3():
    '''Test that the acc_args method in the DynKernelArguments class
    returns the expected arguments when there is a stencil.

    '''
    _, info = parse(os.path.join(BASE_PATH,
                                 "19.1_single_stencil.f90"))
    psy = PSyFactory(distributed_memory=False).create(info)
    sched = psy.invokes.get('invoke_0_testkern_stencil_type').schedule
    kern = sched.kernels()[0]
    kern_args = kern.arguments
    acc_args = kern_args.acc_args
    assert acc_args == [
        'nlayers', 'f1_proxy', 'f1_proxy%data', 'f2_proxy', 'f2_proxy%data',
        'f2_stencil_size', 'f2_stencil_dofmap', 'f3_proxy', 'f3_proxy%data',
        'f4_proxy', 'f4_proxy%data', 'ndf_w1', 'undf_w1', 'map_w1', 'ndf_w2',
        'undf_w2', 'map_w2', 'ndf_w3', 'undf_w3', 'map_w3']


# (4/4) Method acc_args
def test_dynkernelarguments_acc_args_4():
    '''Test that the acc_args method in the DynKernelArguments class
    returns the expected arguments when there is an operator.

    '''
    _, info = parse(os.path.join(BASE_PATH,
                                 "10_operator.f90"))
    psy = PSyFactory(distributed_memory=False).create(info)
    sched = psy.invokes.get('invoke_0_testkern_operator_type').schedule
    kern = sched.kernels()[0]
    kern_args = kern.arguments
    acc_args = kern_args.acc_args
    assert acc_args == [
        'cell', 'nlayers', 'mm_w0_proxy', 'mm_w0_proxy%ncell_3d',
        'mm_w0_proxy%local_stencil', 'chi_proxy(1)', 'chi_proxy(1)%data',
        'chi_proxy(2)', 'chi_proxy(2)%data', 'chi_proxy(3)',
        'chi_proxy(3)%data', 'a', 'ndf_w0', 'undf_w0', 'map_w0',
        'basis_w0_qr', 'diff_basis_w0_qr', 'np_xy_qr', 'np_z_qr',
        'weights_xy_qr', 'weights_z_qr']


# (1/1) Method scalars
def test_dynkernelarguments_scalars():
    '''Test that the scalars method in the DynKernelArguments class
    returns an empty string. This is because dynamo0p3 currently does
    nothing with scalars when adding in OpenACC directives (which is
    where this method is used).

    '''
    _, info = parse(os.path.join(BASE_PATH, "1_single_invoke.f90"))
    psy = PSyFactory(distributed_memory=False).create(info)
    sched = psy.invokes.get('invoke_0_testkern_type').schedule
    kern = sched.kernels()[0]
    kern_args = kern.arguments
    assert kern_args.scalars == []


# (1/1) Method data_on_device
def test_dynaccenterdatadirective_dataondevice():
    '''Test that the data_on_device method in the DynACCEnterDataDirective
    class returns None. This is because dynamo0p3 currently does not
    make use of this option.

    '''
    directive = DynACCEnterDataDirective()
    assert directive.data_on_device(None) is None

# Class DynKernelArguments end<|MERGE_RESOLUTION|>--- conflicted
+++ resolved
@@ -32,11 +32,7 @@
 # POSSIBILITY OF SUCH DAMAGE.
 # -----------------------------------------------------------------------------
 # Authors R. W. Ford, A. R. Porter and S. Siso, STFC Daresbury Lab
-<<<<<<< HEAD
 # Modified I. Kavcic Met Office,
-=======
-# Modified I. Kavcic, Met Office,
->>>>>>> da080ae3
 #          C. M. Maynard, Met Office/University of Reading.
 
 ''' This module tests the Dynamo 0.3 API using pytest. '''
@@ -50,15 +46,12 @@
 from psyclone.parse.algorithm import parse
 from psyclone.parse.utils import ParseError
 from psyclone.psyGen import PSyFactory, GenerationError, InternalError
-from psyclone.dynamo0p3 import DynKernMetadata, DynKern, DynLoop, \
-    DynGlobalSum, HaloReadAccess, FunctionSpace, KernCallArgList, \
+from psyclone.dynamo0p3 import DynKernMetadata, DynKern, \
+    DynLoop, DynGlobalSum, HaloReadAccess, FunctionSpace, \
+    KernCallArgList, DynACCEnterDataDirective, \
     VALID_STENCIL_TYPES, GH_VALID_SCALAR_NAMES, \
     DISCONTINUOUS_FUNCTION_SPACES, CONTINUOUS_FUNCTION_SPACES, \
-<<<<<<< HEAD
     VALID_ANY_SPACE_NAMES, VALID_ANY_DISCONTINUOUS_SPACE_NAMES
-=======
-    VALID_ANY_SPACE_NAMES, KernCallArgList, DynACCEnterDataDirective
->>>>>>> da080ae3
 
 from psyclone.transformations import LoopFuseTrans
 from psyclone.gen_kernel_stub import generate
