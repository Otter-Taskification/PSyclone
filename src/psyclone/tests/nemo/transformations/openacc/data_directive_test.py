--- conflicted
+++ resolved
@@ -126,10 +126,6 @@
             "been called" in str(err.value))
 
 
-<<<<<<< HEAD
-def test_data_view(parser, capsys):
-    ''' Check that the ACCDataDirective.view() method works as expected. '''
-=======
 def test_add_region_invalid_data_move():
     ''' Check that _add_region() raises the expected error if an invalid
     value for data_movement is supplied. '''
@@ -163,19 +159,12 @@
 def test_add_region_comment_err(parser):
     ''' Check that _add_region rejects begin and end strings that contain
     comments that are not directives. '''
->>>>>>> 113ace57
     reader = FortranStringReader(EXPLICIT_DO)
     code = parser(reader)
     psy = PSyFactory(API, distributed_memory=False).create(code)
     schedule = psy.invokes.get('explicit_do').schedule
     acc_trans = TransInfo().get_trans_name('ACCDataTrans')
     acc_trans.apply(schedule.children)
-<<<<<<< HEAD
-    schedule.view()
-    output, _ = capsys.readouterr()
-    assert "[ACC DATA]" in output
-    assert schedule.children[0].dag_name == "ACC_data_1"
-=======
     datadir = schedule.children[0]
     with pytest.raises(InternalError) as err:
         datadir._add_region("!data", "!end data")
@@ -185,7 +174,6 @@
         datadir._add_region("data", "!end data")
     assert ("end_text must be a plain label without directive or comment "
             "characters but got: '!end data'" in str(err.value))
->>>>>>> 113ace57
 
 
 def test_explicit_directive(parser):
