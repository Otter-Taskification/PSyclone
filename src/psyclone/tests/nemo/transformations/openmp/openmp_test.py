--- conflicted
+++ resolved
@@ -45,16 +45,11 @@
     OMPParallelDirective, OMPParallelDoDirective
 from psyclone.psyir.nodes import Return
 from psyclone.tests.utilities import get_invoke
-<<<<<<< HEAD
-from psyclone.transformations import OMPLoopTrans, OMPParallelTrans, \
-    OMPParallelLoopTrans
-=======
 from psyclone import nemo
 from psyclone.transformations import OMPLoopTrans, OMPParallelTrans, \
     OMPParallelLoopTrans
 from psyclone.psyir.nodes import Statement, OMPDoDirective, \
     OMPParallelDirective, OMPParallelDoDirective
->>>>>>> d9a435e4
 
 # Constants
 API = "nemo"
@@ -230,11 +225,7 @@
 
 def test_omp_do_children_err():
     ''' Tests that we raise the expected error when an OpenMP parallel do
-<<<<<<< HEAD
     directive has more than one child or the child is not a loop. '''
-=======
-    directive has more than one child. '''
->>>>>>> d9a435e4
     otrans = OMPParallelLoopTrans()
     psy, invoke_info = get_invoke("imperfect_nest.f90", api=API, idx=0)
     schedule = invoke_info.schedule
