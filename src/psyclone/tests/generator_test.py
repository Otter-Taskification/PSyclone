--- conflicted
+++ resolved
@@ -31,13 +31,8 @@
 # ANY WAY OUT OF THE USE OF THIS SOFTWARE, EVEN IF ADVISED OF THE
 # POSSIBILITY OF SUCH DAMAGE.
 # -----------------------------------------------------------------------------
-<<<<<<< HEAD
-# Author R. W. Ford, STFC Daresbury Lab
-# Modified work Copyright (c) 2018 by J. Henrichs, Bureau of Meteorology
-=======
 # Author R. W. Ford STFC Daresbury Lab
 # Modified by J. Henrichs, Bureau of Meteorology
->>>>>>> 01600a83
 # Modified by A. R. Porter, STFC Daresbury Lab
 # Modified by I. Kavcic, Met Office
 # Modified by S. Siso, STFC Daresbury Lab
