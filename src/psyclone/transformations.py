# -----------------------------------------------------------------------------
# BSD 3-Clause License
#
# Copyright (c) 2017-2019, Science and Technology Facilities Council.
# All rights reserved.
#
# Redistribution and use in source and binary forms, with or without
# modification, are permitted provided that the following conditions are met:
#
# * Redistributions of source code must retain the above copyright notice, this
#   list of conditions and the following disclaimer.
#
# * Redistributions in binary form must reproduce the above copyright notice,
#   this list of conditions and the following disclaimer in the documentation
#   and/or other materials provided with the distribution.
#
# * Neither the name of the copyright holder nor the names of its
#   contributors may be used to endorse or promote products derived from
#   this software without specific prior written permission.
#
# THIS SOFTWARE IS PROVIDED BY THE COPYRIGHT HOLDERS AND CONTRIBUTORS
# "AS IS" AND ANY EXPRESS OR IMPLIED WARRANTIES, INCLUDING, BUT NOT
# LIMITED TO, THE IMPLIED WARRANTIES OF MERCHANTABILITY AND FITNESS
# FOR A PARTICULAR PURPOSE ARE DISCLAIMED. IN NO EVENT SHALL THE
# COPYRIGHT HOLDER OR CONTRIBUTORS BE LIABLE FOR ANY DIRECT, INDIRECT,
# INCIDENTAL, SPECIAL, EXEMPLARY, OR CONSEQUENTIAL DAMAGES (INCLUDING,
# BUT NOT LIMITED TO, PROCUREMENT OF SUBSTITUTE GOODS OR SERVICES;
# LOSS OF USE, DATA, OR PROFITS; OR BUSINESS INTERRUPTION) HOWEVER
# CAUSED AND ON ANY THEORY OF LIABILITY, WHETHER IN CONTRACT, STRICT
# LIABILITY, OR TORT (INCLUDING NEGLIGENCE OR OTHERWISE) ARISING IN
# ANY WAY OUT OF THE USE OF THIS SOFTWARE, EVEN IF ADVISED OF THE
# POSSIBILITY OF SUCH DAMAGE.
# -----------------------------------------------------------------------------
# Authors R. W. Ford, A. R. Porter and S. Siso, STFC Daresbury Lab
#        J. Henrichs, Bureau of Meteorology
# Modified I. Kavcic, Met Office

''' This module provides the various transformations that can be applied to
    PSyIR nodes. There are both general and API-specific transformation
    classes in this module where the latter typically apply API-specific
    checks before calling the base class for the actual transformation. '''

from __future__ import absolute_import, print_function
import abc
import six
from psyclone.psyGen import Transformation, InternalError, Schedule
from psyclone.configuration import Config
from psyclone.undoredo import Memento
from psyclone.dynamo0p3 import VALID_ANY_SPACE_NAMES

VALID_OMP_SCHEDULES = ["runtime", "static", "dynamic", "guided", "auto"]


def check_intergrid(node):
    '''
    Utility function to check that the supplied node does not have
    an intergrid kernel amongst its descendants.

    This is used ensure any attempt to apply loop-fusion and redundant-
    computation transformations to loops containing inter-grid kernels is
    rejected (since support for those is not yet implemented).

    :param node: The PSyIR node to check.
    :type node: :py:class:`psyGen.Node`

    :raises TransformationError: if the supplied node has an inter-grid \
                                 kernel as a descendant.

    '''
    if not node.children:
        return
    from psyclone.dynamo0p3 import DynKern
    child_kernels = node.walk(DynKern)
    for kern in child_kernels:
        if kern.is_intergrid:
            raise TransformationError(
                "This Transformation cannot currently be applied to nodes "
                "which have inter-grid kernels as descendents and {0} is "
                "such a kernel.".format(kern.name))


class TransformationError(Exception):
    ''' Provides a PSyclone-specific error class for errors found during
        code transformation operations. '''

    def __init__(self, value):
        Exception.__init__(self, value)
        self.value = "Transformation Error: "+value

    def __str__(self):
        return repr(self.value)


@six.add_metaclass(abc.ABCMeta)
class RegionTrans(Transformation):
    '''
    This abstract class is a base class for all transformations that act
    on a list of nodes. It gives access to a _validate function that
    makes sure that the nodes in the list are in the same order as in
    the original AST, no node is duplicated, and that all nodes have
    the same parent. We also check that all nodes to be enclosed are
    valid for this transformation - this requires that the sub-class
    populate the `valid_node_types` tuple.

    '''
    # The types of Node that we support within this region. Must be
    # populated by sub-class.
    valid_node_types = ()

    # Avoid pylint warning about abstract functions (apply, name) not
    # overwritten:
    # pylint: disable=abstract-method,arguments-differ

    def _validate(self, node_list):
        '''Test if the nodes in node_list are in the original order.

        :param list node_list: List of PSyIR nodes.
        :raises TransformationError: If the nodes in the list are not \
                in the original order in which they are in the AST, \
                a node is duplicated or the nodes have different parents.
        :raises TransformationError: if any of the nodes to be enclosed in \
                the region are of an unsupported type.
        :raises TransformationError: if the condition part of an IfBlock \
                                     is erroneously included in the region.

        '''
        from psyclone.psyGen import IfBlock, Literal, Reference
        node_parent = node_list[0].parent
        prev_position = -1
        for child in node_list:
            if child.parent is not node_parent:
                raise TransformationError(
                    "Error in {0} transformation: supplied nodes "
                    "are not children of the same parent."
                    .format(self.name))
            if prev_position >= 0 and prev_position+1 != child.position:
                raise TransformationError(
                    "Children are not consecutive children of one parent: "
                    "child '{0}' has position {1}, but previous child had "
                    "position {2}."
                    .format(str(child), child.position, prev_position))
            prev_position = child.position

        # Check that the proposed region contains only supported node types
        for child in node_list:
            flat_list = [item for item in child.walk(object)
                         if not isinstance(item, Schedule)]
            for item in flat_list:
                if not isinstance(item, self.valid_node_types):
                    raise TransformationError(
                        "Nodes of type '{0}' cannot be enclosed by a {1} "
                        "transformation".format(type(item), self.name))

        # Sanity check that we've not been passed the condition part of
        # an If statement (which is child 0)
        if isinstance(node_parent, IfBlock):
            if node_parent.children[0] in node_list:
                raise TransformationError(
                    "Cannot apply transformation to the conditional expression"
                    " (first child) of an If/Case statement. Error in "
                    "transformation script.")

            # Check that we've not been supplied with both the if and
            # else clauses of an IfBlock as we can't put them both in
            # a region without their parent.
            if len(node_list) > 1:
                raise TransformationError(
                    "Cannot enclose both the if- and else- clauses of an "
                    "IfBlock by a {0} transformation. Apply the "
                    "transformation to the IfBlock node instead.".
                    format(self.name))


class KernelTrans(Transformation):
    '''
    Base class for all Kernel transformations.

    '''
    @staticmethod
    def validate(kern):
        '''
        Checks that the supplied node is a Kernel and that it is possible to
        construct the PSyIR of its contents.

        :param kern: the kernel which is the target of the transformation.
        :type kern: :py:class:`psyclone.psyGen.Kern` or sub-class.

        :raises TransformationError: if the target node is not a sub-class of \
                                     psyGen.Kern.
        :raises TransformationError: if the subroutine containing the \
                                     implementation of the kernel cannot be \
                                     found in the fparser2 Parse Tree.
        :raises TransformationError: if the PSyIR cannot be constructed \
                                     because there are symbols of unknown type.

        '''
        from psyclone.psyGen import GenerationError, SymbolError, Kern

        if not isinstance(kern, Kern):
            raise TransformationError(
                "Target of a kernel transformation must be a sub-class of "
                "psyGen.Kern but got '{0}'".format(type(kern).__name__))

        # Check that the PSyIR and associated Symbol table of the Kernel is OK.
        # If this kernel contains symbols that are not captured in the PSyIR
        # SymbolTable then this raises an exception.
        try:
            _ = kern.get_kernel_schedule()
        except GenerationError:
            raise TransformationError(
                "Failed to find subroutine source for kernel {0}".
                format(kern.name))
        except SymbolError as err:
            raise TransformationError(
                "Kernel '{0}' contains accesses to data that are not captured "
                "in the PSyIR Symbol Table ({1}). Cannot transform such a "
                "kernel.".format(kern.name, str(err.args[0])))


class LoopFuseTrans(Transformation):
    ''' Provides a loop-fuse transformation.
        For example:

        >>> from psyclone.parse.algorithm import parse
        >>> from psyclone.psyGen import PSyFactory
        >>> ast,invokeInfo=parse("dynamo.F90")
        >>> psy=PSyFactory("dynamo0.1").create(invokeInfo)
        >>> schedule=psy.invokes.get('invoke_v3_kernel_type').schedule
        >>> schedule.view()
        >>>
        >>> from psyclone.transformations import LoopFuseTrans
        >>> trans=LoopFuseTrans()
        >>> new_schedule,memento=trans.apply(schedule.children[0],
                                             schedule.children[1])
        >>> new_schedule.view()
    '''

    def __str__(self):
        return "Fuse two adjacent loops together"

    @property
    def name(self):
        ''' Returns the name of this transformation as a string.'''
        return "LoopFuse"

    def _validate(self, node1, node2):
        '''Perform various checks to ensure that it is valid to apply the
        LoopFuseTrans transformation to the supplied nodes

        :param node1: the first node we are checking
        :type node1: :py:class:`psyclone.psyGen.Node`
        :param node2: the second node we are checking
        :type node2: :py:class:`psyclone.psyGen.Node`

        :raises TransformationError: if one or both of the nodes is/are not a \
            :py:class:`psyclone.psyGen.Loop`.
        :raises TransformationError: if one or both nodes are not fully-formed.
        :raises TransformationError: if the nodes do not have the same parent.
        :raises TransformationError: if the nodes are not next to each \
            other in the tree.
        :raises TransformationError: if the \
            :py:class:`psyclone.psyGen.Loop`s do not have the same\
            iteration space.
        '''

        # Check that the supplied Node is a Loop
        from psyclone.psyGen import Loop
        if not isinstance(node1, Loop) or not isinstance(node2, Loop):
            raise TransformationError("Error in LoopFuse transformation. "
                                      "At least one of the nodes is not "
                                      "a loop")

        # If they are loops, they must be fully-formed.
        if len(node1.children) != 4:
            raise TransformationError(
                "Error in LoopFuse transformation. The first loop "
                "does not have 4 children.")

        if len(node2.children) != 4:
            raise TransformationError(
                "Error in LoopFuse transformation. The second loop "
                "does not have 4 children.")

        # check loop1 and loop2 have the same parent
        if not node1.sameParent(node2):
            raise TransformationError("Error in LoopFuse transformation. "
                                      "Loops do not have the same parent")

        # check node1 and node2 are next to each other
        if abs(node1.position-node2.position) != 1:
            raise TransformationError("Error in LoopFuse transformation. "
                                      "nodes are not siblings who are "
                                      "next to each other")

        # Check iteration space is the same
        if node1.iteration_space != node2.iteration_space:
            raise TransformationError("Error in LoopFuse transformation. "
                                      "Loops do not have the same "
                                      "iteration space")

    def apply(self, node1, node2):
        '''Fuse the loops represented by :py:obj:`node1` and
        :py:obj:`node2`.'''

        self._validate(node1, node2)

        schedule = node1.root

        # create a memento of the schedule and the proposed transformation
        keep = Memento(schedule, self, [node1, node2])

        # add loop contents of node2 to node1
        node1.loop_body.children.extend(node2.loop_body)

        # change the parent of the loop contents of node2 to node1
        for child in node2.loop_body:
            child.parent = node1.loop_body

        # remove node2
        node2.parent.children.remove(node2)

        return schedule, keep


class GOceanLoopFuseTrans(LoopFuseTrans):
    ''' Performs error checking (that the loops are over the same grid-point
        type) before calling the :py:meth:`LoopFuseTrans.apply` method of the
        :py:class:`base class <LoopFuseTrans>` in order to fuse two
        GOcean loops. '''

    def __str__(self):
        return ("Fuse two adjacent loops together with GOcean-specific "
                "validity checks")

    @property
    def name(self):
        ''' Returns the name of this transformation as a string.'''
        return "GOceanLoopFuse"

    def apply(self, node1, node2):
        '''Fuse the two GOcean loops represented by :py:obj:`node1` and
        :py:obj:`node2`.

        :param node1: A node representing a GOLoop.
        :type node1: :py:class:`psyclone.gocean1p0.GOLoop`
        :param node2: A node representing a GOLoop.
        :type node2: :py:class:`psyclone.gocean1p0.GOLoop`
        :raises TransformationError: if the supplied node2 can not be fused,
            e.g. not all nodes are loops, don't have the same parent, are not
            next to each other or have different iteration spaces.
        '''

        LoopFuseTrans._validate(self, node1, node2)

        try:
            if node1.field_space != node2.field_space:
                raise TransformationError(
                    "Error in GOceanLoopFuse transformation. Cannot "
                    "fuse loops that are over different grid-point types: "
                    "{0} {1}".format(node1.field_space,
                                     node2.field_space))
            return LoopFuseTrans.apply(self, node1, node2)
        except TransformationError as err:
            raise err
        except Exception as err:
            raise TransformationError("Unexpected exception: {0}".
                                      format(err))


class DynamoLoopFuseTrans(LoopFuseTrans):
    '''Performs error checking before calling the
        :py:meth:`~LoopFuseTrans.apply` method of the
        :py:class:`base class <LoopFuseTrans>` in order
        to fuse two Dynamo loops.

    '''

    def __str__(self):
        return ("Fuse two adjacent loops together with Dynamo-specific "
                "validity checks")

    @property
    def name(self):
        ''' Returns the name of this transformation as a string.'''
        return "DynamoLoopFuse"

    def apply(self, node1, node2, same_space=False):
        '''
        Fuse the two Dynamo loops represented by :py:obj:`node1` and
        :py:obj:`node2`. The optional same_space flag asserts that an
        unknown iteration space (i.e. any_space) matches the other
        iteration space. This is set at the users own risk.

        :param node1: First Loop to fuse.
        :type node1: :py:class:`psyclone.dynamo0p3.DynLoop`
        :param node2: Second Loop to fuse.
        :type node2: :py:class:`psyclone.dynamo0p3.DynLoop`
        :returns: two-tuple of modified Schedule and Memento
        :rtype: :py:class:`psyclone.psyGen.Schedule`, \
                :py:class:`psyclone.undoredo.Memento`
        :raises TransformationError: if either of the supplied loops contains \
                                     an inter-grid kernel.
        '''
        LoopFuseTrans._validate(self, node1, node2)

        from psyclone.dynamo0p3 import VALID_FUNCTION_SPACES
        try:

            # Check that we don't have an inter-grid kernel
            check_intergrid(node1)
            check_intergrid(node2)

            if node1.field_space.orig_name in VALID_FUNCTION_SPACES and \
               node2.field_space.orig_name in VALID_FUNCTION_SPACES:
                if node1.field_space.orig_name != node2.field_space.orig_name:
                    if same_space:
                        info = (
                            " Note, the same_space flag was set, but "
                            "does not apply because neither field is "
                            "ANY_SPACE.")
                    else:
                        info = ""
                    raise TransformationError(
                        "Error in DynamoLoopFuse transformation. "
                        "Cannot fuse loops that are over different spaces: "
                        "{0} {1}.{2}".format(node1.field_space.orig_name,
                                             node2.field_space.orig_name,
                                             info))
            else:  # one or more of the function spaces is any_space
                if not same_space:
                    raise TransformationError(
                        "DynamoLoopFuseTrans. One or more of the iteration "
                        "spaces is unknown ('any_space') so loop fusion might "
                        "be invalid. If you know the spaces are the same then "
                        "please set the 'same_space' optional argument to "
                        "True.")
            if node1.upper_bound_name != node2.upper_bound_name:
                raise TransformationError(
                    "Error in DynamoLoopFuse transformation. The upper bound "
                    "names are not the same. Found '{0}' and '{1}'".
                    format(node1.upper_bound_name, node2.upper_bound_name))
            if node1.upper_bound_halo_depth != node2.upper_bound_halo_depth:
                raise TransformationError(
                    "Error in DynamoLoopFuse transformation. The halo-depth "
                    "indices are not the same. Found '{0}' and '{1}'".
                    format(node1.upper_bound_halo_depth,
                           node2.upper_bound_halo_depth))
            from psyclone.psyGen import MAPPING_SCALARS
            from psyclone.core.access_type import AccessType
            arg_types = MAPPING_SCALARS.values()
            all_reductions = AccessType.get_valid_reduction_modes()
            node1_red_args = node1.args_filter(arg_types=arg_types,
                                               arg_accesses=all_reductions)
            node2_red_args = node2.args_filter(arg_types=arg_types,
                                               arg_accesses=all_reductions)

            if node1_red_args and node2_red_args:
                raise TransformationError(
                    "Error in DynamoLoopFuse transformation. "
                    "Cannot fuse loops when each loop already "
                    "contains a reduction")

            if node1_red_args:
                for reduction_arg in node1_red_args:
                    other_args = node2.args_filter()
                    for arg in other_args:
                        if reduction_arg.name == arg.name:
                            raise TransformationError(
                                "Error in DynamoLoopFuse transformation. "
                                "Cannot fuse loops as the first loop "
                                "has a reduction and the second loop "
                                "reads the result of the reduction")

            return LoopFuseTrans.apply(self, node1, node2)
        except TransformationError as err:
            raise err
        except Exception as err:
            raise TransformationError("Unexpected exception: {0}".
                                      format(err))


@six.add_metaclass(abc.ABCMeta)
class ParallelLoopTrans(Transformation):

    '''
    Adds an orphaned directive to a loop indicating that it should be
    parallelised. i.e. the directive must be inside the scope of some
    other Parallel REGION. This condition is tested at
    code-generation time.

    '''
    @abc.abstractmethod
    def __str__(self):
        return  # pragma: no cover

    @abc.abstractproperty
    def name(self):
        '''
        :returns: the name of this transformation as a string.
        :rtype: str
        '''

    @abc.abstractmethod
    def _directive(self, parent, children, collapse=None):
        '''
        Returns the directive object to insert into the Schedule.
        Must be implemented by sub-class.

        :param parent: the parent of this Directive in the Schedule.
        :type parent: :py:class:`psyclone.psyGen.Node`.
        :param children: list of nodes that will be children of this Directive.
        :type children: list of :py:class:`psyclone.psyGen.Node`.
        :param int collapse: the number of tightly-nested loops to which \
                             this directive applies or None.
        :returns: the new Directive node.
        :rtype: sub-class of :py:class:`psyclone.psyGen.Directive`.
        '''

    def _validate(self, node, collapse=None):
        '''
        Perform validation checks before applying the transformation

        :param node: the node we are checking.
        :type node: :py:class:`psyclone.psyGen.Node`.
        :param int collapse: number of nested loops to collapse or None.
        :raises TransformationError: if the node is not a \
        :py:class:`psyclone.psyGen.Loop`
        :raises TransformationError: if the \
        :py:class:`psyclone.psyGen.Loop` loop iterates over colours

        '''
        # Check that the supplied node is a Loop
        from psyclone.psyGen import Loop
        if not isinstance(node, Loop):
            raise TransformationError(
                "Cannot apply a parallel-loop directive to something that is "
                "not a loop")
        # Check we are not a sequential loop
        # TODO add a list of loop types that are sequential
        if node.loop_type == 'colours':
            raise TransformationError("Error in "+self.name+" transformation. "
                                      "The target loop is over colours and "
                                      "must be computed serially.")
        # If 'collapse' is specified, check that it is an int and that the
        # loop nest has at least that number of loops in it
        if collapse:
            if not isinstance(collapse, int):
                raise TransformationError(
                    "The 'collapse' argument must be an integer but got an "
                    "object of type {0}".format(type(collapse)))
            if collapse < 2:
                raise TransformationError(
                    "It only makes sense to collapse 2 or more loops "
                    "but got a value of {0}".format(collapse))
            # Count the number of loops in the loop nest
            loop_count = 0
            cnode = node
            while isinstance(cnode, Loop):
                loop_count += 1
                # Loops must be tightly nested (no intervening statements)
                cnode = cnode.loop_body[0]
            if collapse > loop_count:
                raise TransformationError(
                    "Cannot apply COLLAPSE({0}) clause to a loop nest "
                    "containing only {1} loops".format(collapse, loop_count))

    def apply(self, node, collapse=None):
        '''
        Apply the Loop transformation to the specified node in a
        Schedule. This node must be a Loop since this transformation
        corresponds to wrapping the generated code with directives,
        e.g. for OpenMP:

        .. code-block:: fortran

          !$OMP DO
          do ...
             ...
          end do
          !$OMP END DO

        At code-generation time (when gen_code()` is called), this node must be
        within (i.e. a child of) a PARALLEL region.

        :param node: the supplied node to which we will apply the \
                     Loop transformation.
        :type node: :py:class:`psyclone.psyGen.Node`.
        :param int collapse: number of loops to collapse into single \
                             iteration space or None.
        :returns: (:py:class:`psyclone.psyGen.Schedule`, \
                   :py:class:`psyclone.undoredo.Memento`)

        '''
        self._validate(node, collapse)

        schedule = node.root

        # create a memento of the schedule and the proposed
        # transformation
        keep = Memento(schedule, self, [node, collapse])

        # keep a reference to the node's original parent and its index as these
        # are required and will change when we change the node's location
        node_parent = node.parent
        node_position = node.position

        # Add our orphan loop directive setting its parent to the node's
        # parent and its children to the node. This calls down to the sub-class
        # to get the type of directive we require.
        directive = self._directive(node_parent, [node], collapse)

        # Add the loop directive as a child of the node's parent
        node_parent.addchild(directive, index=node_position)

        # Change the node's parent to be the loop directive.
        node.parent = directive

        # Remove the reference to the loop from the original parent.
        node_parent.children.remove(node)

        return schedule, keep


class OMPLoopTrans(ParallelLoopTrans):

    '''
    Adds an orphaned OpenMP directive to a loop. i.e. the directive
    must be inside the scope of some other OMP Parallel
    REGION. This condition is tested at code-generation time. The
    optional 'reprod' argument in the apply method decides whether
    standard OpenMP reduction support is to be used (which is not
    reproducible) or whether a manual reproducible reproduction is
    to be used.

    :param str omp_schedule: The OpenMP schedule to use.

    For example:

    >>> from psyclone.parse.algorithm import parse
    >>> from psyclone.parse.utils import ParseError
    >>> from psyclone.psyGen import PSyFactory, GenerationError
    >>> api = "gocean1.0"
    >>> filename = "nemolite2d_alg.f90"
    >>> ast, invokeInfo = parse(filename, api=api, invoke_name="invoke")
    >>> psy = PSyFactory(api).create(invokeInfo)
    >>> print psy.invokes.names
    >>>
    >>> from psyclone.psyGen import TransInfo
    >>> t = TransInfo()
    >>> ltrans = t.get_trans_name('OMPLoopTrans')
    >>> rtrans = t.get_trans_name('OMPParallelTrans')
    >>>
    >>> schedule = psy.invokes.get('invoke_0').schedule
    >>> schedule.view()
    >>> new_schedule = schedule
    >>>
    # Apply the OpenMP Loop transformation to *every* loop
    # in the schedule
    >>> for child in schedule.children:
    >>>     newschedule, memento = ltrans.apply(child, reprod=True)
    >>>     schedule = newschedule
    >>>
    # Enclose all of these loops within a single OpenMP
    # PARALLEL region
    >>> rtrans.omp_schedule("dynamic,1")
    >>> newschedule, memento = rtrans.apply(schedule.children)
    >>>
    >>>

    '''
    def __init__(self, omp_schedule="static"):
        # Whether or not to generate code for (run-to-run on n threads)
        # reproducible OpenMP reductions. This setting can be overridden
        # via the `reprod` argument to the apply() method.
        self._reprod = Config.get().reproducible_reductions

        self._omp_schedule = ""
        # Although we create the _omp_schedule attribute above (so that
        # pylint doesn't complain), we actually set its value using
        # the setter method in order to make use of the latter's error
        # checking.
        self.omp_schedule = omp_schedule

        super(OMPLoopTrans, self).__init__()

    def __str__(self):
        return "Adds an 'OpenMP DO' directive to a loop"

    @property
    def name(self):
        ''' Returns the name of this transformation as a string.'''
        return "OMPLoopTrans"

    @property
    def omp_schedule(self):
        ''' Returns the OpenMP schedule that will be specified by
            this transformation. The default schedule is 'static'.'''
        return self._omp_schedule

    @omp_schedule.setter
    def omp_schedule(self, value):
        ''' Sets the OpenMP schedule that will be specified by
            this transformation. Checks that the string supplied in
            :py:obj:`value` is a recognised OpenMP schedule. '''

        # Some schedules have an optional chunk size following a ','
        value_parts = value.split(',')
        if value_parts[0].lower() not in VALID_OMP_SCHEDULES:
            raise TransformationError("Valid OpenMP schedules are {0} "
                                      "but got {1}".
                                      format(VALID_OMP_SCHEDULES,
                                             value_parts[0]))
        if len(value_parts) > 1:
            if value_parts[0] == "auto":
                raise TransformationError("Cannot specify a chunk size "
                                          "when using an OpenMP schedule"
                                          " of 'auto'")
            elif value_parts[1].strip() == "":
                raise TransformationError("Supplied OpenMP schedule '{0}'"
                                          " has missing chunk-size.".
                                          format(value))

        self._omp_schedule = value

    def _directive(self, parent, children, collapse=None):
        '''
        Creates the type of directive needed for this sub-class of
        transformation.

        :param parent: The Node that will be the parent of the created \
                       directive Node.
        :param children: List of Nodes that will be the children of \
                         the created directive.
        :type children: list of :py:class:`psyclone.psyGen.Node`
        :param int collapse: currently un-used but required to keep \
                             interface the same as in base class.
        :returns: the new node representing the directive in the AST
        :rtype: :py:class:`psyclone.psyGen.OMPDoDirective`
        :raises NotImplementedError: if a collapse argument is supplied
        '''
        if collapse:
            raise NotImplementedError(
                "The COLLAPSE clause is not yet supported for '!$omp do' "
                "directives.")

        from psyclone.psyGen import OMPDoDirective
        _directive = OMPDoDirective(parent=parent,
                                    children=children,
                                    omp_schedule=self.omp_schedule,
                                    reprod=self._reprod)
        return _directive

    def apply(self, node, reprod=None):
        '''Apply the OMPLoopTrans transformation to the specified node in a
        Schedule. This node must be a Loop since this transformation
        corresponds to wrapping the generated code with directives like so:

        .. code-block:: fortran

          !$OMP DO
          do ...
             ...
          end do
          !$OMP END DO

        At code-generation time (when
        :py:meth:`OMPLoopDirective.gen_code` is called), this node must be
        within (i.e. a child of) an OpenMP PARALLEL region.

        The optional reprod argument will cause a reproducible
        reduction to be generated if it is set to True, otherwise the default
        value (as read from the psyclone.cfg file) will be used. Note,
        reproducible in this case means obtaining the same results
        with the same number of OpenMP threads, not for different
        numbers of OpenMP threads.

        :param node: the supplied node to which we will apply the \
        OMPLoopTrans transformation
        :type node: :py:class:`psyclone.psyGen.Node`
        :param reprod: optional argument to determine whether to \
        generate reproducible OpenMP reductions (True) or not \
        (False). The default value is None which will cause PSyclone \
        to look up a default value
        :type reprod: Boolean or None
        :returns: (:py:class:`psyclone.psyGen.Schedule`, \
        :py:class:`psyclone.undoredo.Memento`)

        '''
        if reprod:
            self._reprod = reprod

        return super(OMPLoopTrans, self).apply(node)


class ACCLoopTrans(ParallelLoopTrans):
    '''
    Adds an OpenACC loop directive to a loop. This directive must be within
    the scope of some OpenACC Parallel region (at code-generation time).

    For example:

    >>> from psyclone.parse.algorithm import parse
    >>> from psyclone.parse.utils import ParseError
    >>> from psyclone.psyGen import PSyFactory, GenerationError
    >>> api = "gocean1.0"
    >>> filename = "nemolite2d_alg.f90"
    >>> ast, invokeInfo = parse(filename, api=api, invoke_name="invoke")
    >>> psy = PSyFactory(api).create(invokeInfo)
    >>>
    >>> from psyclone.psyGen import TransInfo
    >>> t = TransInfo()
    >>> ltrans = t.get_trans_name('ACCLoopTrans')
    >>> rtrans = t.get_trans_name('ACCParallelTrans')
    >>>
    >>> schedule = psy.invokes.get('invoke_0').schedule
    >>> schedule.view()
    >>> new_schedule = schedule
    >>>
    # Apply the OpenACC Loop transformation to *every* loop
    # in the schedule
    >>> for child in schedule.children:
    >>>     newschedule, memento = ltrans.apply(child, reprod=True)
    >>>     schedule = newschedule
    >>>
    # Enclose all of these loops within a single OpenACC
    # PARALLEL region
    >>> rtrans.omp_schedule("dynamic,1")
    >>> newschedule, memento = rtrans.apply(schedule.children)
    >>>

    '''
    def __init__(self):
        # Whether to add the "independent" clause
        # to the loop directive.
        self._independent = True
        self._sequential = False
        super(ACCLoopTrans, self).__init__()

    def __str__(self):
        return "Adds an 'OpenACC loop' directive to a loop"

    @property
    def name(self):
        ''' Returns the name of this transformation as a string.'''
        return "ACCLoopTrans"

    def _directive(self, parent, children, collapse=None):
        '''
        Creates the ACCLoopDirective needed by this sub-class of
        transformation.

        :param parent: the parent Node of the new directive Node.
        :type parent: :py:class:`psyclone.psyGen.Node`.
        :param children: list of child nodes of the new directive Node.
        :type children: list of :py:class:`psyclone.psyGen.Node`.
        :param int collapse: number of nested loops to collapse or None if \
                             no collapse attribute is required.
        '''
        from psyclone.psyGen import ACCLoopDirective
        directive = ACCLoopDirective(parent=parent,
                                     children=children,
                                     collapse=collapse,
                                     independent=self._independent,
                                     sequential=self._sequential)
        return directive

    def apply(self, node, collapse=None, independent=True, sequential=False):
        '''
        Apply the ACCLoop transformation to the specified node. This node
        must be a Loop since this transformation corresponds to
        inserting a directive immediately before a loop, e.g.:

        .. code-block:: fortran

          !$ACC LOOP
          do ...
             ...
          end do

        At code-generation time (when
        :py:meth:`psyclone.psyGen.ACCLoopDirective.gen_code` is called), this
        node must be within (i.e. a child of) a PARALLEL region.

        :param node: the supplied node to which we will apply the \
                     Loop transformation.
        :type node: :py:class:`psyclone.psyGen.Loop`.
        :param int collapse: number of loops to collapse into single \
                             iteration space or None.
        :param bool independent: whether to add the "independent" clause to \
                                 the directive (not strictly necessary within \
                                 PARALLEL regions).
        :returns: (:py:class:`psyclone.psyGen.GOInvokeSchedule`, \
                  :py:class:`psyclone.undoredo.Memento`)

        '''
        # Store sub-class specific options. These are used when
        # creating the directive (in the _directive() method).
        self._independent = independent
        self._sequential = sequential
        # Call the apply() method of the base class
        return super(ACCLoopTrans, self).apply(node, collapse)


class OMPParallelLoopTrans(OMPLoopTrans):

    ''' Adds an OpenMP PARALLEL DO directive to a loop.

        For example:

        >>> from psyclone.parse.algorithm import parse
        >>> from psyclone.psyGen import PSyFactory
        >>> ast, invokeInfo = parse("dynamo.F90")
        >>> psy = PSyFactory("dynamo0.1").create(invokeInfo)
        >>> schedule = psy.invokes.get('invoke_v3_kernel_type').schedule
        >>> schedule.view()
        >>>
        >>> from psyclone.transformations import OMPParallelLoopTrans
        >>> trans = OMPParallelLoopTrans()
        >>> new_schedule, memento = trans.apply(schedule.children[0])
        >>> new_schedule.view()

    '''

    @property
    def name(self):
        ''' Returns the name of this transformation as a string.'''
        return "OMPParallelLoopTrans"

    def __str__(self):
        return "Add an 'OpenMP PARALLEL DO' directive with no validity checks"

    def _validate(self, node):
        ''' validity checks for input arguments '''
        # Check that the supplied Node is a Loop
        from psyclone.psyGen import Loop
        if not isinstance(node, Loop):
            raise TransformationError("Error in {0} transformation. The "
                                      "node is not a loop.".format(self.name))

        # Check we are not a sequential loop
        if node.loop_type == 'colours':
            raise TransformationError("Error in "+self.name+" transformation. "
                                      "The requested loop is over colours and "
                                      "must be computed serially.")

    def apply(self, node):
        ''' Apply an OMPParallelLoop Transformation to the supplied node
        (which must be a Loop). In the generated code this corresponds to
        wrapping the Loop with directives:

        .. code-block:: fortran

          !$OMP PARALLEL DO ...
          do ...
            ...
          end do
          !$OMP END PARALLEL DO

        :param node: the node (loop) to which to apply the transformation.
        :type node: :py:class:`psyclone.f2pygen.DoGen`
        :returns: Two-tuple of transformed schedule and a record of the \
                  transformation.
        :rtype: (:py:class:`psyclone.psyGen.Schedule, \
                 :py:class:`psyclone.undoredo.Memento`)
        '''
        self._validate(node)

        schedule = node.root
        # create a memento of the schedule and the proposed transformation
        keep = Memento(schedule, self, [node])

        # keep a reference to the node's original parent and its index as these
        # are required and will change when we change the node's location
        node_parent = node.parent
        node_position = node.position

        # add our OpenMP loop directive setting its parent to the node's
        # parent and its children to the node
        from psyclone.psyGen import OMPParallelDoDirective
        directive = OMPParallelDoDirective(parent=node_parent,
                                           children=[node],
                                           omp_schedule=self.omp_schedule)

        # add the OpenMP loop directive as a child of the node's parent
        node_parent.addchild(directive, index=node_position)

        # change the node's parent to be the loop directive
        node.parent = directive

        # remove the original loop
        node_parent.children.remove(node)

        return schedule, keep


class DynamoOMPParallelLoopTrans(OMPParallelLoopTrans):

    ''' Dynamo-specific OpenMP loop transformation. Adds Dynamo specific
        validity checks. Actual transformation is done by the
        :py:class:`base class <OMPParallelLoopTrans>`.

    '''

    @property
    def name(self):
        ''' Returns the name of this transformation as a string.'''
        return "DynamoOMPParallelLoopTrans"

    def __str__(self):
        return "Add an OpenMP Parallel Do directive to a Dynamo loop"

    def apply(self, node):

        '''Perform Dynamo specific loop validity checks then call the
        :py:meth:`~OMPParallelLoopTrans.apply` method of the
        :py:class:`base class <OMPParallelLoopTrans>`.

        :param node: the Node in the Schedule to check
        :type node: :py:class:`psyclone.psyGen.Node`

        :raise TransformationError: if the associated loop requires \
        colouring.

        '''
        OMPParallelLoopTrans._validate(self, node)

        # If the loop is not already coloured then check whether or not
        # it should be. If the field space is discontinuous then we don't
        # need to worry about colouring.
        from psyclone.dynamo0p3 import DISCONTINUOUS_FUNCTION_SPACES
        if node.field_space.orig_name not in DISCONTINUOUS_FUNCTION_SPACES:
            if node.loop_type is not 'colour' and node.has_inc_arg():
                raise TransformationError(
                    "Error in {0} transformation. The kernel has an "
                    "argument with INC access. Colouring is required.".
                    format(self.name))

        return OMPParallelLoopTrans.apply(self, node)


class GOceanOMPParallelLoopTrans(OMPParallelLoopTrans):

    '''GOcean specific OpenMP Do loop transformation. Adds GOcean
       specific validity checks (that supplied Loop is an inner or outer
       loop). Actual transformation is done by
       :py:class:`base class <OMPParallelLoopTrans>`.

       :param omp_schedule: The omp schedule to be created. Must be one of
           'runtime', 'static', 'dynamic', 'guided' or 'auto'.
       '''

    @property
    def name(self):
        ''' Returns the name of this transformation as a string.'''
        return "GOceanOMPParallelLoopTrans"

    def __str__(self):
        return "Add an OpenMP Parallel Do directive to a GOcean loop"

    def apply(self, node):
        ''' Perform GOcean-specific loop validity checks then call
        :py:meth:`OMPParallelLoopTrans.apply`.

        :param node: A Loop node from an AST.
        :type node: :py:class:`psyclone.psyGen.Loop`
        :raises TransformationError: if the supplied node is not an inner or
            outer loop.

        '''

        OMPParallelLoopTrans._validate(self, node)

        # Check we are either an inner or outer loop
        if node.loop_type not in ["inner", "outer"]:
            raise TransformationError(
                "Error in "+self.name+" transformation.  The requested loop"
                " is not of type inner or outer.")

        return OMPParallelLoopTrans.apply(self, node)


class Dynamo0p3OMPLoopTrans(OMPLoopTrans):

    ''' Dynamo 0.3 specific orphan OpenMP loop transformation. Adds
    Dynamo-specific validity checks. Actual transformation is done by
    :py:class:`base class <OMPLoopTrans>`.

    '''

    @property
    def name(self):
        ''' Returns the name of this transformation as a string.'''
        return "Dynamo0p3OMPLoopTrans"

    def __str__(self):
        return "Add an OpenMP DO directive to a Dynamo 0.3 loop"

    def apply(self, node, reprod=None):
        '''Perform Dynamo 0.3 specific loop validity checks then call
        :py:meth:`OMPLoopTrans.apply`.

        :param node: the Node in the Schedule to check
        :type node: :py:class:`psyclone.psyGen.Node`
        :param reprod: if reproducible reductions should be used.
        :type reprod: bool or None (default, which indicates to use the \
              default from the config file).

        :raise TransformationError: if an OMP loop transform would create \
                incorrect code.
        '''

        if reprod is None:
            reprod = Config.get().reproducible_reductions

        OMPLoopTrans._validate(self, node)

        # If the loop is not already coloured then check whether or not
        # it should be
        if node.loop_type is not 'colour' and node.has_inc_arg():
            raise TransformationError(
                "Error in {0} transformation. The kernel has an argument"
                " with INC access. Colouring is required.".
                format(self.name))

        return OMPLoopTrans.apply(self, node, reprod=reprod)


class GOceanOMPLoopTrans(OMPLoopTrans):

    ''' GOcean-specific orphan OpenMP loop transformation. Adds GOcean
        specific validity checks (that the node is either an inner or outer
        Loop). Actual transformation is done by
        :py:class:`base class <OMPLoopTrans>`.

        :param omp_schedule: The omp schedule to be created. Must be one of
            'runtime', 'static', 'dynamic', 'guided' or 'auto'.

        '''

    @property
    def name(self):
        ''' Returns the name of this transformation as a string.'''
        return "GOceanOMPLoopTrans"

    def __str__(self):
        return "Add an OpenMP DO directive to a GOcean loop"

    def apply(self, node):
        '''Perform GOcean specific loop validity checks then call
        :py:meth:`OMPLoopTrans.apply`.

        :param node: The loop to parallelise using OMP Do.
        :type node: :py:class:`psyclone.psyGen.Loop`.

        '''
        # check node is a loop. Although this is not GOcean specific
        # it is required for the subsequent checks to function
        # correctly.
        from psyclone.psyGen import Loop
        if not isinstance(node, Loop):
            raise TransformationError("Error in "+self.name+" transformation."
                                      " The node is not a loop.")
        # Check we are either an inner or outer loop
        if node.loop_type not in ["inner", "outer"]:
            raise TransformationError("Error in "+self.name+" transformation."
                                      " The requested loop is not of type "
                                      "inner or outer.")

        return OMPLoopTrans.apply(self, node)


class ColourTrans(Transformation):
    '''
    Apply a colouring transformation to a loop (in order to permit a
    subsequent parallelisation over colours). For example:

    >>> invoke = ...
    >>> schedule = invoke.schedule
    >>>
    >>> ctrans = ColourTrans()
    >>>
    >>> # Colour all of the loops
    >>> for child in schedule.children:
    >>>     cschedule, _ = ctrans.apply(child)
    >>>
    >>> csched.view()

    '''

    def __str__(self):
        return "Split a loop into colours"

    @property
    def name(self):
        ''' Returns the name of this transformation as a string.'''
        return "LoopColourTrans"

    def apply(self, node):
        '''
        Converts the Loop represented by :py:obj:`node` into a
        nested loop where the outer loop is over colours and the inner
        loop is over cells of that colour.

        :param node: The loop to transform.
        :type node: :py:class:`psyclone.psyGen.Loop`

        :returns: Tuple of modified schedule and record of transformation
        :rtype: (:py:class:`psyclone.psyGen.Schedule, \
                 :py:class:`psyclone.undoredo.Memento`)
        '''
        schedule = node.root

        # create a memento of the schedule and the proposed transformation
        keep = Memento(schedule, self, [node])

        node_parent = node.parent
        node_position = node.position

        # create a colours loop. This loops over colours and must be run
        # sequentially
        colours_loop = node.__class__(parent=node_parent, loop_type="colours")
        colours_loop.field_space = node.field_space
        colours_loop.iteration_space = node.iteration_space
        colours_loop.set_lower_bound("start")
        colours_loop.set_upper_bound("ncolours")
        # Add this loop as a child of the original node's parent
        node_parent.addchild(colours_loop, index=node_position)

        # create a colour loop. This loops over a particular colour and
        # can be run in parallel
        colour_loop = node.__class__(parent=colours_loop.loop_body,
                                     loop_type="colour")
        colour_loop.field_space = node.field_space
        colour_loop.field_name = node.field_name
        colour_loop.iteration_space = node.iteration_space
        colour_loop.set_lower_bound("start")
        colour_loop.kernel = node.kernel

        if Config.get().distributed_memory:
            index = node.upper_bound_halo_depth
            colour_loop.set_upper_bound("colour_halo", index)
        else:  # no distributed memory
            colour_loop.set_upper_bound("ncolour")
        # Add this loop as a child of our loop over colours
        colours_loop.loop_body.addchild(colour_loop)

        # add contents of node to colour loop
        colour_loop.loop_body.children.extend(node.loop_body)

        # change the parent of the node's contents to the colour loop
        for child in node.loop_body:
            child.parent = colour_loop.loop_body

        # remove original loop
        node_parent.children.remove(node)

        return schedule, keep


class KernelModuleInlineTrans(KernelTrans):
    '''Switches on, or switches off, the inlining of a Kernel subroutine
    into the PSy layer module. For example:

    >>> invoke = ...
    >>> schedule = invoke.schedule
    >>>
    >>> inline_trans = KernelModuleInlineTrans()
    >>>
    >>> ischedule, _ = inline_trans.apply(schedule.children[0].loop_body[0])
    >>> ischedule.view()

    .. warning ::
        For this transformation to work correctly, the Kernel subroutine
        must only use data that is passed in by argument, declared locally
        or included via use association within the subroutine. Two
        examples where in-lining will not work are:

        #. A variable is declared within the module that ``contains`` the
           Kernel subroutine and is then accessed within that Kernel;
        #. A variable is included via use association at the module level
           and accessed within the Kernel subroutine.

        The transformation will reject attempts to in-line such kernels.
    '''

    def __str__(self):
        return ("Inline (or cancel inline of) a kernel subroutine into the "
                "PSy module")

    @property
    def name(self):
        ''' Returns the name of this transformation as a string.'''
        return "KernelModuleInline"

    def apply(self, node, inline=True):
        '''Checks that the node is of the correct type (a Kernel) then marks
        the Kernel to be inlined, or not, depending on the value of
        the inline argument. If the inline argument is not passed the
        Kernel is marked to be inlined.'''

        self.validate(node, inline)

        schedule = node.root

        # create a memento of the schedule and the proposed transformation
        keep = Memento(schedule, self, [node])

        # set kernel's inline status
        if node.module_inline == inline:
            # issue a warning here when we implement logging
            # print "Warning, Kernel inline is already set to "+str(inline)
            pass
        else:
            node.module_inline = inline

        return schedule, keep

    def validate(self, node, inline):
        '''
        Check that the supplied kernel is eligible to be module inlined.

        :param node: the node in the PSyIR that is to be module inlined.
        :type node: sub-class of :py:class:`psyclone.psyGen.Node`
        :param bool inline: whether or not the kernel is to be inlined.

        :raises TransformationError: if the supplied kernel has itself been \
                                     transformed (Issue #229).
        '''
        super(KernelModuleInlineTrans, self).validate(node)

        if inline and node.modified:
            raise TransformationError("Cannot inline kernel {0} because it "
                                      "has previously been transformed.")


class Dynamo0p3ColourTrans(ColourTrans):

    '''Split a Dynamo 0.3 loop over cells into colours so that it can be
    parallelised. For example:

    >>> from psyclone.parse.algorithm import parse
    >>> from psyclone.psyGen import PSyFactory
    >>> import transformations
    >>> import os
    >>> import pytest
    >>>
    >>> TEST_API = "dynamo0.3"
    >>> _,info=parse(os.path.join(os.path.dirname(os.path.abspath(__file__)),
    >>>              "tests", "test_files", "dynamo0p3",
    >>>              "4.6_multikernel_invokes.f90"),
    >>>              api=TEST_API)
    >>> psy = PSyFactory(TEST_API).create(info)
    >>> invoke = psy.invokes.get('invoke_0')
    >>> schedule = invoke.schedule
    >>>
    >>> ctrans = Dynamo0p3ColourTrans()
    >>> otrans = DynamoOMPParallelLoopTrans()
    >>>
    >>> # Colour all of the loops
    >>> for child in schedule.children:
    >>>     cschedule, _ = ctrans.apply(child)
    >>>
    >>> # Then apply OpenMP to each of the colour loops
    >>> schedule = cschedule
    >>> for child in schedule.children:
    >>>     newsched, _ = otrans.apply(child.children[0])
    >>>
    >>> newsched.view()

    Colouring in the Dynamo 0.3 API is subject to the following rules:

    * Only kernels with an iteration space of CELLS and which modify a
      continuous field require colouring. Any other type of loop will
      cause this transformation to raise an exception.
    * A kernel may have at most one field with 'INC' access
    * A separate colour map will be required for each field that is coloured
      (if an invoke contains >1 kernel call)

    '''

    def __str__(self):
        return "Split a Dynamo 0.3 loop over cells into colours"

    @property
    def name(self):
        ''' Returns the name of this transformation as a string.'''
        return "Dynamo0p3LoopColourTrans"

    def apply(self, node):
        '''Performs Dynamo0.3-specific error checking and then uses the parent
        class to convert the Loop represented by :py:obj:`node` into a
        nested loop where the outer loop is over colours and the inner
        loop is over cells of that colour.

        :param node: the loop to transform.
        :type node: :py:class:`psyclone.dynamo0p3.DynLoop`

        :returns: 2-tuple of new schedule and memento of transform
        :rtype: (:py:class:`psyclone.dynamo0p3.DynInvokeSchedule`, \
                 :py:class:`psyclone.undoredo.Memento`)

        '''
        # check node is a loop
        from psyclone.psyGen import Loop
        if not isinstance(node, Loop):
            raise TransformationError("Error in DynamoColour transformation. "
                                      "The supplied node is not a loop")
        # Check we need colouring
        from psyclone.dynamo0p3 import DISCONTINUOUS_FUNCTION_SPACES
        if node.field_space.orig_name in DISCONTINUOUS_FUNCTION_SPACES:
            raise TransformationError(
                "Error in DynamoColour transformation. Loops iterating over "
                "a discontinuous function space are not currently supported.")

        # Colouring is only necessary (and permitted) if the loop is
        # over cells. Since this is the default it is represented by
        # an empty string.
        if node.loop_type != "":
            raise TransformationError(
                "Error in DynamoColour transformation. Only loops over cells "
                "may be coloured but this loop is over {0}".
                format(node.loop_type))

        # Check whether we have a field that has INC access
        if not node.has_inc_arg():
            # TODO generate a warning here as we don't need to colour
            # a loop that does not update a field with INC access
            pass

        # Check that we're not attempting to colour a loop that is
        # already within an OpenMP region (because the loop over
        # colours *must* be sequential)
        from psyclone.psyGen import OMPDirective
        if node.ancestor(OMPDirective):
            raise TransformationError("Cannot have a loop over colours "
                                      "within an OpenMP parallel region.")

        schedule, keep = ColourTrans.apply(self, node)

        return schedule, keep


@six.add_metaclass(abc.ABCMeta)
class ParallelRegionTrans(RegionTrans):
    '''
    Base class for transformations that create a parallel region.

    '''
    def __init__(self):
        # Holds the class instance for the type of parallel region
        # to generate
        self._pdirective = None
        super(ParallelRegionTrans, self).__init__()

    @abc.abstractmethod
    def __str__(self):
        pass  # pragma: no cover

    @abc.abstractproperty
    def name(self):
        ''' Returns the name of this transformation as a string.'''

    def _validate(self, node_list):
        '''
        Check that the supplied list of Nodes are eligible to be
        put inside a parallel region.

        :param list node_list: List of nodes to put into a parallel region
        :raises TransformationError: if the nodes cannot be put into a \
                                     parallel region.
        '''

        # temporary dynamo0.3-specific test for haloexchange calls
        # existing within a parallel region. As we are going to
        # support this in the future, see #526, it does not warrant
        # making a separate dynamo-specific class.
        from psyclone.psyGen import HaloExchange, InvokeSchedule
        for node in node_list:
            if isinstance(node, HaloExchange):
                raise TransformationError(
                    "A halo exchange within a parallel region is not "
                    "supported")

        if isinstance(node_list[0], InvokeSchedule):
            raise TransformationError(
                "A {0} transformation cannot be applied to an InvokeSchedule "
                "but only to one or more nodes from within an InvokeSchedule.".
                format(self.name))

        node_parent = node_list[0].parent

        for child in node_list:
            if child.parent is not node_parent:
                raise TransformationError(
                    "Error in {0} transformation: supplied nodes are not "
                    "children of the same parent.".format(self.name))
        super(ParallelRegionTrans, self)._validate(node_list)

    def apply(self, nodes):
        '''
        Apply this transformation to a subset of the nodes within a
        schedule - i.e. enclose the specified Loops in the
        schedule within a single parallel region.

        :param nodes: a single Node or a list of Nodes.
        :type nodes: (list of) :py:class:`psyclone.psyGen.Node`.
        :raises TransformationError: if the nodes argument is not of the \
                                     correct type.
        '''

        # Check whether we've been passed a list of nodes or just a
        # single node. If the latter then we create ourselves a
        # list containing just that node.
        from psyclone.psyGen import Node
        if isinstance(nodes, list) and isinstance(nodes[0], Node):
            node_list = nodes
        elif isinstance(nodes, Node):
            node_list = [nodes]
        else:
            arg_type = str(type(nodes))
            raise TransformationError("Error in {0} transformation. "
                                      "Argument must be a single Node in a "
                                      "schedule or a list of Nodes in a "
                                      "schedule but have been passed an "
                                      "object of type: {1}".
                                      format(self.name, arg_type))
        self._validate(node_list)

        # Keep a reference to the parent of the nodes that are to be
        # enclosed within a parallel region. Also keep the index of
        # the first child to be enclosed as that will become the
        # position of the new !$omp parallel directive.
        node_parent = node_list[0].parent
        node_position = node_list[0].position

        # create a memento of the schedule and the proposed
        # transformation
        schedule = node_list[0].root

        keep = Memento(schedule, self)

        # Create the parallel directive as a child of the
        # parent of the nodes being enclosed and with those nodes
        # as its children.
        # We slice the nodes list in order to get a new list object
        # (although the actual items in the list are still those in the
        # original). If we don't do this then we get an infinite
        # recursion in the new schedule.
        directive = self._pdirective(parent=node_parent,
                                     children=node_list[:])

        # Change all of the affected children so that they have
        # the region directive as their parent. Use a slice
        # of the list of nodes so that we're looping over a local
        # copy of the list. Otherwise things get confused when
        # we remove children from the list.
        for child in node_list[:]:
            # Remove child from the parent's list of children
            node_parent.children.remove(child)
            child.parent = directive

        # Add the region directive as a child of the parent
        # of the nodes being enclosed and at the original location
        # of the first of these nodes
        node_parent.addchild(directive,
                             index=node_position)

        return schedule, keep


class OMPParallelTrans(ParallelRegionTrans):
    '''
    Create an OpenMP PARALLEL region by inserting directives. For
    example:

    >>> from psyclone.parse.algorithm import parse
    >>> from psyclone.parse.utils import ParseError
    >>> from psyclone.psyGen import PSyFactory, GenerationError
    >>> api = "gocean1.0"
    >>> filename = "nemolite2d_alg.f90"
    >>> ast, invokeInfo = parse(filename, api=api, invoke_name="invoke")
    >>> psy = PSyFactory(api).create(invokeInfo)
    >>>
    >>> from psyclone.psyGen import TransInfo
    >>> t = TransInfo()
    >>> ltrans = t.get_trans_name('GOceanOMPLoopTrans')
    >>> rtrans = t.get_trans_name('OMPParallelTrans')
    >>>
    >>> schedule = psy.invokes.get('invoke_0').schedule
    >>> schedule.view()
    >>> new_schedule = schedule
    >>>
    >>> # Apply the OpenMP Loop transformation to *every* loop
    >>> # in the schedule
    >>> for child in schedule.children:
    >>>     newschedule, memento = ltrans.apply(child)
    >>>     schedule = newschedule
    >>>
    >>> # Enclose all of these loops within a single OpenMP
    >>> # PARALLEL region
    >>> newschedule, _ = rtrans.apply(schedule.children)
    >>> newschedule.view()

    '''
    from psyclone import psyGen
    # The types of node that this transformation can enclose
    valid_node_types = (psyGen.Loop, psyGen.Kern, psyGen.BuiltIn,
                        psyGen.OMPDirective, psyGen.GlobalSum,
                        psyGen.Literal, psyGen.Reference)

    def __init__(self):
        super(OMPParallelTrans, self).__init__()
        from psyclone.psyGen import OMPParallelDirective
        # Set the type of directive that the base class will use
        self._pdirective = OMPParallelDirective

    def __str__(self):
        return "Insert an OpenMP Parallel region"

    @property
    def name(self):
        '''
        :returns: The name of this transformation as a string.
        :rtype: str
        '''
        return "OMPParallelTrans"

    def _validate(self, node_list):
        '''
        Perform OpenMP-specific validation checks.

        :param node_list: List of Nodes to put within parallel region.
        :type node_list: list of :py:class:`psyclone.psyGen.Node`.
        :raises TransformationError: if the target Nodes are already within \
                                     some OMP parallel region.
        '''
        from psyclone.psyGen import OMPDirective

        if node_list[0].ancestor(OMPDirective):
            raise TransformationError("Error in OMPParallel transformation:" +
                                      " cannot create an OpenMP PARALLEL " +
                                      "region within another OpenMP region.")

        # Now call the general validation checks
        super(OMPParallelTrans, self)._validate(node_list)


class ACCParallelTrans(ParallelRegionTrans):
    '''
    Create an OpenACC parallel region by inserting directives. This parallel
    region *must* come after an enter-data directive (see `ACCEnterDataTrans`)
    or within a data region (see `ACCDataTrans`). For example:

    >>> from psyclone.parse.algorithm import parse
    >>> from psyclone.psyGen import PSyFactory
    >>> api = "gocean1.0"
    >>> filename = "nemolite2d_alg.f90"
    >>> ast, invokeInfo = parse(filename, api=api, invoke_name="invoke")
    >>> psy = PSyFactory(api).create(invokeInfo)
    >>>
    >>> from psyclone.psyGen import TransInfo
    >>> t = TransInfo()
    >>> ptrans = t.get_trans_name('ACCParallelTrans')
    >>> dtrans = t.get_trans_name('ACCDataTrans')
    >>>
    >>> schedule = psy.invokes.get('invoke_0').schedule
    >>> schedule.view()
    >>>
    >>> # Enclose everything within a single OpenACC PARALLEL region
    >>> newschedule, _ = ptrans.apply(schedule.children)
    >>> # Add an enter-data directive
    >>> newschedule, _ = dtrans.apply(newschedule)
    >>> newschedule.view()
    '''
    from psyclone import psyGen
    valid_node_types = (
        psyGen.Loop, psyGen.Kern, psyGen.IfBlock,
        psyGen.ACCLoopDirective, psyGen.Assignment, psyGen.Reference,
        psyGen.Literal, psyGen.BinaryOperation)

    def __init__(self):
        from psyclone.psyGen import ACCParallelDirective
        super(ACCParallelTrans, self).__init__()
        # Set the type of directive that the base class will use
        self._pdirective = ACCParallelDirective

    def __str__(self):
        return "Insert an OpenACC Parallel region"

    @property
    def name(self):
        '''
        :returns: The name of this transformation as a string.
        :rtype: str
        '''
        return "ACCParallelTrans"


class GOConstLoopBoundsTrans(Transformation):
    ''' Switch on (or off) the use of constant loop bounds within
    a GOInvokeSchedule. In the absence of constant loop bounds, PSyclone will
    generate loops where the bounds are obtained by de-referencing a field
    object, e.g.:
    ::

      DO j = my_field%grid%internal%ystart, my_field%grid%internal%ystop

    Some compilers are able to produce more efficient code if they are
    provided with information on the relative trip-counts of the loops
    within an Invoke. With constant loop bounds switched on, PSyclone
    generates code like:
    ::

      ny = my_field%grid%subdomain%internal%ystop
      ...
      DO j = 1, ny-1

    In practice, the application of the constant loop bounds looks
    something like, e.g.:

    >>> from psyclone.parse.algorithm import parse
    >>> from psyclone.psyGen import PSyFactory
    >>> import os
    >>> TEST_API = "gocean1.0"
    >>> _, info = parse(os.path.join("tests", "test_files", "gocean1p0",
    >>>                              "single_invoke.f90"),
    >>>                 api=TEST_API)
    >>> psy = PSyFactory(TEST_API).create(info)
    >>> invoke = psy.invokes.get('invoke_0_compute_cu')
    >>> schedule = invoke.schedule
    >>>
    >>> from psyclone.transformations import GOConstLoopBoundsTrans
    >>> clbtrans = GOConstLoopBoundsTrans()
    >>>
    >>> newsched, _ = clbtrans.apply(schedule)
    >>> # or, to turn off const. looop bounds:
    >>> # newsched, _ = clbtrans.apply(schedule, const_bounds=False)
    >>>
    >>> newsched.view()

    '''

    def __str__(self):
        return "Use constant loop bounds for all loops in a GOInvokeSchedule"

    @property
    def name(self):
        ''' Return the name of the Transformation as a string.'''
        return "GOConstLoopBoundsTrans"

    def apply(self, node, const_bounds=True):
        '''Switches constant loop bounds on or off for all loops in a
        GOInvokeSchedule. Default is 'on'.

        :param node: The GOInvokeSchedule of which all loops will get the
            constant loop bounds switched on or off.
        :type node: :py:class:`psyclone.gocean1p0.GOInvokeSchedule`
        :param const_bounds: If the constant loop should be used (True)
            or not (False). Default is True.
        :type const_bounds: bool
        '''

        # Check node is a Schedule
        from psyclone.gocean1p0 import GOInvokeSchedule
        if not isinstance(node, GOInvokeSchedule):
            raise TransformationError("Error in GOConstLoopBoundsTrans: "
                                      "node is not a GOInvokeSchedule")

        keep = Memento(node, self)

        node.const_loop_bounds = const_bounds

        return node, keep


class MoveTrans(Transformation):
    '''Provides a transformation to move a node in the tree. For
    example:

    >>> from psyclone.parse.algorithm import parse
    >>> from psyclone.psyGen import PSyFactory
    >>> ast,invokeInfo=parse("dynamo.F90")
    >>> psy=PSyFactory("dynamo0.3").create(invokeInfo)
    >>> schedule=psy.invokes.get('invoke_v3_kernel_type').schedule
    >>> schedule.view()
    >>>
    >>> from psyclone.transformations import MoveTrans
    >>> trans=MoveTrans()
    >>> new_schedule, memento = trans.apply(schedule.children[0],
                                            schedule.children[2],
                                            position="after")
    >>> new_schedule.view()

    Nodes may only be moved to a new location with the same parent
    and must not break any dependencies otherwise an exception is
    raised.'''

    def __str__(self):
        return "Move a node to a different location"

    @property
    def name(self):
        ''' Returns the name of this transformation as a string.'''
        return "Move"

    # pylint: disable=no-self-use
    def _validate(self, node, location, position):
        ''' validity checks for input arguments '''

        # Check that the first argument is a Node
        from psyclone.psyGen import Node
        if not isinstance(node, Node):
            raise TransformationError(
                "In the Move transformation apply method the first argument "
                "is not a Node")

        # Check new location conforms to any data dependencies
        # This also checks the location and position arguments
        if not node.is_valid_location(location, position=position):
            raise TransformationError(
                "In the Move transformation apply method, data dependencies "
                "forbid the move to the new location")
        # pylint: enable=no-self-use

    def apply(self, node, location, position="before"):
        '''Move the node represented by :py:obj:`node` before location
        :py:obj:`location` (which is also a node) by default and after
        if the optional `position` argument is set to 'after'. An
        exception is raised if the move is invalid.'''
        # pylint:disable=arguments-differ

        self._validate(node, location, position)

        schedule = node.root

        # Create a memento of the schedule and the proposed transformation
        keep = Memento(schedule, self, [node, location])

        parent = node.parent

        my_node = parent.children.pop(node.position)

        location_index = location.position
        if position == "before":
            schedule.children.insert(location_index, my_node)
        else:
            schedule.children.insert(location_index+1, my_node)

        return schedule, keep


class Dynamo0p3RedundantComputationTrans(Transformation):
    '''This transformation allows the user to modify a loop's bounds so
    that redundant computation will be performed. Redundant
    computation can result in halo exchanges being modified, new halo
    exchanges being added or existing halo exchanges being removed.

    * This transformation should be performed before any
      parallelisation transformations (e.g. for OpenMP) to the loop in
      question and will raise an exception if this is not the case.

    * This transformation can not be applied to a loop containing a
      reduction and will again raise an exception if this is the case.

    * This transformation can only be used to add redundant
      computation to a loop, not to remove it.

    * This transformation allows a loop that is already performing
      redundant computation to be modified, but only if the depth is
      increased.

    '''

    def __str__(self):
        return "Change iteration space to perform redundant computation"

    @property
    def name(self):
        ''' Returns the name of this transformation as a string.'''
        return "RedundantComputation"

    def _validate(self, node, depth):
        '''Perform various checks to ensure that it is valid to apply the
        RedundantComputation transformation to the supplied node

        :param node: the supplied node on which we are performing
        validity checks
        :type node: :py:class:`psyclone.psyGen.Node`
        :param depth: the depth of the stencil if the value is
        provided and None if not
        :type depth: int or None
        :raises GenerationError: if the node is not a
        :py:class:`psyclone.psyGen.Loop`
        :raises GenerationError: if the parent of the loop is a
        :py:class:`psyclone.psyGen.Directive`
        :raises GenerationError: if the parent of the loop is not a
        :py:class:`psyclone.psyGen.Loop` or a
        :py:class:`psyclone.psyGen.DynInvokeSchedule`
        :raises GenerationError: if the parent of the loop is a
        :py:class:`psyclone.psyGen.Loop` but the original loop does
        not iterate over 'colour'
        :raises GenerationError: if the parent of the loop is a
        :py:class:`psyclone.psyGen.Loop` but the parent does not
        iterate over 'colours'
        :raises GenerationError: if the parent of the loop is a
        :py:class:`psyclone.psyGen.Loop` but the parent's parent is
        not a :py:class:`psyclone.psyGen.DynInvokeSchedule`
        :raises GenerationError: if this transformation is applied
        when distributed memory is not switched on
        :raises GenerationError: if the loop does not iterate over
        cells, dofs or colour
        :raises GenerationError: if the transformation is setting the
        loop to the maximum halo depth but the loop already computes
        to the maximum halo depth
        :raises GenerationError: if the transformation is setting the
        loop to the maximum halo depth but the loop contains a stencil
        access (as this would result in the field being accessed
        beyond the halo depth)
        :raises GenerationError: if the supplied depth value is not an
        integer
        :raises GenerationError: if the supplied depth value is less
        than 1
        :raises GenerationError: if the supplied depth value is not
        greater than 1 when a continuous loop is modified as this is
        the minimum valid value
        :raises GenerationError: if the supplied depth value is not
        greater than the existing depth value, as we should not need
        to undo existing transformations
        :raises GenerationError: if a depth value has been supplied
        but the loop has already been set to the maximum halo depth

        '''
        # check node is a loop
        from psyclone.psyGen import Loop, Directive
        from psyclone.dynamo0p3 import DynInvokeSchedule
        if not isinstance(node, Loop):
            raise TransformationError(
                "In the Dynamo0p3RedundantComputation transformation apply "
                "method the first argument is not a Loop")
        # Check loop's parent is the InvokeSchedule, or that it is nested
        # in a colours loop and perform other colour(s) loop checks,
        # otherwise halo exchange placement might fail. The only
        # current example where the placement would fail is when
        # directives have already been added. This could be fixed but
        # it actually makes sense to require redundant computation
        # transformations to be applied before adding directives so it
        # is not particularly important.
        if not (isinstance(node.parent, DynInvokeSchedule) or
                isinstance(node.parent.parent, Loop)):
            if isinstance(node.parent, Directive):
                raise TransformationError(
                    "In the Dynamo0p3RedundantComputation transformation "
                    "apply method the parent of the supplied loop is a "
                    "directive of type {0}. Redundant computation must be "
                    "applied before directives are "
                    "added.".format(type(node.parent)))
            else:
                raise TransformationError(
                    "In the Dynamo0p3RedundantComputation transformation "
                    "apply method the parent of the supplied loop must be "
                    "the DynInvokeSchedule, or a Loop, but found {0}".
                    format(type(node.parent)))
        if isinstance(node.parent.parent, Loop):
            if node.loop_type != "colour":
                raise TransformationError(
                    "In the Dynamo0p3RedundantComputation transformation "
                    "apply method, if the parent of the supplied Loop is "
                    "also a Loop then the supplied Loop must iterate over "
                    "'colour', but found '{0}'".format(node.loop_type))
            if node.parent.parent.loop_type != "colours":
                raise TransformationError(
                    "In the Dynamo0p3RedundantComputation transformation "
                    "apply method, if the parent of the supplied Loop is "
                    "also a Loop then the parent must iterate over "
                    "'colours', but found '{0}'"
                    "".format(node.parent.parent.loop_type))
            if not isinstance(node.parent.parent.parent, DynInvokeSchedule):
                raise TransformationError(
                    "In the Dynamo0p3RedundantComputation transformation "
                    "apply method, if the parent of the supplied Loop is "
                    "also a Loop then the parent's parent must be the "
                    "DynInvokeSchedule, but found {0}"
                    .format(type(node.parent)))
        if not Config.get().distributed_memory:
            raise TransformationError(
                "In the Dynamo0p3RedundantComputation transformation apply "
                "method distributed memory must be switched on")

        # loop must iterate over cells, dofs or colour. Note, an
        # empty loop_type iterates over cells
        if node.loop_type not in ["", "dofs", "colour"]:
            raise TransformationError(
                "In the Dynamo0p3RedundantComputation transformation apply "
                "method the loop must iterate over cells, dofs or cells of "
                "a given colour, but found '{0}'".format(node.loop_type))

        from psyclone.dynamo0p3 import HALO_ACCESS_LOOP_BOUNDS

        # We don't currently support the application of transformations to
        # loops containing inter-grid kernels
        check_intergrid(node)

        if depth is None:
            if node.upper_bound_name in HALO_ACCESS_LOOP_BOUNDS:
                if not node.upper_bound_halo_depth:
                    raise TransformationError(
                        "In the Dynamo0p3RedundantComputation transformation "
                        "apply method the loop is already set to the maximum "
                        "halo depth so this transformation does nothing")
                for call in node.kernels():
                    for arg in call.arguments.args:
                        if arg.stencil:
                            raise TransformationError(
                                "In the Dynamo0p3RedundantComputation "
                                "transformation apply method the loop "
                                "contains field '{0}' with a stencil "
                                "access in kernel '{1}', so it is invalid "
                                "to set redundant computation to maximum "
                                "depth".format(arg.name, call.name))
        else:
            if not isinstance(depth, int):
                raise TransformationError(
                    "In the Dynamo0p3RedundantComputation transformation "
                    "apply method the supplied depth should be an integer but "
                    "found type '{0}'".format(type(depth)))
            if depth < 1:
                raise TransformationError(
                    "In the Dynamo0p3RedundantComputation transformation "
                    "apply method the supplied depth is less than 1")

            if node.upper_bound_name in HALO_ACCESS_LOOP_BOUNDS:
                if node.upper_bound_halo_depth:
                    if node.upper_bound_halo_depth >= depth:
                        raise TransformationError(
                            "In the Dynamo0p3RedundantComputation "
                            "transformation apply method the supplied depth "
                            "({0}) must be greater than the existing halo "
                            "depth ({1})".format(depth,
                                                 node.upper_bound_halo_depth))
                else:
                    raise TransformationError(
                        "In the Dynamo0p3RedundantComputation transformation "
                        "apply method the loop is already set to the maximum "
                        "halo depth so can't be set to a fixed value")

    def apply(self, loop, depth=None):  # pylint:disable=arguments-differ
        '''Apply the redundant computation tranformation to the loop
        :py:obj:`loop`. This transformation can be applied to loops iterating
        over 'cells or 'dofs'. if :py:obj:`depth` is set to a value then the
        value will be the depth of the field's halo over which redundant
        computation will be performed. If :py:obj:`depth` is not set to a
        value then redundant computation will be performed to the full depth
        of the field's halo.

        :param loop: the loop that we are transforming
        :type loop: :py:class:`psyclone.psyGen.DynLoop`
        :param depth: the depth of the stencil. Defaults to None if a
                      depth is not provided.
        :type depth: int or None

        '''
        self._validate(loop, depth)

        schedule = loop.root

        # create a memento of the schedule and the proposed
        # transformation
        keep = Memento(schedule, self, [loop, depth])

        if loop.loop_type == "":
            # Loop is over cells
            loop.set_upper_bound("cell_halo", depth)
        elif loop.loop_type == "colour":
            # Loop is over cells of a single colour
            loop.set_upper_bound("colour_halo", depth)
        elif loop.loop_type == "dofs":
            loop.set_upper_bound("dof_halo", depth)
        else:
            raise TransformationError(
                "Unsupported loop_type '{0}' found in Dynamo0p3Redundant"
                "ComputationTrans.apply()".format(loop.loop_type))
        # Add/remove halo exchanges as required due to the redundant
        # computation
        loop.update_halo_exchanges()

        return schedule, keep


class GOLoopSwapTrans(Transformation):
    ''' Provides a loop-swap transformation, e.g.:
    ::

      DO j=1, m
         DO i=1, n

    becomes:
    ::

      DO i=1, n
         DO j=1, m

    This transform is used as follows:

     >>> from psyclone.parse.algorithm import parse
     >>> from psyclone.psyGen import PSyFactory
     >>> ast, invokeInfo = parse("shallow_alg.f90")
     >>> psy = PSyFactory("gocean1.0").create(invokeInfo)
     >>> schedule = psy.invokes.get('invoke_0').schedule
     >>> schedule.view()
     >>>
     >>> from psyclone.transformations import GOLoopSwapTrans
     >>> swap = GOLoopSwapTrans()
     >>> new_schedule, memento = swap.apply(schedule.children[0])
     >>> new_schedule.view()
    '''

    def __str__(self):
        return "Exchange the order of two nested loops: inner becomes " + \
               "outer and vice versa"

    @property
    def name(self):
        '''Returns the name of this transformation as a string.'''
        return "GOLoopSwap"

    def _validate(self, node_outer):  # pylint: disable=no-self-use
        '''Checks if the given nodes contains a valid Fortran structure
           to allow swapping loops. This means the node must represent
           a loop, and it must have exactly one child that is also a loop.

           :param node_outer: A node from an AST.
           :type node_outer: py:class:`psyclone.psyGen.Node`
           :raises TransformationError: if the supplied node does not
                                        allow a loop swap to be done.
         '''

        from psyclone.psyGen import Loop
        if not isinstance(node_outer, Loop):
            raise TransformationError("Error in GOLoopSwap transformation. "
                                      "Given node '{0}' is not a loop."
                                      .format(node_outer))

        from psyclone.gocean1p0 import GOLoop
        if not isinstance(node_outer, GOLoop):
            raise TransformationError("Error in GOLoopSwap transformation. "
                                      "Given node '{0}' is not a GOLoop, but "
                                      "an instance of '{1}."
                                      .format(node_outer, type(node_outer)))

        if not node_outer.loop_body or not node_outer.loop_body.children:
            raise TransformationError("Error in GOLoopSwap transformation. "
                                      "Supplied node '{0}' must be the outer "
                                      "loop of a loop nest and must have one "
                                      "inner loop, but this node does not "
                                      "have any statements inside."
                                      .format(node_outer))

        node_inner = node_outer.loop_body[0]
        # Check that the supplied Node is a Loop
        if not isinstance(node_inner, Loop):
            raise TransformationError("Error in GOLoopSwap transformation. "
                                      "Supplied node '{0}' must be the outer "
                                      "loop of a loop nest but the first "
                                      "inner statement is not a loop, got "
                                      "'{1}'."
                                      .format(node_outer, node_inner))

        if len(node_outer.loop_body.children) > 1:
            raise TransformationError(
                "Error in GOLoopSwap transformation. Supplied node '{0}' must"
                " be the outer loop of a loop nest and must have exactly one "
                "inner loop, but this node has {1} inner statements, the "
                "first two being '{2}' and '{3}'"
                "".format(node_outer, len(node_outer.loop_body.children),
                          node_outer.loop_body[0], node_outer.loop_body[1]))

    def apply(self, outer):  # pylint: disable=arguments-differ
        '''The argument :py:obj:`outer` must be a loop which has exactly
        one inner loop. This transform then swaps the outer and inner loop.

        :param outer: The node representing the outer loop.
        :type outer: :py:class:`psyclone.psyGen.Loop`
        :returns: A tuple consisting of the new schedule, and a Memento.
        :raises TransformationError: if the supplied node does not
                                        allow a loop swap to be done.'''
        self._validate(outer)

        schedule = outer.root
        inner = outer.loop_body[0]
        parent = outer.parent

        # create a memento of the schedule and the proposed transformation
        keep = Memento(schedule, self, [inner, outer])

        # Remove outer from parent
        index = parent.children.index(outer)
        del parent.children[index]
        outer.parent = None

        # Move inner to parent
        inner.parent = parent
        parent.children.insert(index, inner)
        outer.loop_body.children.remove(inner)

        # Move inner's schedule to outer
        outer.children[3] = inner.loop_body
        for child in outer.loop_body:
            child.parent = outer.loop_body

        # Move outer under inner (create new Schedule to remove old entries)
        inner.children[3] = Schedule()
        inner.loop_body.parent = inner
        inner.loop_body.children.append(outer)
        outer.parent = inner.loop_body

        return schedule, keep


class OCLTrans(Transformation):
    '''
    Switches on/off the generation of an OpenCL PSy layer for a given
    InvokeSchedule. Additionally, it will generate OpenCL kernels for
    each of the kernels referenced by the Invoke. For example:

    >>> invoke = ...
    >>> schedule = invoke.schedule
    >>>
    >>> ocl_trans = OCLTrans()
    >>> new_sched, _ = ocl_trans.apply(schedule)

    '''
    @property
    def name(self):
        '''
        :returns: the name of this transformation.
        :rtype: str
        '''
        return "OCLTrans"

    def apply(self, sched, opencl=True, options={}):
        '''
        Apply the OpenCL transformation to the supplied GOInvokeSchedule. This
        causes PSyclone to generate an OpenCL version of the corresponding
        PSy-layer routine. The generated code makes use of the FortCL
        library (https://github.com/stfc/FortCL) in order to manage the
        OpenCL device directly from Fortran.

        :param sched: InvokeSchedule to transform.
        :type sched: :py:class:`psyclone.psyGen.GOInvokeSchedule`
        :param bool opencl: whether or not to enable OpenCL generation.

        '''
        if opencl:
            self.validate(sched)
        # Create a memento of the schedule and the proposed transformation
        keep = Memento(sched, self, [sched, opencl])
        # All we have to do here is set the flag in the Schedule. When this
        # flag is True PSyclone produces OpenCL at code-generation time.
        sched.opencl = opencl

        # This transformation stores some options into the InvokeSchedule
        sched.set_opencl_options(options)

        return sched, keep

    def validate(self, sched):
        '''
        Checks that the supplied InvokeSchedule is valid and that an OpenCL
        version of it can be generated.

        :param sched: Schedule to check.
<<<<<<< HEAD
        :type sched: :py:class:`psyclone.psyGen.InvokeSchedule`
        :raises TransformationError: if the InvokeSchedule is not for the \
                                     GOcean1.0 API.
=======
        :type sched: :py:class:`psyclone.psyGen.Schedule`

        :raises TransformationError: if the Schedule is not for the GOcean1.0 \
                                     API.
>>>>>>> 4cc31eaf
        :raises NotImplementedError: if any of the kernels have arguments \
                                     passed by value.
        '''
        from psyclone.psyGen import InvokeSchedule, args_filter
        from psyclone.gocean1p0 import GOInvokeSchedule

        if isinstance(sched, InvokeSchedule):
            if not isinstance(sched, GOInvokeSchedule):
                raise TransformationError(
                    "OpenCL generation is currently only supported for the "
                    "GOcean API but got an InvokeSchedule of type: '{0}'".
                    format(type(sched)))
        else:
            raise TransformationError(
                "Error in OCLTrans: the supplied node must be a (sub-class "
                "of) InvokeSchedule but got {0}".format(type(sched)))

        # Now we need to check the arguments of all the kernels
        args = args_filter(sched.args, arg_types=["scalar"], is_literal=True)
        for arg in args:
            if arg.is_literal:
                raise NotImplementedError(
                    "Cannot generate OpenCL for Invokes that contain "
                    "kernels with arguments passed by value")
        # Check that we can construct the PSyIR and SymbolTable of each of
        # the kernels in this Schedule. Also check that none of them access
        # any form of global data (that is not a routine argument).
        for kern in sched.kernels():
            KernelTrans.validate(kern)
            ksched = kern.get_kernel_schedule()
            global_symbols = ksched.symbol_table.global_symbols
            if global_symbols:
                raise TransformationError(
                    "The Symbol Table for kernel '{0}' contains the following "
                    "symbols with 'global' scope: {1}. PSyclone cannot "
                    "currently transform such a kernel into OpenCL.".
                    format(kern.name, [sym.name for sym in global_symbols]))


class ProfileRegionTrans(RegionTrans):
    ''' Create a profile region around a list of statements. For
    example:

    >>> from psyclone.parse.algorithm import parse
    >>> from psyclone.parse.utils import ParseError
    >>> from psyclone.psyGen import PSyFactory, GenerationError
    >>> api = "gocean1.0"
    >>> filename = "nemolite2d_alg.f90"
    >>> ast, invokeInfo = parse(filename, api=api, invoke_name="invoke")
    >>> psy = PSyFactory(api).create(invokeInfo)
    >>>
    >>> from psyclone.psyGen import TransInfo
    >>> t = TransInfo()
    >>> p_trans = t.get_trans_name('ProfileRegionTrans')
    >>>
    >>> schedule = psy.invokes.get('invoke_0').schedule
    >>> schedule.view()
    >>>
    >>> # Enclose all children within a single profile region
    >>> newschedule, _ = p_trans.apply(schedule.children)
    >>> newschedule.view()

    '''
    from psyclone import psyGen, profiler
    valid_node_types = (psyGen.Loop, psyGen.Kern, psyGen.BuiltIn,
                        psyGen.HaloExchange, psyGen.Directive,
                        psyGen.GlobalSum, profiler.ProfileNode,
                        psyGen.Literal, psyGen.Reference)

    def __str__(self):
        return "Insert a profile start and end call."

    @property
    def name(self):
        ''' Returns the name of this transformation as a string '''
        return "ProfileRegionTrans"

    def apply(self, nodes):
        # pylint: disable=arguments-differ
        '''Apply this transformation to a subset of the nodes within a
        schedule - i.e. enclose the specified Nodes in the
        schedule within a single profiler region.

        :param nodes: Can be a single node or a list of nodes.
        :type nodes: :py:obj:`psyclone.psygen.Node` or list of\
        :py:obj:`psyclone.psygen.Node`.
        '''

        # Check whether we've been passed a list of nodes or just a
        # single node. If the latter then we create ourselves a
        # list containing just that node.
        from psyclone.psyGen import Node, OMPDoDirective, ACCLoopDirective
        if isinstance(nodes, list) and isinstance(nodes[0], Node):
            node_list = nodes
        elif isinstance(nodes, Node):
            node_list = [nodes]
        else:
            arg_type = str(type(nodes))
            raise TransformationError("Error in {1}. "
                                      "Argument must be a single Node in a "
                                      "schedule or a list of Nodes in a "
                                      "schedule but have been passed an "
                                      "object of type: {0}".
                                      format(arg_type, str(self)))

        # Keep a reference to the parent of the nodes that are to be
        # enclosed within a profile region. Also keep the index of
        # the first child to be enclosed as that will become the
        # position of the new Profile node
        node_parent = node_list[0].parent
        if isinstance(node_parent, (OMPDoDirective, ACCLoopDirective)):
            raise TransformationError("A ProfileNode cannot be inserted "
                                      "between an OpenMP/ACC directive and "
                                      "the loop(s) to which it applies!")
        node_position = node_list[0].position

        super(ProfileRegionTrans, self)._validate(node_list)

        # create a memento of the schedule and the proposed
        # transformation
        schedule = node_list[0].root

        keep = Memento(schedule, self)

        from psyclone.profiler import ProfileNode
        profile_node = ProfileNode(parent=node_parent, children=node_list[:])

        # Change all of the affected children so that they have
        # the ProfileNode as their parent. Use a slice
        # of the list of nodes so that we're looping over a local
        # copy of the list. Otherwise things get confused when
        # we remove children from the list.
        for child in node_list[:]:
            # Remove child from the parent's list of children
            node_parent.children.remove(child)
            child.parent = profile_node

        # Add the Profile node as a child of the parent
        # of the nodes being enclosed and at the original location
        # of the first of these nodes
        node_parent.addchild(profile_node,
                             index=node_position)

        return schedule, keep


class Dynamo0p3AsyncHaloExchangeTrans(Transformation):
    '''Splits a synchronous halo exchange into a halo exchange start and
    halo exchange end. For example:

    >>> from psyclone.parse.algorithm import parse
    >>> from psyclone.psyGen import PSyFactory
    >>> api = "dynamo0.3"
    >>> ast, invokeInfo = parse("file.f90", api=api)
    >>> psy=PSyFactory(api).create(invokeInfo)
    >>> schedule = psy.invokes.get('invoke_0').schedule
    >>> schedule.view()
    >>>
    >>> from psyclone.transformations import Dynamo0p3AsyncHaloExchangeTrans
    >>> trans = Dynamo0p3AsyncHaloExchangeTrans()
    >>> new_schedule, memento = trans.apply(schedule.children[0])
    >>> new_schedule.view()

    '''

    def __str__(self):
        return "Changes a synchronous halo exchange into an asynchronous one."

    @property
    def name(self):
        '''
        :returns: the name of this transformation as a string.
        :rtype: str
        '''
        return "Dynamo0p3AsyncHaloExchangeTrans"

    def apply(self, node):
        '''Transforms a synchronous halo exchange, represented by a
        HaloExchange node, into an asynchronous halo exchange,
        represented by HaloExchangeStart and HaloExchangeEnd nodes.

        :param node: A synchronous haloexchange node
        :type node: :py:obj:`psyclone.psygen.HaloExchange`
        :returns: Tuple of the modified schedule and a record of the \
                  transformation.
        :rtype: (:py:class:`psyclone.psyGen.Schedule`, \
                :py:class:`psyclone.undoredo.Memento`)

        '''
        self._validate(node)

        schedule = node.root

        # create a memento of the schedule and the proposed transformation
        keep = Memento(schedule, self, [node])

        from psyclone.dynamo0p3 import DynHaloExchangeStart, DynHaloExchangeEnd
        # add asynchronous start and end halo exchanges and initialise
        # them using information from the existing synchronous halo
        # exchange
        node.parent.addchild(
            DynHaloExchangeStart(
                node.field, check_dirty=node._check_dirty,
                vector_index=node.vector_index, parent=node.parent),
            index=node.position)
        node.parent.addchild(
            DynHaloExchangeEnd(
                node.field, check_dirty=node._check_dirty,
                vector_index=node.vector_index, parent=node.parent),
            index=node.position)

        # remove the existing synchronous halo exchange
        node.parent.children.remove(node)

        return schedule, keep

    def _validate(self, node):
        '''Internal method to check whether the node is valid for this
        transformation.

        :param node: A synchronous Halo Exchange node
        :type node: :py:obj:`psyclone.psygen.HaloExchange`
        :raises TransformationError: if the node argument is not a
                         HaloExchange (or subclass thereof)

        '''
        from psyclone.psyGen import HaloExchange
        from psyclone.dynamo0p3 import DynHaloExchangeStart, DynHaloExchangeEnd

        if not isinstance(node, HaloExchange) or \
           isinstance(node, (DynHaloExchangeStart, DynHaloExchangeEnd)):
            raise TransformationError(
                "Error in Dynamo0p3AsyncHaloExchange transformation. Supplied "
                "node must be a synchronous halo exchange but found '{0}'."
                .format(type(node)))


class Dynamo0p3KernelConstTrans(Transformation):
    '''Modifies a kernel so that the number of dofs, number of layers and
    number of quadrature points are fixed in the kernel rather than
    being passed in by argument.

    >>> from psyclone.parse.algorithm import parse
    >>> from psyclone.psyGen import PSyFactory
    >>> api = "dynamo0.3"
    >>> ast, invokeInfo = parse("file.f90", api=api)
    >>> psy=PSyFactory(api).create(invokeInfo)
    >>> schedule = psy.invokes.get('invoke_0').schedule
    >>> schedule.view()
    >>>
    >>> from psyclone.transformations import Dynamo0p3KernelConstTrans
    >>> trans = Dynamo0p3KernelConstTrans()
    >>> for kernel in schedule.coded_kernels():
    >>>     new_schedule, _ = trans.apply(kernel, number_of_layers=150)
    >>>     kernel_schedule = kernel.get_kernel_schedule()
    >>>     kernel_schedule.symbol_table.view()

    '''

    # ndofs for different function spaces on a quadrilateral element
    # for different orders. Formulas kindly provided by Tom
    # Melvin. See the Qr table at http://femtable.org/background.html,
    # for computed values of w0, w1, w2 and w3 up to order 7.
    space_to_dofs = {"w3":     (lambda n: (n+1)**3),
                     "w2":     (lambda n: 3*(n+2)*(n+1)**2),
                     "w1":     (lambda n: 3*(n+2)**2*(n+1)),
                     "w0":     (lambda n: (n+2)**3),
                     "wtheta": (lambda n: (n+2)*(n+1)**2),
                     "w2h":    (lambda n: 2*(n+2)*(n+1)**2),
                     "w2v":    (lambda n: (n+2)*(n+1)**2)}

    def __str__(self):
        return ("Makes the number of degrees of freedom, the number of "
                "quadrature points and the number of layers constant in "
                "a Kernel.")

    @property
    def name(self):
        '''
        :returns: the name of this transformation as a string.
        :rtype: str
        '''
        return "Dynamo0p3KernelConstTrans"

    def apply(self, node, cellshape="quadrilateral", element_order=None,
              number_of_layers=None, quadrature=False):
        '''Transforms a kernel so that the values for the number of degrees of
        freedom (if a valid value for the element_order arg is
        provided), the number of quadrature points (if the quadrature
        arg is set to True) and the number of layers (if a valid value
        for the number_of_layers arg is provided) are constant in a
        kernel rather than being passed in by argument.

        The "cellshape", "element_order" and "number_of_layers"
        arguments are provided to mirror the namelist values that are
        input into an LFRic model when it is run.

        Quadrature support is currently limited to XYoZ in ths
        transformation. In the case of XYoZ the number of quadrature
        points (for horizontal and vertical) are set to the
        element_order + 3 in the LFRic infrastructure so their value
        is derived.

        :param node: a kernel node.
        :type node: :py:obj:`psyclone.psygen.DynKern`
        :param str cellshape: the shape of the cells. This is provided \
        as it helps determine the number of dofs a field has for a \
        particular function space. Currently only "quadrilateral" is \
        supported which is also the default value.
        :param int element_order: the order of the cell. In \
        combination with cellshape, this determines the number of \
        dofs a field has for a particular function space. If it is set \
        to None (the default) then the dofs values are not set as \
        constants in the kernel, otherwise they are.
        :param int number_of_layers: the number of vertical layers in \
        the LFRic model mesh used for this particular run. If this is \
        set to None (the default) then the nlayers value is not set as \
        a constant in the kernel, otherwise it is.
        :param bool quadrature: whether the number of quadrature \
        points values are set as constants in the kernel (True) or not \
        (False). The default is False.

        :returns: Tuple of the modified schedule and a record of the \
                  transformation.
        :rtype: (:py:class:`psyclone.psyGen.Schedule`, \
                :py:class:`psyclone.undoredo.Memento`)

        '''

        def make_constant(symbol_table, arg_position, value,
                          function_space=None):
            '''Utility function that modifies the argument at position
            'arg_position' into a compile-time constant with value
            'value'.

            :param symbol_table: The symbol table for the kernel \
                         holding the argument that is going to be modified.
            :type symbol_table: :py:class:`psyclone.psyGen.SymbolTable`
            :param int arg_position: The argument's position in the \
                                     argument list.
            :param value: The constant value that this argument is \
                   going to be given. Its type depends on the type of the \
                   argument.
            :type value: int, str or bool.
            :type str function_space: the name of the function space \
                        if there is a function space associated with this \
                        argument. Defaults to None.

            '''
            from psyclone.psyGen import Symbol
            arg_index = arg_position - 1
            try:
                symbol = symbol_table.argument_list[arg_index]
            except IndexError:
                raise TransformationError(
                    "The argument index '{0}' is greater than the number of "
                    "arguments '{1}'.".format(arg_index,
                                              len(symbol_table.argument_list)))
            # Perform some basic checks on the argument to make sure
            # it is the expected type
            if symbol.datatype != "integer" or \
               symbol.shape or symbol.is_constant:
                raise TransformationError(
                    "Expected entry to be a scalar integer argument "
                    "but found '{0}'.".format(symbol))

            # Create a new symbol with a known constant value then swap
            # it with the argument. The argument then becomes xxx_dummy
            # and is unused within the kernel body.
            # TODO: Temporarily use unsafe name change until the name
            # space manager is introduced into the SymbolTable (Issue
            # #321).
            orig_name = symbol.name
            local_symbol = Symbol(orig_name+"_dummy", "integer",
                                  constant_value=value)
            symbol_table.add(local_symbol)
            symbol_table.swap_symbol_properties(symbol, local_symbol)

            if function_space:
                print("    Modified {0}, arg position {1}, function space "
                      "{2}, value {3}.".format(orig_name, arg_position,
                                               function_space, value))
            else:
                print("    Modified {0}, arg position {1}, value {2}."
                      "".format(orig_name, arg_position, value))

        self._validate(node, cellshape, element_order, number_of_layers,
                       quadrature)

        schedule = node.root
        kernel = node

        # create a memento of the schedule and the proposed transformation
        keep = Memento(schedule, self, [kernel])

        from psyclone.dynamo0p3 import KernCallArgList
        arg_list_info = KernCallArgList(kernel)
        arg_list_info.generate()
        try:
            kernel_schedule = kernel.get_kernel_schedule()
        except NotImplementedError as excinfo:
            raise TransformationError(
                "Failed to parse kernel '{0}'. Error reported was '{1}'."
                "".format(kernel.name, str(excinfo)))

        symbol_table = kernel_schedule.symbol_table
        if number_of_layers:
            make_constant(symbol_table, arg_list_info.nlayers_positions[0],
                          number_of_layers)

        if quadrature and arg_list_info.nqp_positions:
            if kernel.eval_shape.lower() == "gh_quadrature_xyoz":
                make_constant(symbol_table,
                              arg_list_info.nqp_positions[0]["horizontal"],
                              element_order+3)
                make_constant(symbol_table,
                              arg_list_info.nqp_positions[0]["vertical"],
                              element_order+3)
            else:
                raise TransformationError(
                    "Error in Dynamo0p3KernelConstTrans transformation. "
                    "Support is currently limited to xyoz quadrature but "
                    "found '{0}'.".format(kernel.eval_shape))

        if element_order is not None:
            # Modify the symbol table for degrees of freedom here.
            for info in arg_list_info.ndf_positions:
                if info.function_space.lower() in (VALID_ANY_SPACE_NAMES +
                                                   ["any_w2"]):
                    # skip any_space_* and any_w2
                    print(
                        "    Skipped dofs, arg position {0}, function space "
                        "{1}".format(info.position, info.function_space))
                else:
                    try:
                        ndofs = Dynamo0p3KernelConstTrans. \
                                space_to_dofs[
                                    info.function_space](element_order)
                    except KeyError:
                        raise InternalError(
                            "Error in Dynamo0p3KernelConstTrans "
                            "transformation. Unsupported function space "
                            "'{0}' found. Expecting one of {1}."
                            "".format(info.function_space,
                                      Dynamo0p3KernelConstTrans.
                                      space_to_dofs.keys()))
                    make_constant(symbol_table, info.position, ndofs,
                                  function_space=info.function_space)

        # Flag that the kernel has been modified
        kernel.modified = True

        return schedule, keep

    def _validate(self, node, cellshape, element_order, number_of_layers,
                  quadrature):
        '''Internal method to check whether the input arguments are valid for
        this transformation.

        :param node: A dynamo 0.3 kernel node
        :type node: :py:obj:`psyclone.psygen.DynKern`
        :type str cellshape: the shape of the elements/cells.
        :type int element_order: the order of the elements/cells.
        :type int number_of_layers: the number of layers to use.
        :type bool quadrature: whether quadrature dimension sizes \
        should or shouldn't be set as constants in a kernel.
        :raises TransformationError: if the node argument is not a \
        dynamo 0.3 kernel, the cellshape argument is not set to \
        "quadrilateral", the element_order argument is not a 0 or a \
        positive integer, the number of layers argument is not a \
        positive integer, the quadrature argument is not a boolean, \
        neither element order nor number of layers arguments are set \
        (as the transformation would then do nothing), or the \
        quadrature argument is True but the element order is not \
        provided (as the former needs the latter).

        '''
        from psyclone.dynamo0p3 import DynKern
        if not isinstance(node, DynKern):
            raise TransformationError(
                "Error in Dynamo0p3KernelConstTrans transformation. Supplied "
                "node must be a dynamo kernel but found '{0}'."
                .format(type(node)))

        if cellshape.lower() != "quadrilateral":
            # Only quadrilaterals are currently supported
            raise TransformationError(
                "Error in Dynamo0p3KernelConstTrans transformation. Supplied "
                "cellshape must be set to 'quadrilateral' but found '{0}'."
                .format(cellshape))

        if element_order is not None and \
           (not isinstance(element_order, int) or element_order < 0):
            # element order must be 0 or a positive integer
            raise TransformationError(
                "Error in Dynamo0p3KernelConstTrans transformation. The "
                "element_order argument must be >= 0 but found '{0}'."
                .format(element_order))

        if number_of_layers is not None and \
           (not isinstance(number_of_layers, int) or number_of_layers < 1):
            # number of layers must be a positive integer
            raise TransformationError(
                "Error in Dynamo0p3KernelConstTrans transformation. The "
                "number_of_layers argument must be > 0 but found '{0}'."
                .format(number_of_layers))

        if quadrature not in [False, True]:
            # quadrature must be a boolean value
            raise TransformationError(
                "Error in Dynamo0p3KernelConstTrans transformation. The "
                "quadrature argument must be boolean but found '{0}'."
                .format(quadrature))

        if element_order is None and not number_of_layers:
            # As a minimum, element order or number of layers must have values.
            raise TransformationError(
                "Error in Dynamo0p3KernelConstTrans transformation. At least "
                "one of element_order or number_of_layers must be set "
                "otherwise this transformation does nothing.")

        if quadrature and element_order is None:
            # if quadrature then element order
            raise TransformationError(
                "Error in Dynamo0p3KernelConstTrans transformation. If "
                "quadrature is set then element_order must also be set (as "
                "the values of the former are derived from the latter.")


class ACCEnterDataTrans(Transformation):
    '''
    Adds an OpenACC "enter data" directive to a Schedule.
    For example:

    >>> from psyclone.parse.algorithm import parse
    >>> from psyclone.psyGen import PSyFactory
    >>> api = "gocean1.0"
    >>> filename = "nemolite2d_alg.f90"
    >>> ast, invokeInfo = parse(filename, api=api, invoke_name="invoke")
    >>> psy = PSyFactory(api).create(invokeInfo)
    >>>
    >>> from psyclone.psyGen import TransInfo
    >>> t = TransInfo()
    >>> dtrans = t.get_trans_name('ACCEnterDataTrans')
    >>>
    >>> schedule = psy.invokes.get('invoke_0').schedule
    >>> schedule.view()
    >>>
    >>> # Add an enter-data directive
    >>> newschedule, _ = dtrans.apply(schedule)
    >>> newschedule.view()

    '''
    def __str__(self):
        return "Adds an OpenACC 'enter data' directive"

    @property
    def name(self):
        '''
        :returns: the name of this transformation.
        :rtype: str
        '''
        return "ACCEnterDataTrans"

    def apply(self, sched):
        '''Adds an OpenACC "enter data" directive to the invoke associated
        with the supplied Schedule. Any fields accessed by OpenACC kernels
        within this schedule will be added to this data region in
        order to ensure they remain on the target device.

        :param sched: Schedule to which to add an "enter data" directive.
        :type sched: sub-class of :py:class:`psyclone.psyGen.Schedule`.
        :returns: Tuple of the modified schedule and a record of the \
                  transformation.
        :rtype: (:py:class:`psyclone.psyGen.Schedule`, \
                :py:class:`psyclone.undoredo.Memento`)
        '''
        from psyclone.gocean1p0 import GOInvokeSchedule
        from psyclone.dynamo0p3 import DynInvokeSchedule

        # Ensure that the proposed transformation is valid
        self._validate(sched)

        if isinstance(sched, GOInvokeSchedule):
            from psyclone.gocean1p0 import GOACCEnterDataDirective as \
                AccEnterDataDir
        elif isinstance(sched, DynInvokeSchedule):
            from psyclone.dynamo0p3 import DynACCEnterDataDirective as \
                AccEnterDataDir
        else:
            # Should not get here provided that _validate() has done its job
            raise InternalError(
                "ACCEnterDataTrans._validate() has not rejected an "
                "(unsupported) schedule of type {0}".format(type(sched)))

        # Create a memento of the schedule and the proposed
        # transformation.
        keep = Memento(sched, self, [sched])

        # Add the directive
        data_dir = AccEnterDataDir(parent=sched, children=[])
        sched.addchild(data_dir, index=0)

        return sched, keep

    def _validate(self, sched):
        # pylint: disable=arguments-differ
        '''
        Check that we can safely apply the OpenACC enter-data transformation
        to the supplied Schedule.

        :param sched: Schedule to which to add an "enter data" directive.
        :type sched: sub-class of :py:class:`psyclone.psyGen.Schedule`.

        :raises NotImplementedError: for any API other than GOcean 1.0 or NEMO.
        :raises TransformationError: if passed something that is not a \
                         (subclass of) :py:class:`psyclone.psyGen.Schedule`.
        '''
        from psyclone.psyGen import Directive, \
            ACCDataDirective, ACCEnterDataDirective
        from psyclone.gocean1p0 import GOInvokeSchedule
        from psyclone.dynamo0p3 import DynInvokeSchedule

        super(ACCEnterDataTrans, self)._validate(sched)

        if not isinstance(sched, Schedule):
            raise TransformationError("Cannot apply an OpenACC enter-data "
                                      "directive to something that is "
                                      "not a Schedule")

        if not isinstance(sched, (GOInvokeSchedule, DynInvokeSchedule)):
            raise NotImplementedError(
                "ACCEnterDataTrans: ACCEnterDataDirective not implemented for "
                "a schedule of type {0}".format(type(sched)))

        # Check that we don't already have a data region of any sort
        directives = sched.walk(Directive)
        if any(isinstance(ddir, (ACCDataDirective,
                                 ACCEnterDataDirective))
               for ddir in directives):
            raise TransformationError("Schedule already has an OpenACC data "
                                      "region - cannot add an enter data.")


class ACCRoutineTrans(KernelTrans):
    '''
    Transform a kernel subroutine by adding a "!$acc routine" directive
    (causing it to be compiled for the OpenACC accelerator device).
    For example:

    >>> from psyclone.parse.algorithm import parse
    >>> from psyclone.psyGen import PSyFactory
    >>> api = "gocean1.0"
    >>> filename = "nemolite2d_alg.f90"
    >>> ast, invokeInfo = parse(filename, api=api)
    >>> psy = PSyFactory(api).create(invokeInfo)
    >>>
    >>> from psyclone.transformations import ACCRoutineTrans
    >>> rtrans = ACCRoutineTrans()
    >>>
    >>> schedule = psy.invokes.get('invoke_0').schedule
    >>> schedule.view()
    >>> kern = schedule.children[0].children[0].children[0]
    >>> # Transform the kernel
    >>> newkern, _ = rtrans.apply(kern)
    '''
    @property
    def name(self):
        '''
        :returns: the name of this transformation class.
        :rtype: str
        '''
        return "ACCRoutineTrans"

    def apply(self, kern):
        '''
        Modifies the AST of the supplied kernel so that it contains an
        '!$acc routine' OpenACC directive.

        :param kern: The kernel object to transform.
        :type kern: :py:class:`psyclone.psyGen.Kern`

        :returns: (transformed kernel, memento of transformation)
        :rtype: 2-tuple of (:py:class:`psyclone.psyGen.Kern`, \
                :py:class:`psyclone.undoredo.Memento`).

        :raises TransformationError: if we fail to find the subroutine \
                                     corresponding to the kernel object.

        '''
        # pylint: disable=too-many-locals

        from fparser.two.Fortran2003 import Subroutine_Subprogram, \
            Subroutine_Stmt, Specification_Part, Type_Declaration_Stmt, \
            Implicit_Part, Comment
        from fparser.two.utils import walk_ast
        from fparser.common.readfortran import FortranStringReader

        # Check that we can safely apply this transformation
        self.validate(kern)

        # Get the fparser2 AST of the kernel
        ast = kern.ast
        # Keep a record of this transformation
        keep = Memento(kern, self)
        # Find the kernel subroutine in the fparser2 parse tree
        kern_sub = None
        subroutines = walk_ast(ast.content, [Subroutine_Subprogram])
        for sub in subroutines:
            for child in sub.content:
                if isinstance(child, Subroutine_Stmt) and \
                   str(child.items[1]) == kern.name:
                    kern_sub = sub
                    break
            if kern_sub:
                break
        # Find the last declaration statement in the subroutine
        spec = walk_ast(kern_sub.content, [Specification_Part])[0]
        posn = -1
        for idx, node in enumerate(spec.content):
            if not isinstance(node, (Implicit_Part, Type_Declaration_Stmt)):
                posn = idx
                break
        # Create the directive and insert it
        cmt = Comment(FortranStringReader("!$acc routine",
                                          ignore_comments=False))
        if posn == -1:
            spec.content.append(cmt)
        else:
            spec.content.insert(posn, cmt)
        # Flag that the kernel has been modified
        kern.modified = True
        # Return the now modified kernel
        return kern, keep

    def validate(self, kern):
        '''
        Perform checks that the supplied kernel can be transformed.

        :param kern: the kernel which is the target of the transformation.
        :type kern: :py:class:`psyclone.psyGen.Kern`

        :raises TransformationError: if the target kernel is a built-in.
        :raises TransformationError: if any of the symbols in the kernel are \
                                     accessed via a module use statement.

        '''
        from psyclone.psyGen import BuiltIn
        if isinstance(kern, BuiltIn):
            raise TransformationError(
                "Applying ACCRoutineTrans to a built-in kernel is not yet "
                "supported and kernel '{0}' is of type '{1}'".
                format(kern.name, type(kern)))

        if kern.module_inline:
            raise TransformationError("Cannot transform kernel {0} because "
                                      "it will be module-inlined.".
                                      format(kern.name))

        # Perform general validation checks. In particular this checks that
        # a PSyIR of the kernel body can be constructed.
        KernelTrans.validate(kern)

        # Check that the kernel does not access any data via a module 'use'
        # statement
        sched = kern.get_kernel_schedule()
        global_symbols = sched.symbol_table.global_symbols
        if global_symbols:
            raise TransformationError(
                "The Symbol Table for kernel '{0}' contains the following "
                "symbols with 'global' scope: {1}. PSyclone cannot currently "
                "transform kernels for execution on an OpenACC device if "
                "they access data not passed by argument.".
                format(kern.name, [sym.name for sym in global_symbols]))
        # Prevent unwanted side effects by removing the kernel schedule that
        # we have just constructed. This is necessary while
        # psyGen.Kern.rename_and_write still supports kernels that have been
        # transformed by manipulation of the fparser2 Parse Tree (as opposed
        # to the PSyIR).
        # TODO #490 remove the following line.
        kern._kern_schedule = None


class ACCKernelsTrans(RegionTrans):
    '''
    Enclose a sub-set of nodes from a Schedule within an OpenACC kernels
    region (i.e. within "!$acc kernels" ... "!$acc end kernels" directives).

    For example:

    >>> from psyclone.parse import parse
    >>> from psyclone.psyGen import PSyFactory
    >>> api = "NEMO"
    >>> filename = "tra_adv.F90"
    >>> ast, invokeInfo = parse(filename, api=api)
    >>> psy = PSyFactory(api).create(invokeInfo)
    >>>
    >>> from psyclone.transformations import ACCKernelsTrans
    >>> ktrans = ACCKernelsTrans()
    >>>
    >>> schedule = psy.invokes.get('invoke_0').schedule
    >>> schedule.view()
    >>> kernels = schedule.children[0].children[0].children[0:-1]
    >>> # Transform the kernel
    >>> new_sched, _ = ktrans.apply(kernels)

    '''
    from psyclone import nemo, psyGen, dynamo0p3
    valid_node_types = (nemo.NemoLoop, nemo.NemoKern, psyGen.IfBlock,
                        psyGen.Operation, psyGen.Literal,
                        psyGen.Assignment, psyGen.Reference,
                        dynamo0p3.DynLoop, dynamo0p3.DynKern, psyGen.BuiltIn)

    @property
    def name(self):
        '''
        :returns: the name of this transformation class.
        :rtype: str
        '''
        return "ACCKernelsTrans"

    def apply(self, node_list, default_present=False):
        '''
        Enclose the supplied list of PSyIR nodes within an OpenACC
        Kernels region.

        :param node_list: The list of nodes in the PSyIR to enclose.
        :type node_list: list of :py:class:`psyclone.psyGen.Node`
        :param bool default_present: whether or not the kernels region \
           should have the 'default present' attribute (indicating that data \
           is already on the accelerator). When using managed memory this \
           option should be False.
        :returns: (transformed schedule, memento of transformation)
        :rtype: 2-tuple of (:py:class:`psyclone.psyGen.Schedule`,
                            :py:class:`psyclone.undoredo.Memento`).

        '''
        self._validate(node_list)

        # Keep a record of this transformation
        keep = Memento(node_list[:], self)

        parent = node_list[0].parent
        schedule = node_list[0].root

        # Create the directive and insert it. Take a copy of the list
        # as it may just be a reference to the parent.children list
        # that we are about to modify.
        from psyclone.psyGen import ACCKernelsDirective
        directive = ACCKernelsDirective(parent=parent,
                                        children=node_list[:],
                                        default_present=default_present)
        start_index = parent.children.index(node_list[0])

        for child in directive.children:
            parent.children.remove(child)
            child.parent = directive

        parent.children.insert(start_index, directive)

        # Return the now modified kernel
        return schedule, keep

    def _validate(self, node_list):
        '''
        Check that we can safely enclose the supplied list of nodes within
        OpenACC kernels ... end kernels directives.

        :param node_list: the proposed list of PSyIR nodes to enclose in the \
                          kernels region.
        :type node_list: list of :py:class:`psyclone.psyGen.Node`

        :raises NotImplementedError: if the supplied Nodes do not belong to \
                                     a NemoInvokeSchedule.
        :raises TransformationError: if there are no Loops within the \
                                     proposed region.

        '''
        from psyclone.nemo import NemoInvokeSchedule
        from psyclone.dynamo0p3 import DynInvokeSchedule
        from psyclone.psyGen import Loop
        # Check that the front-end is valid
        sched = node_list[0].root
        if not isinstance(sched, (NemoInvokeSchedule, DynInvokeSchedule)):
            raise NotImplementedError(
                "OpenACC kernels regions are currently only supported for the "
                "nemo and dynamo0.3 front-ends")
        super(ACCKernelsTrans, self)._validate(node_list)

        # Check that we have at least one loop within the proposed region
        for node in node_list:
            if node.walk(Loop):
                break
        else:
            # Branch executed if loop does not exit with a break
            raise TransformationError("A kernels transformation must enclose "
                                      "at least one loop but none were found.")


class ACCDataTrans(RegionTrans):
    '''
    Add an OpenACC data region around a list of nodes in the PSyIR.
    COPYIN, COPYOUT and COPY clauses are added as required.

    For example:

    >>> from psyclone.parse import parse
    >>> from psyclone.psyGen import PSyFactory
    >>> api = "NEMO"
    >>> filename = "tra_adv.F90"
    >>> ast, invokeInfo = parse(filename, api=api)
    >>> psy = PSyFactory(api).create(invokeInfo)
    >>>
    >>> from psyclone.transformations import ACCDataTrans
    >>> dtrans = ACCDataTrans()
    >>>
    >>> schedule = psy.invokes.get('invoke_0').schedule
    >>> schedule.view()
    >>> kernels = schedule.children[0].children[0].children[0:-1]
    >>> # Enclose the kernels
    >>> new_sched, _ = dtrans.apply(kernels)

    '''
    from psyclone import psyGen
    valid_node_types = (psyGen.Loop, psyGen.Kern, psyGen.BuiltIn,
                        psyGen.Directive, psyGen.IfBlock, psyGen.Literal,
                        psyGen.Assignment, psyGen.Reference,
                        psyGen.Operation)

    @property
    def name(self):
        '''
        :returns: the name of this transformation.
        :rtype: str

        '''
        return "ACCDataTrans"

    def apply(self, node_list):
        '''
        Put the supplied list of nodes within an OpenACC data region.

        :param node_list: The list of PSyIR nodes to enclose in the data \
                          region.
        :type node_list: list of :py:class:`psyclone.psyGen.Node`
        :returns: (transformed schedule, memento of transformation)
        :rtype: 2-tuple of (:py:class:`psyclone.psyGen.Schedule`, \
                :py:class:`psyclone.undoredo.Memento`).

        '''
        self._validate(node_list)

        # Keep a record of this transformation
        keep = Memento(node_list[:], self)

        parent = node_list[0].parent
        schedule = node_list[0].root

        # Create the directive and insert it. Take a copy of the list
        # as it may just be a reference to the parent.children list
        # that we are about to modify.
        from psyclone.psyGen import ACCDataDirective
        directive = ACCDataDirective(parent=parent, children=node_list[:])
        start_index = parent.children.index(node_list[0])

        for child in directive.children:
            parent.children.remove(child)
            child.parent = directive

        parent.children.insert(start_index, directive)

        # Return the now modified kernel
        return schedule, keep

    def _validate(self, node_list):
        '''
        Check that we can safely add a data region around the supplied list
        of nodes.

        :param node_list: the proposed list of nodes to enclose in a data \
                          region.
        :type node_list: list of subclasses of :py:class:`psyclone.psyGen.Node`

        :raises TransformationError: if the Schedule to which the nodes \
                                belong already has an 'enter data' directive.
        :raises TransformationError: if any of the nodes are themselves \
                                     data directives.
        '''
        from psyclone.psyGen import ACCEnterDataDirective
        super(ACCDataTrans, self)._validate(node_list)

        # Check that the Schedule to which the nodes belong does not already
        # have an 'enter data' directive.
        schedule = node_list[0].root
        acc_dirs = schedule.walk(ACCEnterDataDirective)
        if acc_dirs:
            raise TransformationError(
                "Cannot add an OpenACC data region to a schedule that "
                "already contains an 'enter data' directive.")


class NemoExplicitLoopTrans(Transformation):
    '''
    Transforms the outermost array slice in an implicit loop in a
    NEMOInvokeSchedule into an explicit loop. For example, if
    "implicit_loop.f90" contained:

    .. code-block:: fortran

        my_array(:, :, :) = 1.0

    then doing:

    >>> from psyclone.parse.algorithm import parse
    >>> from psyclone.psyGen import PSyFactory
    >>> api = "nemo"
    >>> filename = "implicit_loop.f90"
    >>> ast, invokeInfo = parse(filename, api=api)
    >>> psy = PSyFactory(api).create(invokeInfo)
    >>>
    >>> from psyclone.transformations import NemoExplicitLoopTrans
    >>> rtrans = NemoExplicitLoopTrans()
    >>>
    >>> schedule = psy.invokes.get('invoke_0').schedule
    >>> loop = schedule.children[0]
    >>> newloop, _ = rtrans.apply(loop)

    will create a new NemoLoop object for an explicit loop over levels
    (the outermost slice) that then contains an implicit loop:

    .. code-block:: fortran

        DO jk = 1, jpk
          my_array(:, :, jk) = 1.0
        END DO

    Subsequently applying `rtrans` to `newloop` will create:

    .. code-block:: fortran

        DO jk = 1, jpk
          DO jj = 1, jpj
            my_array(:, jj, jk) = 1.0
          END DO
        END DO

    '''
    @property
    def name(self):
        '''
        :returns: the name of this transformation class.
        :rtype: str
        '''
        return "NemoExplicitLoopTrans"

    def apply(self, loop):
        '''
        Transform the outermost array slice in the supplied implicit loop
        into an explicit loop.

        :param loop: the NemoImplicitLoop to transform.
        :type loop: :py:class:`psyclone.nemo.NemoImplicitLoop`
        :returns: a new PSyIR loop object and a memento of the transformation.
        :rtype: (:py:class:`psyclone.nemo.NemoLoop`, \
                 :py:class:`psyclone.undoredo.Memento`)

        :raises NotImplementedError: if the array slice has explicit bounds.
        :raises TransformationError: if an array slice is not in dimensions \
                                     1-3 of the array.
        '''
        from fparser.two import Fortran2003
        from fparser.two.utils import walk_ast
        from fparser.common.readfortran import FortranStringReader
        from psyclone import nemo

        self.validate(loop)

        # Keep a record of this transformation
        keep = Memento(loop, self)

        # Find all uses of array syntax in the statement
        subsections = walk_ast(loop.ast.items,
                               [Fortran2003.Section_Subscript_List])
        # Create a list identifying which dimensions contain a range
        sliced_dimensions = []
        # A Section_Subscript_List is a tuple with each item the
        # array-index expressions for the corresponding dimension of the array.
        for idx, item in enumerate(subsections[0].items):
            if isinstance(item, Fortran2003.Subscript_Triplet):
                # A Subscript_Triplet has a 3-tuple containing the expressions
                # for the start, end and increment of the slice. If any of
                # these are not None then we have an explicit range of some
                # sort and we do not yet support that.
                # TODO #278 allow for implicit loops with specified bounds
                # (e.g. 2:jpjm1)
                if [part for part in item.items if part]:
                    raise NotImplementedError(
                        "Support for implicit loops with specified bounds is "
                        "not yet implemented: '{0}'".format(str(loop.ast)))
                # If an array index is a Subscript_Triplet then it is a range
                # and thus we need to create an explicit loop for this
                # dimension.
                outermost_dim = idx
                # Store the fact that this array index is a range.
                sliced_dimensions.append(idx)

        if outermost_dim < 0 or outermost_dim > 2:
            raise TransformationError(
                "Array section in unsupported dimension ({0}) for code "
                "'{1}'".format(outermost_dim+1, str(loop.ast)))

        # TODO (fparser/#102) since the fparser2 AST does not have parent
        # information (and no other way of getting to the root node), it is
        # currently not possible to cleanly insert a declaration in the correct
        # location.
        # For the moment, we can work around the fparser2 AST limitation
        # by using the fact that we *can* get hold of the PSyclone Invoke
        # object and that contains a reference to the root of the fparser2
        # AST...

        # Get a reference to the Invoke to which this loop belongs
        invoke = loop.root.invoke
        nsm = invoke._name_space_manager
        config = Config.get().api_conf("nemo")
        index_order = config.get_index_order()
        loop_type_data = config.get_loop_type_data()

        loop_type = loop_type_data[index_order[outermost_dim]]
        base_name = loop_type["var"]
        loop_var = nsm.create_name(root_name=base_name, context="PSyVars",
                                   label=base_name)
        loop_start = loop_type["start"]
        loop_stop = loop_type["stop"]
        loop_step = "1"
        name = Fortran2003.Name(FortranStringReader(loop_var))
        # TODO #255 we need some sort of type/declarations table to check that
        # we don't already have a declaration for a variable of this name.
        # For the moment we keep a list of variables we have created in
        # Invoke._loop_vars.
        if loop._variable_name not in invoke._loop_vars:
            invoke._loop_vars.append(loop_var)

            prog_unit = loop.root.invoke._ast
            spec_list = walk_ast(prog_unit.content,
                                 [Fortran2003.Specification_Part])
            if not spec_list:
                # Routine has no specification part so create one and add it
                # in to the AST
                spec = Fortran2003.Specification_Part(
                    FortranStringReader(
                        "integer :: {0}".format(loop_var)))
                spec._parent = prog_unit
                for idx, child in enumerate(prog_unit.content):
                    if isinstance(child, Fortran2003.Execution_Part):
                        prog_unit.content.insert(idx, spec)
                        break
            else:
                spec = spec_list[0]
                decln = Fortran2003.Type_Declaration_Stmt(
                    FortranStringReader(
                        "integer :: {0}".format(loop_var)))
                spec.content.append(decln)

        # Modify the line containing the implicit do by replacing every
        # occurrence of the outermost ':' with the new loop variable name.
        for subsec in subsections:
            # A tuple is immutable so work with a list
            indices = list(subsec.items)
            if outermost_dim >= len(indices):
                raise InternalError(
                    "Expecting a colon for index {0} but array only has {1} "
                    "dimensions: {2}".format(outermost_dim+1, len(indices),
                                             str(loop.ast)))
            if not isinstance(indices[outermost_dim],
                              Fortran2003.Subscript_Triplet):
                raise TransformationError(
                    "Currently implicit loops are restricted to cases where "
                    "all array range specifications occur in the same "
                    "dimension(s) of each array in an assignment.")
            # Replace the colon with our new variable name
            indices[outermost_dim] = name
            # Replace the original tuple with a new one
            subsec.items = tuple(indices)

        # Create the fparser AST for an explicit loop
        text = ("do {0}={1},{2},{3}\n"
                "  replace = me\n"
                "end do\n".format(loop_var, loop_start, loop_stop,
                                  loop_step))
        new_loop = Fortran2003.Block_Nonlabel_Do_Construct(
            FortranStringReader(text))

        # Insert it in the fparser2 AST at the location of the implicit
        # loop
        parent_index = loop.ast._parent.content.index(loop.ast)
        loop.ast._parent.content.insert(parent_index, new_loop)
        # Replace the content of the loop with the (modified) implicit
        # loop
        new_loop.content[1] = loop.ast
        # Remove the implicit loop from its original parent in the AST
        loop.ast._parent.content.remove(loop.ast)

        # Now we must update the PSyIR to reflect the new AST
        # First we update the parent of the loop we have transformed
        psyir_parent = loop.parent
        psyir_parent.children.remove(loop)
        # Next, we simply process the transformed fparser2 AST to generate
        # the new PSyIR of it
        astprocessor = nemo.NemoFparser2ASTProcessor()
        astprocessor.process_nodes(psyir_parent, [new_loop], loop.ast._parent)
        # Delete the old PSyIR node that we have transformed
        del loop
        loop = None
        # Return the new NemoLoop object that we have created
        return psyir_parent.children[0], keep

    def validate(self, loop):
        '''
        Check that the supplied loop is a valid target for this transformation.

        :param loop: the loop node to validate.
        :type loop: :py:class:`psyclone.nemo.NemoImplicitLoop`

        :raises TransformationError: if the supplied loop is not a \
                                     NemoImplicitLoop.
        '''
        from psyclone.nemo import NemoImplicitLoop
        if not isinstance(loop, NemoImplicitLoop):
            raise TransformationError(
                "Cannot apply NemoExplicitLoopTrans to something that is "
                "not a NemoImplicitLoop (got {0})".format(type(loop)))


class ExtractRegionTrans(RegionTrans):
    ''' Provides a transformation to extract code represented by a \
    subset of the Nodes in the PSyIR of a Schedule into a stand-alone \
    program. Examples are given in descriptions of children classes \
    DynamoExtractRegionTrans and GOceanExtractRegionTrans.

    After applying the transformation the Nodes marked for extraction are \
    children of the ExtractNode. \
    Nodes to extract can be individual constructs within an Invoke (e.g. \
    Loops containing a Kernel or BuiltIn call) or entire Invokes. This \
    functionality does not support distributed memory.
    '''
    from psyclone import psyGen
    # The types of node that this transformation can enclose
    valid_node_types = (psyGen.Loop, psyGen.Kern, psyGen.BuiltIn,
                        psyGen.Directive, psyGen.Literal, psyGen.Reference)

    def __str__(self):
        return ("Create a sub-tree of the PSyIR that has ExtractNode "
                "at its root.")

    @property
    def name(self):
        ''' Returns the name of this transformation as a string.'''
        return "ExtractRegionTrans"

    def _validate(self, node_list):
        ''' Perform validation checks before applying the transformation

        :param node_list: the list of Node(s) we are checking.
        :type node_list: list of :py:class:`psyclone.psyGen.Node`.
        :raises TransformationError: if distributed memory is configured.
        :raises TransformationError: if transformation is applied to a \
                                     Kernel or a BuiltIn call without its \
                                     parent Loop.
        :raises TransformationError: if transformation is applied to a Loop \
                                     without its parent Directive when \
                                     optimisations are applied.
        :raises TransformationError: if transformation is applied to an \
                                     orphaned Directive without its parent \
                                     Directive.
        '''

        # First check constraints on Nodes in the node_list common to
        # all RegionTrans transformations.
        super(ExtractRegionTrans, self)._validate(node_list)

        # Now check ExtractRegionTrans specific constraints.

        # Extracting distributed memory code is not supported due to
        # generation of infrastructure calls to set halos dirty or clean.
        # This constraint covers the presence of HaloExchange and
        # GlobalSum classses as they are only generated when distributed
        # memory is enabled.
        if Config.get().distributed_memory:
            raise TransformationError(
                "Error in {0}: Distributed memory is not supported."
                .format(str(self.name)))

        # Check constraints not covered by valid_node_types for
        # individual Nodes in node_list.
        from psyclone.psyGen import Loop, Kern, BuiltIn, Directive, \
            OMPParallelDirective, ACCParallelDirective

        for node in node_list:

            # Check that ExtractNode is not inserted between a Kernel or
            # a BuiltIn call and its parent Loop.
            if isinstance(node, (Kern, BuiltIn)) and \
               isinstance(node.parent.parent, Loop):
                raise TransformationError(
                    "Error in {0}: Extraction of a Kernel or a Built-in "
                    "call without its parent Loop is not allowed."
                    .format(str(self.name)))

            # Check that ExtractNode is not inserted between a Loop and its
            # parent Directive when optimisations are applied, as this may
            # result in including the end of Directive for extraction but
            # not the beginning.
            if isinstance(node, Loop) and isinstance(node.parent, Directive):
                raise TransformationError(
                    "Error in {0}: Extraction of a Loop without its parent "
                    "Directive is not allowed.".format(str(self.name)))

            # Check that ExtractNode is not inserted within a thread
            # parallel region when optimisations are applied. For instance,
            # this may be between an orphaned Directive (e.g. OMPDoDirective,
            # ACCLoopDirective) and its ancestor Directive (e.g. ACC or OMP
            # Parallel Directive) or within an OMPParallelDoDirective.
            if node.ancestor(OMPParallelDirective) or \
                    node.ancestor(ACCParallelDirective):
                raise TransformationError(
                    "Error in {0}: Extraction of Nodes enclosed within "
                    "a thread parallel region is not allowed."
                    .format(str(self.name)))

    def apply(self, nodes):
        # pylint: disable=arguments-differ
        ''' Apply this transformation to a subset of the Nodes within
        a Schedule - i.e. enclose the specified Nodes in the Schedule
        within a single Extract region.

        :param nodes: a single Node or a list of Nodes.
        :type nodes: (list of) :py:class:`psyclone.psyGen.Node`.
        :returns: tuple of the modified Schedule and a record of the \
                  transformation.
        :rtype: (:py:class:`psyclone.psyGen.Schedule`, \
                 :py:class:`psyclone.undoredo.Memento`).
        :raises TransformationError: if the `nodes` argument is not of \
                                     the correct type.
        '''

        # Check whether we've been passed a list of Nodes or just a
        # single Node. If the latter then we create ourselves a list
        # containing just that Node.
        from psyclone.psyGen import Node
        if isinstance(nodes, list) and isinstance(nodes[0], Node):
            node_list = nodes
        elif isinstance(nodes, Node):
            node_list = [nodes]
        else:
            arg_type = str(type(nodes))
            raise TransformationError("Error in {0}: "
                                      "Argument must be a single Node in a "
                                      "Schedule or a list of Nodes in a "
                                      "Schedule but have been passed an "
                                      "object of type: {1}".
                                      format(str(self.name), arg_type))

        # Validate transformation
        self._validate(node_list)

        # Keep a reference to the parent of the Nodes that are to be
        # enclosed within an Extract region. Also keep the index of
        # the first child to be enclosed as that will be the position
        # of the ExtractNode.
        node_parent = node_list[0].parent
        node_position = node_list[0].position

        # Create a Memento of the Schedule and the proposed
        # transformation
        schedule = node_list[0].root

        keep = Memento(schedule, self)

        from psyclone.extractor import ExtractNode
        extract_node = ExtractNode(parent=node_parent, children=node_list[:])

        # Change all of the affected children so that they have the
        # ExtractNode as their parent. Use a slice of the list of Nodes
        # so that we're looping over a local copy of the list. Otherwise
        # things get confused when we remove children from the list.
        for child in node_list[:]:
            # Remove child from the parent's list of children
            node_parent.children.remove(child)
            child.parent = extract_node

        # Add the ExtractNode as a child of the parent of the Nodes being
        # enclosed at the original location of the first of these Nodes
        node_parent.addchild(extract_node,
                             index=node_position)

        return schedule, keep


class DynamoExtractRegionTrans(ExtractRegionTrans):
    ''' Dynamo0.3 API application of ExtractRegionTrans transformation \
    to extract code into a stand-alone program. For example:

    >>> from psyclone.parse.algorithm import parse
    >>> from psyclone.psyGen import PSyFactory
    >>>
    >>> API = "dynamo0.3"
    >>> FILENAME = "solver_alg.x90"
    >>> ast, invokeInfo = parse(FILENAME, api=API)
    >>> psy = PSyFactory(API, distributed_memory=False).create(invoke_info)
    >>> schedule = psy.invokes.get('invoke_0').schedule
    >>>
    >>> from psyclone.transformations import DynamoExtractRegionTrans
    >>> etrans =  DynamoExtractRegionTrans()
    >>>
    >>> # Apply DynamoExtractRegionTrans transformation to selected Nodes
    >>> newsched, _ = etrans.apply(schedule.children[0:3])
    >>> newsched.view()
    '''

    @property
    def name(self):
        ''' Returns the name of this transformation as a string.'''
        return "DynamoExtractRegionTrans"

    def _validate(self, node_list):
        ''' Perform Dynamo0.3 API specific validation checks before applying
        the transformation.

        :param node_list: the list of Node(s) we are checking.
        :type node_list: list of :py:class:`psyclone.psyGen.Node`.

        :raises TransformationError: if transformation is applied to a Loop \
                                     over cells in a colour without its \
                                     parent Loop over colours.
        '''

        # First check constraints on Nodes in the node_list inherited from
        # the parent classes (ExtractRegionTrans and RegionTrans)
        super(DynamoExtractRegionTrans, self)._validate(node_list)

        # Check DynamoExtractRegionTrans specific constraints
        from psyclone.dynamo0p3 import DynLoop
        for node in node_list:

            # Check that ExtractNode is not inserted between a Loop
            # over colours and a Loop over cells in a colour when
            # colouring is applied.
            ancestor = node.ancestor(DynLoop)
            if ancestor and ancestor.loop_type == 'colours':
                raise TransformationError(
                    "Error in {0} for Dynamo0.3 API: Extraction of a Loop "
                    "over cells in a colour without its ancestor Loop over "
                    "colours is not allowed.".format(str(self.name)))


class GOceanExtractRegionTrans(ExtractRegionTrans):
    ''' GOcean1.0 API application of ExtractRegionTrans transformation \
    to extract code into a stand-alone program. For example:

    >>> from psyclone.parse.algorithm import parse
    >>> from psyclone.psyGen import PSyFactory
    >>>
    >>> API = "gocean1.0"
    >>> FILENAME = "shallow_alg.f90"
    >>> ast, invokeInfo = parse(FILENAME, api=API)
    >>> psy = PSyFactory(API, distributed_memory=False).create(invoke_info)
    >>> schedule = psy.invokes.get('invoke_0').schedule
    >>>
    >>> from psyclone.transformations import GOceanExtractRegionTrans
    >>> etrans = GOceanExtractRegionTrans()
    >>>
    >>> # Apply GOceanExtractRegionTrans transformation to selected Nodes
    >>> newsched, _ = etrans.apply(schedule.children[0])
    >>> newsched.view()
    '''

    @property
    def name(self):
        ''' Returns the name of this transformation as a string.'''
        return "GOceanExtractRegionTrans"

    def _validate(self, node_list):
        ''' Perform GOcean1.0 API specific validation checks before applying
        the transformation.

        :param node_list: the list of Node(s) we are checking.
        :type node_list: list of :py:class:`psyclone.psyGen.Node`.

        :raises TransformationError: if transformation is applied to an \
                                     inner Loop without its parent outer \
                                     Loop.
        '''

        # First check constraints on Nodes in the node_list inherited from
        # the parent classes (ExtractRegionTrans and RegionTrans)
        super(GOceanExtractRegionTrans, self)._validate(node_list)

        # Check GOceanExtractRegionTrans specific constraints
        from psyclone.gocean1p0 import GOLoop
        for node in node_list:

            # Check that ExtractNode is not inserted between an inner
            # and an outer Loop.
            ancestor = node.ancestor(GOLoop)
            if ancestor and ancestor.loop_type == 'outer':
                raise TransformationError(
                    "Error in {0} for GOcean1.0 API: Extraction of an "
                    "inner Loop without its ancestor outer Loop is not "
                    "allowed.".format(str(self.name)))<|MERGE_RESOLUTION|>--- conflicted
+++ resolved
@@ -2269,16 +2269,10 @@
         version of it can be generated.
 
         :param sched: Schedule to check.
-<<<<<<< HEAD
         :type sched: :py:class:`psyclone.psyGen.InvokeSchedule`
+
         :raises TransformationError: if the InvokeSchedule is not for the \
                                      GOcean1.0 API.
-=======
-        :type sched: :py:class:`psyclone.psyGen.Schedule`
-
-        :raises TransformationError: if the Schedule is not for the GOcean1.0 \
-                                     API.
->>>>>>> 4cc31eaf
         :raises NotImplementedError: if any of the kernels have arguments \
                                      passed by value.
         '''
