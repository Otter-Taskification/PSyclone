# -----------------------------------------------------------------------------
# BSD 3-Clause License
#
# Copyright (c) 2017-2018, Science and Technology Facilities Council
# All rights reserved.
#
# Redistribution and use in source and binary forms, with or without
# modification, are permitted provided that the following conditions are met:
#
# * Redistributions of source code must retain the above copyright notice, this
#   list of conditions and the following disclaimer.
#
# * Redistributions in binary form must reproduce the above copyright notice,
#   this list of conditions and the following disclaimer in the documentation
#   and/or other materials provided with the distribution.
#
# * Neither the name of the copyright holder nor the names of its
#   contributors may be used to endorse or promote products derived from
#   this software without specific prior written permission.
#
# THIS SOFTWARE IS PROVIDED BY THE COPYRIGHT HOLDERS AND CONTRIBUTORS
# "AS IS" AND ANY EXPRESS OR IMPLIED WARRANTIES, INCLUDING, BUT NOT
# LIMITED TO, THE IMPLIED WARRANTIES OF MERCHANTABILITY AND FITNESS
# FOR A PARTICULAR PURPOSE ARE DISCLAIMED. IN NO EVENT SHALL THE
# COPYRIGHT HOLDER OR CONTRIBUTORS BE LIABLE FOR ANY DIRECT, INDIRECT,
# INCIDENTAL, SPECIAL, EXEMPLARY, OR CONSEQUENTIAL DAMAGES (INCLUDING,
# BUT NOT LIMITED TO, PROCUREMENT OF SUBSTITUTE GOODS OR SERVICES;
# LOSS OF USE, DATA, OR PROFITS; OR BUSINESS INTERRUPTION) HOWEVER
# CAUSED AND ON ANY THEORY OF LIABILITY, WHETHER IN CONTRACT, STRICT
# LIABILITY, OR TORT (INCLUDING NEGLIGENCE OR OTHERWISE) ARISING IN
# ANY WAY OUT OF THE USE OF THIS SOFTWARE, EVEN IF ADVISED OF THE
# POSSIBILITY OF SUCH DAMAGE.
# -----------------------------------------------------------------------------
# Authors R. W. Ford and A. R. Porter, STFC Daresbury Lab
#        J. Henrichs, Bureau of Meteorology
# Modified I. Kavcic, Met Office

''' This module provides the various transformations that can
    be applied to the schedule associated with an invoke(). There
    are both general and API-specific transformation classes in
    this module where the latter typically apply API-specific
    checks before calling the base class for the actual
    transformation. '''

import abc
import six
from psyclone.psyGen import Transformation
import psyclone.configuration

# Our one-and-only configuration object, populated by reading the
# psyclone.cfg file
_CONFIG = psyclone.configuration.ConfigFactory().create()

VALID_OMP_SCHEDULES = ["runtime", "static", "dynamic", "guided", "auto"]


class TransformationError(Exception):
    ''' Provides a PSyclone-specific error class for errors found during
        code transformation operations. '''

    def __init__(self, value):
        Exception.__init__(self, value)
        self.value = "Transformation Error: "+value

    def __str__(self):
        return repr(self.value)


# =============================================================================
class RegionTrans(Transformation):
    '''This class is a base class for all transforms that act on list of
    nodes. It gives access to a _validate function that makes sure that
    the nodes in the list are in the same order as in the original AST,
    no node is duplicated, and that all nodes have the same parent.
    '''

    # Avoid pylint warning about abstract functions (apply, name) not
    # overwritten:
    # pylint: disable=abstract-method,arguments-differ

    def _validate(self, node_list):
        '''Test if the nodes in node_list are in the original order.

        :param list node_list: List of nodes.
        :raises TransformationError: If the nodes in the list are not\
                in the original order in which they are in the AST,\
                a node is duplicated or the nodes have different parents.
        '''

        node_parent = node_list[0].parent
        prev_position = -1
        for child in node_list:
            if child.parent is not node_parent:
                raise TransformationError(
                    "Error in {0} transformation: supplied nodes "
                    "are not children of the same Schedule/parent."
                    .format(self.name))
            if prev_position >= 0 and prev_position+1 != child.position:
                raise TransformationError(
                    "Children are not consecutive children of one parent: "
                    "child '{0}' has position {1}, but previous child had "
                    "position {2}."
                    .format(str(child), child.position, prev_position))
            prev_position = child.position


# =============================================================================
def check_intergrid(node):
    '''
    Utility function to check that the supplied node does not have
    an intergrid kernel as a child.

    This is used to ensure that we reject any attempt to apply
    transformations to loops containing inter-grid kernels. (This restriction
    will be lifted in Issue #134 and this routine can then be removed.)

    # TODO remove this routine once #134 is complete.

    :param node: the Node in the Schedule to check
    :type node: :py:class:`psyGen.Node`

    :raises TransformationError: if the supplied node has an inter-grid
                                 kernel as a child
    '''
    if not node.children:
        return
    from psyclone.dynamo0p3 import DynKern
    child_kernels = node.walk(node.children, DynKern)
    for kern in child_kernels:
        if kern.is_intergrid:
            raise TransformationError(
                "Transformations cannot currently be applied to nodes which "
                "have inter-grid kernels as children and {0} is such a "
                "kernel.".format(kern.name))


class LoopFuseTrans(Transformation):
    ''' Provides a loop-fuse transformation.
        For example:

        >>> from psyclone.parse import parse
        >>> from psyclone.psyGen import PSyFactory
        >>> ast,invokeInfo=parse("dynamo.F90")
        >>> psy=PSyFactory("dynamo0.1").create(invokeInfo)
        >>> schedule=psy.invokes.get('invoke_v3_kernel_type').schedule
        >>> schedule.view()
        >>>
        >>> from psyclone.transformations import LoopFuseTrans
        >>> trans=LoopFuseTrans()
        >>> new_schedule,memento=trans.apply(schedule.children[0],
                                             schedule.children[1])
        >>> new_schedule.view()
    '''

    def __str__(self):
        return "Fuse two adjacent loops together"

    @property
    def name(self):
        ''' Returns the name of this transformation as a string.'''
        return "LoopFuse"

    def _validate(self, node1, node2):
        '''Perform various checks to ensure that it is valid to apply the
        LoopFuseTrans transformation to the supplied nodes

        :param node1: the first node we are checking
        :type node1: :py:class:`psyclone.psyGen.Node`
        :param node2: the second node we are checking
        :type node2: :py:class:`psyclone.psyGen.Node`
        :raises TransformationError: if one or both of the nodes is/are not a
        :py:class:`psyclone.psyGen.Loop`
        :raises TransformationError: if the nodes do not have the same parent
        :raises TransformationError: if the nodes are not next to each
        other in the tree
        :raises TransformationError: if the
        :py:class:`psyclone.psyGen.Loop`s do not have the same
        iteration space
        '''

        # Check that the supplied Node is a Loop
        from psyclone.psyGen import Loop
        if not isinstance(node1, Loop) or not isinstance(node2, Loop):
            raise TransformationError("Error in LoopFuse transformation. "
                                      "At least one of the nodes is not "
                                      "a loop")
        # check loop1 and loop2 have the same parent
        if not node1.sameParent(node2):
            raise TransformationError("Error in LoopFuse transformation. "
                                      "loops do not have the same parent")
        # check node1 and node2 are next to each other
        if abs(node1.position-node2.position) != 1:
            raise TransformationError("Error in LoopFuse transformation. "
                                      "nodes are not siblings who are "
                                      "next to each other")
        # Check iteration space is the same
        if node1.iteration_space != node2.iteration_space:
            raise TransformationError("Error in LoopFuse transformation. "
                                      "Loops do not have the same "
                                      "iteration space")

    def apply(self, node1, node2):
        '''Fuse the loops represented by :py:obj:`node1` and
        :py:obj:`node2`.'''

        self._validate(node1, node2)

        schedule = node1.root

        # create a memento of the schedule and the proposed transformation
        from psyclone.undoredo import Memento
        keep = Memento(schedule, self, [node1, node2])

        # add loop contents of node2 to node1
        node1.children.extend(node2.children)

        # change the parent of the loop contents of node2 to node1
        for child in node2.children:
            child.parent = node1

        # remove node2
        node2.parent.children.remove(node2)

        return schedule, keep


class GOceanLoopFuseTrans(LoopFuseTrans):
    ''' Performs error checking (that the loops are over the same grid-point
        type) before calling the :py:meth:`LoopFuseTrans.apply` method of the
        :py:class:`base class <LoopFuseTrans>` in order to fuse two
        GOcean loops. '''

    def __str__(self):
        return ("Fuse two adjacent loops together with GOcean-specific "
                "validity checks")

    @property
    def name(self):
        ''' Returns the name of this transformation as a string.'''
        return "GOceanLoopFuse"

    def apply(self, node1, node2):
        '''Fuse the two GOcean loops represented by :py:obj:`node1` and
        :py:obj:`node2`.

        :param node1: A node representing a GOLoop.
        :type node1: :py:class:`psyclone.gocean1p0.GOLoop`
        :param node2: A node representing a GOLoop.
        :type node2: :py:class:`psyclone.gocean1p0.GOLoop`
        :raises TransformationError: if the supplied node2 can not be fused,
            e.g. not all nodes are loops, don't have the same parent, are not
            next to each other or have different iteration spaces.
        '''

        LoopFuseTrans._validate(self, node1, node2)

        try:
            if node1.field_space != node2.field_space:
                raise TransformationError(
                    "Error in GOceanLoopFuse transformation. Cannot "
                    "fuse loops that are over different grid-point types: "
                    "{0} {1}".format(node1.field_space,
                                     node2.field_space))
            return LoopFuseTrans.apply(self, node1, node2)
        except TransformationError as err:
            raise err
        except Exception as err:
            raise TransformationError("Unexpected exception: {0}".
                                      format(err))


class DynamoLoopFuseTrans(LoopFuseTrans):
    '''Performs error checking before calling the
        :py:meth:`~LoopFuseTrans.apply` method of the
        :py:class:`base class <LoopFuseTrans>` in order
        to fuse two Dynamo loops.

    '''

    def __str__(self):
        return ("Fuse two adjacent loops together with Dynamo-specific "
                "validity checks")

    @property
    def name(self):
        ''' Returns the name of this transformation as a string.'''
        return "DynamoLoopFuse"

    def apply(self, node1, node2, same_space=False):
        '''Fuse the two Dynamo loops represented by :py:obj:`node1` and
        :py:obj:`node2`. The optional same_space flag asserts that an
        unknown iteration space (i.e. any_space) matches the other
        iteration space. This is set at the users own risk. '''

        LoopFuseTrans._validate(self, node1, node2)

        # Check that we don't have an inter-grid kernel
        check_intergrid(node1)
        check_intergrid(node2)

        from psyclone.dynamo0p3 import VALID_FUNCTION_SPACES
        try:
            if node1.field_space.orig_name in VALID_FUNCTION_SPACES and \
               node2.field_space.orig_name in VALID_FUNCTION_SPACES:
                if node1.field_space.orig_name != node2.field_space.orig_name:
                    if same_space:
                        info = (
                            " Note, the same_space flag was set, but "
                            "does not apply because neither field is "
                            "ANY_SPACE.")
                    else:
                        info = ""
                    raise TransformationError(
                        "Error in DynamoLoopFuse transformation. "
                        "Cannot fuse loops that are over different spaces: "
                        "{0} {1}.{2}".format(node1.field_space.orig_name,
                                             node2.field_space.orig_name,
                                             info))
            else:  # one or more of the function spaces is any_space
                if not same_space:
                    raise TransformationError(
                        "DynamoLoopFuseTrans. One or more of the iteration "
                        "spaces is unknown ('any_space') so loop fusion might "
                        "be invalid. If you know the spaces are the same then "
                        "please set the 'same_space' optional argument to "
                        "True.")
            if node1.upper_bound_name != node2.upper_bound_name:
                raise TransformationError(
                    "Error in DynamoLoopFuse transformation. The upper bound "
                    "names are not the same. Found '{0}' and '{1}'".
                    format(node1.upper_bound_name, node2.upper_bound_name))
            if node1.upper_bound_halo_depth != node2.upper_bound_halo_depth:
                raise TransformationError(
                    "Error in DynamoLoopFuse transformation. The halo-depth "
                    "indices are not the same. Found '{0}' and '{1}'".
                    format(node1.upper_bound_halo_depth,
                           node2.upper_bound_halo_depth))
            from psyclone.psyGen import MAPPING_SCALARS, MAPPING_REDUCTIONS
            arg_types = MAPPING_SCALARS.values()
            arg_accesses = MAPPING_REDUCTIONS.values()
            node1_red_args = node1.args_filter(arg_types=arg_types,
                                               arg_accesses=arg_accesses)
            node2_red_args = node2.args_filter(arg_types=arg_types,
                                               arg_accesses=arg_accesses)

            if node1_red_args and node2_red_args:
                raise TransformationError(
                    "Error in DynamoLoopFuse transformation. "
                    "Cannot fuse loops when each loop already "
                    "contains a reduction")

            if node1_red_args:
                for reduction_arg in node1_red_args:
                    other_args = node2.args_filter()
                    for arg in other_args:
                        if reduction_arg.name == arg.name:
                            raise TransformationError(
                                "Error in DynamoLoopFuse transformation. "
                                "Cannot fuse loops as the first loop "
                                "has a reduction and the second loop "
                                "reads the result of the reduction")

            return LoopFuseTrans.apply(self, node1, node2)
        except TransformationError as err:
            raise err
        except Exception as err:
            raise TransformationError("Unexpected exception: {0}".
                                      format(err))


@six.add_metaclass(abc.ABCMeta)
class ParallelLoopTrans(Transformation):

    '''
    Adds an orphaned directive to a loop indicating that it should be
    parallelised. i.e. the directive must be inside the scope of some
    other Parallel REGION. This condition is tested at
    code-generation time.

    '''
    @abc.abstractmethod
    def __str__(self):
        return  # pragma: no cover

    @abc.abstractproperty
    def name(self):
        '''
        :returns: the name of this transformation as a string.
        :rtype: str
        '''

    @abc.abstractmethod
    def _directive(self, parent, children, collapse=None):
        '''
        Returns the directive object to insert into the Schedule.
        Must be implemented by sub-class.

        :param parent: the parent of this Directive in the Schedule.
        :type parent: :py:class:`psyclone.psyGen.Node`.
        :param children: list of nodes that will be children of this Directive.
        :type children: list of :py:class:`psyclone.psyGen.Node`.
        :param int collapse: the number of tightly-nested loops to which \
                             this directive applies or None.
        :returns: the new Directive node.
        :rtype: sub-class of :py:class:`psyclone.psyGen.Directive`.
        '''

    def _validate(self, node, collapse=None):
        '''
        Perform validation checks before applying the transformation

        :param node: the node we are checking.
        :type node: :py:class:`psyclone.psyGen.Node`.
        :param int collapse: number of nested loops to collapse or None.
        :raises TransformationError: if the node is not a \
        :py:class:`psyclone.psyGen.Loop`
        :raises TransformationError: if the \
        :py:class:`psyclone.psyGen.Loop` loop iterates over colours

        '''
        # Check that the supplied node is a Loop
        from psyclone.psyGen import Loop
        if not isinstance(node, Loop):
            raise TransformationError(
                "Cannot apply a parallel-loop directive to something that is "
                "not a loop")
        # Check we are not a sequential loop
        # TODO add a list of loop types that are sequential
        if node.loop_type == 'colours':
            raise TransformationError("Error in "+self.name+" transformation. "
                                      "The target loop is over colours and "
                                      "must be computed serially.")
        # If 'collapse' is specified, check that it is an int and that the
        # loop nest has at least that number of loops in it
        if collapse:
            if not isinstance(collapse, int):
                raise TransformationError(
                    "The 'collapse' argument must be an integer but got an "
                    "object of type {0}".format(type(collapse)))
            if collapse < 2:
                raise TransformationError(
                    "It only makes sense to collapse 2 or more loops "
                    "but got a value of {0}".format(collapse))
            # Count the number of loops in the loop nest
            loop_count = 0
            cnode = node
            while isinstance(cnode, Loop):
                loop_count += 1
                # Loops must be tightly nested (no intervening statements)
                cnode = cnode.children[0]
            if collapse > loop_count:
                raise TransformationError(
                    "Cannot apply COLLAPSE({0}) clause to a loop nest "
                    "containing only {1} loops".format(collapse, loop_count))

    def apply(self, node, collapse=None):
        '''
        Apply the Loop transformation to the specified node in a
        Schedule. This node must be a Loop since this transformation
        corresponds to wrapping the generated code with directives,
        e.g. for OpenMP:

        .. code-block:: fortran

          !$OMP DO
          do ...
             ...
          end do
          !$OMP END DO

        At code-generation time (when gen_code()` is called), this node must be
        within (i.e. a child of) a PARALLEL region.

        :param node: the supplied node to which we will apply the \
                     Loop transformation.
        :type node: :py:class:`psyclone.psyGen.Node`.
        :param int collapse: number of loops to collapse into single \
                             iteration space or None.
        :return: (:py:class:`psyclone.psyGen.Schedule`, \
                  :py:class:`psyclone.undoredo.Memento`)

        '''
        self._validate(node, collapse)

        schedule = node.root

        # create a memento of the schedule and the proposed
        # transformation
        from psyclone.undoredo import Memento
        keep = Memento(schedule, self, [node, collapse])

        # keep a reference to the node's original parent and its index as these
        # are required and will change when we change the node's location
        node_parent = node.parent
        node_position = node.position

        # Add our orphan loop directive setting its parent to the node's
        # parent and its children to the node. This calls down to the sub-class
        # to get the type of directive we require.
        directive = self._directive(node_parent, [node], collapse)

        # Add the loop directive as a child of the node's parent
        node_parent.addchild(directive, index=node_position)

        # Change the node's parent to be the loop directive.
        node.parent = directive

        # Remove the reference to the loop from the original parent.
        node_parent.children.remove(node)

        return schedule, keep


class OMPLoopTrans(ParallelLoopTrans):

    '''
    Adds an orphaned OpenMP directive to a loop. i.e. the directive
    must be inside the scope of some other OMP Parallel
    REGION. This condition is tested at code-generation time. The
    optional 'reprod' argument in the apply method decides whether
    standard OpenMP reduction support is to be used (which is not
    reproducible) or whether a manual reproducible reproduction is
    to be used.

    :param str omp_schedule: The OpenMP schedule to use.

    For example:

    >>> from psyclone.parse import parse, ParseError
    >>> from psyclone.psyGen import PSyFactory, GenerationError
    >>> api = "gocean1.0"
    >>> filename = "nemolite2d_alg.f90"
    >>> ast, invokeInfo = parse(filename, api=api, invoke_name="invoke")
    >>> psy = PSyFactory(api).create(invokeInfo)
    >>> print psy.invokes.names
    >>>
    >>> from psyclone.psyGen import TransInfo
    >>> t = TransInfo()
    >>> ltrans = t.get_trans_name('OMPLoopTrans')
    >>> rtrans = t.get_trans_name('OMPParallelTrans')
    >>>
    >>> schedule = psy.invokes.get('invoke_0').schedule
    >>> schedule.view()
    >>> new_schedule = schedule
    >>>
    # Apply the OpenMP Loop transformation to *every* loop
    # in the schedule
    >>> for child in schedule.children:
    >>>     newschedule, memento = ltrans.apply(child, reprod=True)
    >>>     schedule = newschedule
    >>>
    # Enclose all of these loops within a single OpenMP
    # PARALLEL region
    >>> rtrans.omp_schedule("dynamic,1")
    >>> newschedule, memento = rtrans.apply(schedule.children)
    >>>
    >>>

    '''
    def __init__(self, omp_schedule="static"):
        # Whether or not to generate code for (run-to-run on n threads)
        # reproducible OpenMP reductions. This setting can be overridden
        # via the `reprod` argument to the apply() method.
        self._reprod = _CONFIG.reproducible_reductions

        self._omp_schedule = ""
        # Although we create the _omp_schedule attribute above (so that
        # pylint doesn't complain), we actually set its value using
        # the setter method in order to make use of the latter's error
        # checking.
        self.omp_schedule = omp_schedule

        super(OMPLoopTrans, self).__init__()

    def __str__(self):
        return "Adds an 'OpenMP DO' directive to a loop"

    @property
    def name(self):
        ''' Returns the name of this transformation as a string.'''
        return "OMPLoopTrans"

    @property
    def omp_schedule(self):
        ''' Returns the OpenMP schedule that will be specified by
            this transformation. The default schedule is 'static'.'''
        return self._omp_schedule

    @omp_schedule.setter
    def omp_schedule(self, value):
        ''' Sets the OpenMP schedule that will be specified by
            this transformation. Checks that the string supplied in
            :py:obj:`value` is a recognised OpenMP schedule. '''

        # Some schedules have an optional chunk size following a ','
        value_parts = value.split(',')
        if value_parts[0].lower() not in VALID_OMP_SCHEDULES:
            raise TransformationError("Valid OpenMP schedules are {0} "
                                      "but got {1}".
                                      format(VALID_OMP_SCHEDULES,
                                             value_parts[0]))
        if len(value_parts) > 1:
            if value_parts[0] == "auto":
                raise TransformationError("Cannot specify a chunk size "
                                          "when using an OpenMP schedule"
                                          " of 'auto'")
            elif value_parts[1].strip() == "":
                raise TransformationError("Supplied OpenMP schedule '{0}'"
                                          " has missing chunk-size.".
                                          format(value))

        self._omp_schedule = value

    def _directive(self, parent, children, collapse=None):
        '''
        Creates the type of directive needed for this sub-class of
        transformation.

        :param parent: The Node that will be the parent of the created \
                       directive Node.
        :param children: List of Nodes that will be the children of \
                         the created directive.
        :type children: list of :py:class:`psyclone.psyGen.Node`
        :param int collapse: currently un-used but required to keep \
                             interface the same as in base class.
        :returns: the new node representing the directive in the AST
        :rtype: :py:class:`psyclone.psyGen.OMPDoDirective`
        :raises NotImplementedError: if a collapse argument is supplied
        '''
        if collapse:
            raise NotImplementedError(
                "The COLLAPSE clause is not yet supported for '!$omp do' "
                "directives.")

        from psyclone.psyGen import OMPDoDirective
        _directive = OMPDoDirective(parent=parent,
                                    children=children,
                                    omp_schedule=self.omp_schedule,
                                    reprod=self._reprod)
        return _directive

    def apply(self, node, reprod=None):
        '''Apply the OMPLoopTrans transformation to the specified node in a
        Schedule. This node must be a Loop since this transformation
        corresponds to wrapping the generated code with directives like so:

        .. code-block:: fortran

          !$OMP DO
          do ...
             ...
          end do
          !$OMP END DO

        At code-generation time (when
        :py:meth:`OMPLoopDirective.gen_code` is called), this node must be
        within (i.e. a child of) an OpenMP PARALLEL region.

        The optional reprod argument will cause a reproducible
        reduction to be generated if it is set to True, otherwise the default
        value (as read from the psyclone.cfg file) will be used. Note,
        reproducible in this case means obtaining the same results
        with the same number of OpenMP threads, not for different
        numbers of OpenMP threads.

        :param node: the supplied node to which we will apply the \
        OMPLoopTrans transformation
        :type node: :py:class:`psyclone.psyGen.Node`
        :param reprod: optional argument to determine whether to \
        generate reproducible OpenMP reductions (True) or not \
        (False). The default value is None which will cause PSyclone \
        to look up a default value
        :type reprod: Boolean or None
        :return: (:py:class:`psyclone.psyGen.Schedule`, \
        :py:class:`psyclone.undoredo.Memento`)

        '''
        if reprod:
            self._reprod = reprod

        return super(OMPLoopTrans, self).apply(node)


class ACCLoopTrans(ParallelLoopTrans):
    '''
    Adds an OpenACC loop directive to a loop. This directive must be within
    the scope of some OpenACC Parallel region (at code-generation time).

    For example:

    >>> from psyclone.parse import parse, ParseError
    >>> from psyclone.psyGen import PSyFactory, GenerationError
    >>> api = "gocean1.0"
    >>> filename = "nemolite2d_alg.f90"
    >>> ast, invokeInfo = parse(filename, api=api, invoke_name="invoke")
    >>> psy = PSyFactory(api).create(invokeInfo)
    >>>
    >>> from psyclone.psyGen import TransInfo
    >>> t = TransInfo()
    >>> ltrans = t.get_trans_name('ACCLoopTrans')
    >>> rtrans = t.get_trans_name('ACCParallelTrans')
    >>>
    >>> schedule = psy.invokes.get('invoke_0').schedule
    >>> schedule.view()
    >>> new_schedule = schedule
    >>>
    # Apply the OpenACC Loop transformation to *every* loop
    # in the schedule
    >>> for child in schedule.children:
    >>>     newschedule, memento = ltrans.apply(child, reprod=True)
    >>>     schedule = newschedule
    >>>
    # Enclose all of these loops within a single OpenACC
    # PARALLEL region
    >>> rtrans.omp_schedule("dynamic,1")
    >>> newschedule, memento = rtrans.apply(schedule.children)
    >>>

    '''
    def __init__(self):
        # Whether to add the "independent" clause
        # to the loop directive.
        self._independent = True
        super(ACCLoopTrans, self).__init__()

    def __str__(self):
        return "Adds an 'OpenACC loop' directive to a loop"

    @property
    def name(self):
        ''' Returns the name of this transformation as a string.'''
        return "ACCLoopTrans"

    def _directive(self, parent, children, collapse=None):
        '''
        Creates the ACCLoopDirective needed by this sub-class of
        transformation.

        :param parent: the parent Node of the new directive Node.
        :type parent: :py:class:`psyclone.psyGen.Node`.
        :param children: list of child nodes of the new directive Node.
        :type children: list of :py:class:`psyclone.psyGen.Node`.
        :param int collapse: number of nested loops to collapse or None if \
                             no collapse attribute is required.
        '''
        from psyclone.psyGen import ACCLoopDirective
        directive = ACCLoopDirective(parent=parent,
                                     children=children,
                                     collapse=collapse,
                                     independent=self._independent)
        return directive

    def _validate(self, node, collapse=None):
        '''
        Does OpenACC-specific validation checks before calling the
        _validate method of the base class.

        :param node: the proposed target of the !$acc loop directive.
        :type node: :py:class:`psyclone.psyGen.Node`.
        :param int collapse: number of loops to collapse or None.
        :raises NotImplementedError: if an API other than GOcean 1.0 is \
                                     being used.
        '''
        from psyclone.gocean1p0 import GOSchedule
        sched = node.root
        if not isinstance(sched, GOSchedule):
            raise NotImplementedError(
                "OpenACC loop transformations are currently only supported "
                "for the gocean 1.0 API")
        super(ACCLoopTrans, self)._validate(node, collapse)

    def apply(self, node, collapse=None, independent=True):
        '''
        Apply the ACCLoop transformation to the specified node in a
        Schedule. This node must be a Loop since this transformation
        corresponds to inserting a directive immediately before a loop, e.g.:

        .. code-block:: fortran

          !$ACC LOOP
          do ...
             ...
          end do

        At code-generation time (when
        :py:meth:`psyclone.psyGen.ACCLoopDirective.gen_code` is called), this
        node must be within (i.e. a child of) a PARALLEL region.

        :param node: the supplied node to which we will apply the \
                     Loop transformation.
        :type node: :py:class:`psyclone.psyGen.Loop`.
        :param int collapse: number of loops to collapse into single \
                             iteration space or None.
        :param bool independent: whether to add the "independent" clause to \
                                 the directive (not strictly necessary within \
                                 PARALLEL regions).
        :return: (:py:class:`psyclone.psyGen.Schedule`, \
                  :py:class:`psyclone.undoredo.Memento`)

        '''
        # Store sub-class specific options. These are used when
        # creating the directive (in the _directive() method).
        self._independent = independent
        # Call the apply() method of the base class
        return super(ACCLoopTrans, self).apply(node, collapse)


class OMPParallelLoopTrans(OMPLoopTrans):

    ''' Adds an OpenMP PARALLEL DO directive to a loop.

        For example:

        >>> from psyclone.parse import parse
        >>> from psyclone.psyGen import PSyFactory
        >>> ast, invokeInfo = parse("dynamo.F90")
        >>> psy = PSyFactory("dynamo0.1").create(invokeInfo)
        >>> schedule = psy.invokes.get('invoke_v3_kernel_type').schedule
        >>> schedule.view()
        >>>
        >>> from psyclone.transformations import OMPParallelLoopTrans
        >>> trans = OMPParallelLoopTrans()
        >>> new_schedule, memento = trans.apply(schedule.children[0])
        >>> new_schedule.view()

    '''

    @property
    def name(self):
        ''' Returns the name of this transformation as a string.'''
        return "OMPParallelLoopTrans"

    def __str__(self):
        return "Add an 'OpenMP PARALLEL DO' directive with no validity checks"

    def _validate(self, node):
        ''' validity checks for input arguments '''
        # Check that the supplied Node is a Loop
        from psyclone.psyGen import Loop
        if not isinstance(node, Loop):
            raise TransformationError("Error in {0} transformation. The "
                                      "node is not a loop.".format(self.name))

        # Check we are not a sequential loop
        if node.loop_type == 'colours':
            raise TransformationError("Error in "+self.name+" transformation. "
                                      "The requested loop is over colours and "
                                      "must be computed serially.")

    def apply(self, node):
        ''' Apply an OMPParallelLoop Transformation to the supplied node
        (which must be a Loop). In the generated code this corresponds to
        wrapping the Loop with directives:

        .. code-block:: fortran

          !$OMP PARALLEL DO ...
          do ...
            ...
          end do
          !$OMP END PARALLEL DO

        :param node: the node (loop) to which to apply the transformation.
        :type node: :py:class:`psyclone.f2pygen.DoGen`
        :returns: Two-tuple of transformed schedule and a record of the \
                  transformation.
        :rtype: (:py:class:`psyclone.psyGen.Schedule, \
                 :py:class:`psyclone.undoredo.Memento`)
        '''
        self._validate(node)

        schedule = node.root
        # create a memento of the schedule and the proposed transformation
        from psyclone.undoredo import Memento
        keep = Memento(schedule, self, [node])

        # keep a reference to the node's original parent and its index as these
        # are required and will change when we change the node's location
        node_parent = node.parent
        node_position = node.position

        # add our OpenMP loop directive setting its parent to the node's
        # parent and its children to the node
        from psyclone.psyGen import OMPParallelDoDirective
        directive = OMPParallelDoDirective(parent=node_parent,
                                           children=[node],
                                           omp_schedule=self.omp_schedule)

        # add the OpenMP loop directive as a child of the node's parent
        node_parent.addchild(directive, index=node_position)

        # change the node's parent to be the loop directive
        node.parent = directive

        # remove the original loop
        node_parent.children.remove(node)

        return schedule, keep


class DynamoOMPParallelLoopTrans(OMPParallelLoopTrans):

    ''' Dynamo-specific OpenMP loop transformation. Adds Dynamo specific
        validity checks. Actual transformation is done by the
        :py:class:`base class <OMPParallelLoopTrans>`.

    '''

    @property
    def name(self):
        ''' Returns the name of this transformation as a string.'''
        return "DynamoOMPParallelLoopTrans"

    def __str__(self):
        return "Add an OpenMP Parallel Do directive to a Dynamo loop"

    def apply(self, node):

        ''' Perform Dynamo specific loop validity checks then call the
        :py:meth:`~OMPParallelLoopTrans.apply` method of the
        :py:class:`base class <OMPParallelLoopTrans>`. '''
        OMPParallelLoopTrans._validate(self, node)

        # Check that we don't have an inter-grid kernel
        check_intergrid(node)

        # If the loop is not already coloured then check whether or not
        # it should be. If the field space is discontinuous then we don't
        # need to worry about colouring.
        from psyclone.dynamo0p3 import DISCONTINUOUS_FUNCTION_SPACES
        if node.field_space.orig_name not in DISCONTINUOUS_FUNCTION_SPACES:
            if node.loop_type is not 'colour' and node.has_inc_arg():
                raise TransformationError(
                    "Error in {0} transformation. The kernel has an "
                    "argument with INC access. Colouring is required.".
                    format(self.name))

        return OMPParallelLoopTrans.apply(self, node)


class GOceanOMPParallelLoopTrans(OMPParallelLoopTrans):

    '''GOcean specific OpenMP Do loop transformation. Adds GOcean
       specific validity checks (that supplied Loop is an inner or outer
       loop). Actual transformation is done by
       :py:class:`base class <OMPParallelLoopTrans>`.

       :param omp_schedule: The omp schedule to be created. Must be one of
           'runtime', 'static', 'dynamic', 'guided' or 'auto'.
       '''

    @property
    def name(self):
        ''' Returns the name of this transformation as a string.'''
        return "GOceanOMPParallelLoopTrans"

    def __str__(self):
        return "Add an OpenMP Parallel Do directive to a GOcean loop"

    def apply(self, node):
        ''' Perform GOcean-specific loop validity checks then call
        :py:meth:`OMPParallelLoopTrans.apply`.

        :param node: A Loop node from an AST.
        :type node: :py:class:`psyclone.psyGen.Loop`
        :raises TransformationError: if the supplied node is not an inner or
            outer loop.

        '''

        OMPParallelLoopTrans._validate(self, node)

        # Check we are either an inner or outer loop
        if node.loop_type not in ["inner", "outer"]:
            raise TransformationError(
                "Error in "+self.name+" transformation.  The requested loop"
                " is not of type inner or outer.")

        return OMPParallelLoopTrans.apply(self, node)


class Dynamo0p3OMPLoopTrans(OMPLoopTrans):

    ''' Dynamo 0.3 specific orphan OpenMP loop transformation. Adds
    Dynamo-specific validity checks. Actual transformation is done by
    :py:class:`base class <OMPLoopTrans>`.

    '''

    @property
    def name(self):
        ''' Returns the name of this transformation as a string.'''
        return "Dynamo0p3OMPLoopTrans"

    def __str__(self):
        return "Add an OpenMP DO directive to a Dynamo 0.3 loop"

    def apply(self, node, reprod=None):
        '''Perform Dynamo 0.3 specific loop validity checks then call
        :py:meth:`OMPLoopTrans.apply`.

        '''

        if reprod is None:
            reprod = _CONFIG.reproducible_reductions

        OMPLoopTrans._validate(self, node)

        # If the loop is not already coloured then check whether or not
        # it should be
        if node.loop_type is not 'colour' and node.has_inc_arg():
            raise TransformationError(
                "Error in {0} transformation. The kernel has an argument"
                " with INC access. Colouring is required.".
                format(self.name))

        # Check that we don't have an inter-grid kernel
        check_intergrid(node)

        return OMPLoopTrans.apply(self, node, reprod=reprod)


class GOceanOMPLoopTrans(OMPLoopTrans):

    ''' GOcean-specific orphan OpenMP loop transformation. Adds GOcean
        specific validity checks (that the node is either an inner or outer
        Loop). Actual transformation is done by
        :py:class:`base class <OMPLoopTrans>`.

        :param omp_schedule: The omp schedule to be created. Must be one of
            'runtime', 'static', 'dynamic', 'guided' or 'auto'.

        '''

    @property
    def name(self):
        ''' Returns the name of this transformation as a string.'''
        return "GOceanOMPLoopTrans"

    def __str__(self):
        return "Add an OpenMP DO directive to a GOcean loop"

    def apply(self, node):
        '''Perform GOcean specific loop validity checks then call
        :py:meth:`OMPLoopTrans.apply`.

        :param node: The loop to parallelise using OMP Do.
        :type node: :py:class:`psyclone.psyGen.Loop`.

        '''
        # check node is a loop. Although this is not GOcean specific
        # it is required for the subsequent checks to function
        # correctly.
        from psyclone.psyGen import Loop
        if not isinstance(node, Loop):
            raise TransformationError("Error in "+self.name+" transformation."
                                      " The node is not a loop.")
        # Check we are either an inner or outer loop
        if node.loop_type not in ["inner", "outer"]:
            raise TransformationError("Error in "+self.name+" transformation."
                                      " The requested loop is not of type "
                                      "inner or outer.")

        return OMPLoopTrans.apply(self, node)


class ColourTrans(Transformation):
    '''
    Apply a colouring transformation to a loop (in order to permit a
    subsequent parallelisation over colours). For example:

    >>> invoke = ...
    >>> schedule = invoke.schedule
    >>>
    >>> ctrans = ColourTrans()
    >>>
    >>> # Colour all of the loops
    >>> for child in schedule.children:
    >>>     cschedule, _ = ctrans.apply(child)
    >>>
    >>> csched.view()

    '''

    def __str__(self):
        return "Split a loop into colours"

    @property
    def name(self):
        ''' Returns the name of this transformation as a string.'''
        return "LoopColourTrans"

    def apply(self, node):
        '''
        Converts the Loop represented by :py:obj:`node` into a
        nested loop where the outer loop is over colours and the inner
        loop is over cells of that colour.
        :param node: The loop to transform.
        :type node: :py:class:`psyclone.psyGen.Loop`
        :returns: Tuple of modified schedule and record of transformation
        :rtype: (:py:class:`psyclone.psyGen.Schedule, \
                 :py:class:`psyclone.undoredo.Memento`)
        '''
        schedule = node.root

        # create a memento of the schedule and the proposed transformation
        from psyclone.undoredo import Memento
        keep = Memento(schedule, self, [node])

        node_parent = node.parent
        node_position = node.position

        # create a colours loop. This loops over colours and must be run
        # sequentially
        colours_loop = node.__class__(parent=node_parent, loop_type="colours")
        colours_loop.field_space = node.field_space
        colours_loop.iteration_space = node.iteration_space
        colours_loop.set_lower_bound("start")
        colours_loop.set_upper_bound("ncolours")
        # Add this loop as a child of the original node's parent
        node_parent.addchild(colours_loop, index=node_position)

        # create a colour loop. This loops over a particular colour and
        # can be run in parallel
        colour_loop = node.__class__(parent=colours_loop, loop_type="colour")
        colour_loop.field_space = node.field_space
        colour_loop.iteration_space = node.iteration_space
        colour_loop.set_lower_bound("start")

        if _CONFIG.distributed_memory:
            index = node.upper_bound_halo_depth
            colour_loop.set_upper_bound("colour_halo", index)
        else:  # no distributed memory
            colour_loop.set_upper_bound("ncolour")
        # Add this loop as a child of our loop over colours
        colours_loop.addchild(colour_loop)

        # add contents of node to colour loop
        colour_loop.children.extend(node.children)

        # change the parent of the node's contents to the colour loop
        for child in node.children:
            child.parent = colour_loop

        # remove original loop
        node_parent.children.remove(node)

        return schedule, keep


class KernelModuleInlineTrans(Transformation):
    '''Switches on, or switches off, the inlining of a Kernel subroutine
    into the PSy layer module. For example:

    >>> invoke = ...
    >>> schedule = invoke.schedule
    >>>
    >>> inline_trans = KernelModuleInlineTrans()
    >>>
    >>> ischedule, _ = inline_trans.apply(schedule.children[0].children[0])
    >>> ischedule.view()

    .. warning ::
        For this transformation to work correctly, the Kernel subroutine
        must only use data that is passed in by argument, declared locally
        or included via use association within the subroutine. Two
        examples where in-lining will not work correctly are:

        #. A variable is declared within the module that ``contains`` the
           Kernel subroutine and is then accessed within that Kernel;
        #. A variable is included via use association at the module level
           and accessed within the Kernel subroutine.

        *There are currently no checks that these rules are being followed
        when in-lining so the onus is on the user to ensure correctness.*
    '''

    def __str__(self):
        return ("Inline (or cancel inline of) a kernel subroutine into the "
                "PSy module")

    @property
    def name(self):
        ''' Returns the name of this transformation as a string.'''
        return "KernelModuleInline"

    def apply(self, node, inline=True):
        '''Checks that the node is of the correct type (a Kernel) then marks
        the Kernel to be inlined, or not, depending on the value of
        the inline argument. If the inline argument is not passed the
        Kernel is marked to be inlined.'''
        # check node is a kernel
        from psyclone.psyGen import Kern
        if not isinstance(node, Kern):
            raise TransformationError(
                "Error in KernelModuleInline transformation. The node is not "
                "a Kernel")

        schedule = node.root

        # create a memento of the schedule and the proposed transformation
        from psyclone.undoredo import Memento
        keep = Memento(schedule, self, [node])

        # set kernel's inline status
        if node.module_inline == inline:
            # issue a warning here when we implement logging
            # print "Warning, Kernel inline is already set to "+str(inline)
            pass
        else:
            node.module_inline = inline

        return schedule, keep


class Dynamo0p3ColourTrans(ColourTrans):

    '''Split a Dynamo 0.3 loop over cells into colours so that it can be
    parallelised. For example:

    >>> from psyclone.parse import parse
    >>> from psyclone.psyGen import PSyFactory
    >>> import transformations
    >>> import os
    >>> import pytest
    >>>
    >>> TEST_API = "dynamo0.3"
    >>> _,info=parse(os.path.join(os.path.dirname(os.path.abspath(__file__)),
    >>>              "tests", "test_files", "dynamo0p3",
    >>>              "4.6_multikernel_invokes.f90"),
    >>>              api=TEST_API)
    >>> psy = PSyFactory(TEST_API).create(info)
    >>> invoke = psy.invokes.get('invoke_0')
    >>> schedule = invoke.schedule
    >>>
    >>> ctrans = Dynamo0p3ColourTrans()
    >>> otrans = DynamoOMPParallelLoopTrans()
    >>>
    >>> # Colour all of the loops
    >>> for child in schedule.children:
    >>>     cschedule, _ = ctrans.apply(child)
    >>>
    >>> # Then apply OpenMP to each of the colour loops
    >>> schedule = cschedule
    >>> for child in schedule.children:
    >>>     newsched, _ = otrans.apply(child.children[0])
    >>>
    >>> newsched.view()

    Colouring in the Dynamo 0.3 API is subject to the following rules:

    * Only kernels with an iteration space of CELLS and which modify a
      continuous field require colouring. Any other type of loop will
      cause this transformation to raise an exception.
    * A kernel may have at most one field with 'INC' access
    * A separate colour map will be required for each field that is coloured
      (if an invoke contains >1 kernel call)

    '''

    def __str__(self):
        return "Split a Dynamo 0.3 loop over cells into colours"

    @property
    def name(self):
        ''' Returns the name of this transformation as a string.'''
        return "Dynamo0p3LoopColourTrans"

    def apply(self, node):
        '''Performs Dynamo0.3-specific error checking and then uses the parent
        class to convert the Loop represented by :py:obj:`node` into a
        nested loop where the outer loop is over colours and the inner
        loop is over cells of that colour.

        '''
        # check node is a loop
        from psyclone.psyGen import Loop
        if not isinstance(node, Loop):
            raise TransformationError("Error in DynamoColour transformation. "
                                      "The supplied node is not a loop")
        # Check we need colouring
        from psyclone.dynamo0p3 import DISCONTINUOUS_FUNCTION_SPACES
        if node.field_space.orig_name in DISCONTINUOUS_FUNCTION_SPACES:
            raise TransformationError(
                "Error in DynamoColour transformation. Loops iterating over "
                "a discontinuous function space are not currently supported.")

        # Check that we don't have an inter-grid kernel
        check_intergrid(node)

        # Colouring is only necessary (and permitted) if the loop is
        # over cells. Since this is the default it is represented by
        # an empty string.
        if node.loop_type != "":
            raise TransformationError(
                "Error in DynamoColour transformation. Only loops over cells "
                "may be coloured but this loop is over {0}".
                format(node.loop_type))

        # Check whether we have a field that has INC access
        if not node.has_inc_arg():
            # TODO generate a warning here as we don't need to colour
            # a loop that does not update a field with INC access
            pass

        # Check that we're not attempting to colour a loop that is
        # already within an OpenMP region (because the loop over
        # colours *must* be sequential)
        from psyclone.psyGen import OMPDirective
        if node.ancestor(OMPDirective):
            raise TransformationError("Cannot have a loop over colours "
                                      "within an OpenMP parallel region.")

        schedule, keep = ColourTrans.apply(self, node)

        return schedule, keep


@six.add_metaclass(abc.ABCMeta)
class ParallelRegionTrans(RegionTrans):
    '''
    Base class for transformations that create a parallel region.

    '''
    def __init__(self):
        # Holds the class instance for the type of parallel region
        # to generate
        self._pdirective = None
        super(ParallelRegionTrans, self).__init__()

    @abc.abstractmethod
    def __str__(self):
        pass  # pragma: no cover

    @abc.abstractproperty
    def name(self):
        ''' Returns the name of this transformation as a string.'''

    def _validate(self, node_list):
        '''
        Check that the supplied list of Nodes are eligible to be
        put inside a parallel region.

        :param list node_list: List of nodes to put into a parallel region
        :raises TransformationError: if the nodes cannot be put into a \
                                     parallel region.
        '''

        # temporary dynamo0.3-specific test for haloexchange calls
        # existing within a parallel region. As we are going to
        # support this in the future, see #526, it does not warrant
        # making a separate dynamo-specific class.
        from psyclone.psyGen import HaloExchange, Schedule
        for node in node_list:
            if isinstance(node, HaloExchange):
                raise TransformationError(
                    "A halo exchange within a parallel region is not "
                    "supported")

        if isinstance(node_list[0], Schedule):
            raise TransformationError(
                "A {0} transformation cannot be applied to a Schedule but "
                "only to one or more nodes from within a Schedule.".
                format(self.name))

        node_parent = node_list[0].parent

        for child in node_list:
            if child.parent is not node_parent:
                raise TransformationError(
                    "Error in {0} transformation: supplied nodes are not "
                    "children of the same Schedule/parent.".format(self.name))
        super(ParallelRegionTrans, self)._validate(node_list)

    def apply(self, nodes):
        '''
        Apply this transformation to a subset of the nodes within a
        schedule - i.e. enclose the specified Loops in the
        schedule within a single parallel region.

        :param nodes: a single Node or a list of Nodes.
        :type nodes: (list of) :py:class:`psyclone.psyGen.Node`.
        :raises TransformationError: if the nodes argument is not of the \
                                     correct type.
        '''

        # Check whether we've been passed a list of nodes or just a
        # single node. If the latter then we create ourselves a
        # list containing just that node.
        from psyclone.psyGen import Node
        if isinstance(nodes, list) and isinstance(nodes[0], Node):
            node_list = nodes
        elif isinstance(nodes, Node):
            node_list = [nodes]
        else:
            arg_type = str(type(nodes))
            raise TransformationError("Error in {0} transformation. "
                                      "Argument must be a single Node in a "
                                      "schedule or a list of Nodes in a "
                                      "schedule but have been passed an "
                                      "object of type: {1}".
                                      format(self.name, arg_type))
        self._validate(node_list)

        # Keep a reference to the parent of the nodes that are to be
        # enclosed within a parallel region. Also keep the index of
        # the first child to be enclosed as that will become the
        # position of the new !$omp parallel directive.
        node_parent = node_list[0].parent
        node_position = node_list[0].position

        # create a memento of the schedule and the proposed
        # transformation
        schedule = node_list[0].root

        from psyclone.undoredo import Memento
        keep = Memento(schedule, self)

        # Create the parallel directive as a child of the
        # parent of the nodes being enclosed and with those nodes
        # as its children.
        # We slice the nodes list in order to get a new list object
        # (although the actual items in the list are still those in the
        # original). If we don't do this then we get an infinite
        # recursion in the new schedule.
        directive = self._pdirective(parent=node_parent,
                                     children=node_list[:])

        # Change all of the affected children so that they have
        # the region directive as their parent. Use a slice
        # of the list of nodes so that we're looping over a local
        # copy of the list. Otherwise things get confused when
        # we remove children from the list.
        for child in node_list[:]:
            # Remove child from the parent's list of children
            node_parent.children.remove(child)
            child.parent = directive

        # Add the region directive as a child of the parent
        # of the nodes being enclosed and at the original location
        # of the first of these nodes
        node_parent.addchild(directive,
                             index=node_position)

        return schedule, keep


class OMPParallelTrans(ParallelRegionTrans):
    '''
    Create an OpenMP PARALLEL region by inserting directives. For
    example:

    >>> from psyclone.parse import parse, ParseError
    >>> from psyclone.psyGen import PSyFactory, GenerationError
    >>> api = "gocean1.0"
    >>> filename = "nemolite2d_alg.f90"
    >>> ast, invokeInfo = parse(filename, api=api, invoke_name="invoke")
    >>> psy = PSyFactory(api).create(invokeInfo)
    >>>
    >>> from psyclone.psyGen import TransInfo
    >>> t = TransInfo()
    >>> ltrans = t.get_trans_name('GOceanOMPLoopTrans')
    >>> rtrans = t.get_trans_name('OMPParallelTrans')
    >>>
    >>> schedule = psy.invokes.get('invoke_0').schedule
    >>> schedule.view()
    >>> new_schedule = schedule
    >>>
    >>> # Apply the OpenMP Loop transformation to *every* loop
    >>> # in the schedule
    >>> for child in schedule.children:
    >>>     newschedule, memento = ltrans.apply(child)
    >>>     schedule = newschedule
    >>>
    >>> # Enclose all of these loops within a single OpenMP
    >>> # PARALLEL region
    >>> newschedule, _ = rtrans.apply(schedule.children)
    >>> newschedule.view()

    '''
    def __init__(self):
        super(OMPParallelTrans, self).__init__()
        from psyclone.psyGen import OMPParallelDirective
        # Set the type of directive that the base class will use
        self._pdirective = OMPParallelDirective

    def __str__(self):
        return "Insert an OpenMP Parallel region"

    @property
    def name(self):
        '''
        :returns: The name of this transformation as a string.
        :rtype: str
        '''
        return "OMPParallelTrans"

    def _validate(self, node_list):
        '''
        Perform OpenMP-specific validation checks.

        :param node_list: List of Nodes to put within parallel region.
        :type node_list: list of :py:class:`psyclone.psyGen.Node`.
        :raises TransformationError: if the target Nodes are already within \
                                     some OMP parallel region.
        '''
        from psyclone.psyGen import OMPDirective

        if node_list[0].ancestor(OMPDirective):
            raise TransformationError("Error in OMPParallel transformation:" +
                                      " cannot create an OpenMP PARALLEL " +
                                      "region within another OpenMP region.")

        # Now call the general validation checks
        super(OMPParallelTrans, self)._validate(node_list)


class ACCParallelTrans(ParallelRegionTrans):
    '''
    Create an OpenACC parallel region by inserting directives. This parallel
    region *must* come after an enter-data directive (see `ACCDataTrans`). For
    example:

    >>> from psyclone.parse import parse
    >>> from psyclone.psyGen import PSyFactory
    >>> api = "gocean1.0"
    >>> filename = "nemolite2d_alg.f90"
    >>> ast, invokeInfo = parse(filename, api=api, invoke_name="invoke")
    >>> psy = PSyFactory(api).create(invokeInfo)
    >>>
    >>> from psyclone.psyGen import TransInfo
    >>> t = TransInfo()
    >>> ptrans = t.get_trans_name('ACCParallelTrans')
    >>> dtrans = t.get_trans_name('ACCDataTrans')
    >>>
    >>> schedule = psy.invokes.get('invoke_0').schedule
    >>> schedule.view()
    >>>
    >>> # Enclose everything within a single OpenACC PARALLEL region
    >>> newschedule, _ = ptrans.apply(schedule.children)
    >>> # Add an enter-data directive
    >>> newschedule, _ = dtrans.apply(newschedule)
    >>> newschedule.view()
    '''
    def __init__(self):
        super(ACCParallelTrans, self).__init__()
        from psyclone.psyGen import ACCParallelDirective
        # Set the type of directive that the base class will use
        self._pdirective = ACCParallelDirective

    def __str__(self):
        return "Insert an OpenACC Parallel region"

    @property
    def name(self):
        '''
        :returns: The name of this transformation as a string.
        :rtype: str
        '''
        return "ACCParallelTrans"

    def _validate(self, node_list):
        '''
        OpenACC-specific validation checks that the supplied list
        of nodes can be enclosed in a parallel region.

        :param node_list: proposed list of nodes to put inside region.
        :type node_list: list of :py:class:`psyclone.psyGen.Node`.
        :raises NotImplementedError: if an API other than GOcean 1.0 is \
                                     being used.
        '''
        from psyclone.gocean1p0 import GOSchedule
        sched = node_list[0].root
        if not isinstance(sched, GOSchedule):
            raise NotImplementedError(
                "OpenACC parallel regions are currently only "
                "supported for the gocean 1.0 API")
        super(ACCParallelTrans, self)._validate(node_list)


class GOConstLoopBoundsTrans(Transformation):
    ''' Switch on (or off) the use of constant loop bounds within
    a GOSchedule. In the absence of constant loop bounds, PSyclone will
    generate loops where the bounds are obtained by de-referencing a field
    object, e.g.:
    ::

      DO j = my_field%grid%internal%ystart, my_field%grid%internal%ystop

    Some compilers are able to produce more efficient code if they are
    provided with information on the relative trip-counts of the loops
    within an Invoke. With constant loop bounds switched on, PSyclone
    generates code like:
    ::

      ny = my_field%grid%simulation_domain%ystop
      ...
      DO j = 1, ny-1

    In practice, the application of the constant loop bounds looks
    something like, e.g.:

    >>> from psyclone.parse import parse
    >>> from psyclone.psyGen import PSyFactory
    >>> import os
    >>> TEST_API = "gocean1.0"
    >>> _, info = parse(os.path.join("tests", "test_files", "gocean1p0",
    >>>                              "single_invoke.f90"),
    >>>                 api=TEST_API)
    >>> psy = PSyFactory(TEST_API).create(info)
    >>> invoke = psy.invokes.get('invoke_0_compute_cu')
    >>> schedule = invoke.schedule
    >>>
    >>> from psyclone.transformations import GOConstLoopBoundsTrans
    >>> clbtrans = GOConstLoopBoundsTrans()
    >>>
    >>> newsched, _ = clbtrans.apply(schedule)
    >>> # or, to turn off const. looop bounds:
    >>> # newsched, _ = clbtrans.apply(schedule, const_bounds=False)
    >>>
    >>> newsched.view()

    '''

    def __str__(self):
        return "Use constant loop bounds for all loops in a GOSchedule"

    @property
    def name(self):
        ''' Return the name of the Transformation as a string.'''
        return "GOConstLoopBoundsTrans"

    def apply(self, node, const_bounds=True):
        '''Switches constant loop bounds on or off for all loops in the
        schedule :py:obj:`node`. Default is 'on'.

        :param node: The schedule of which all loops will get the constant
            loop bounds switched on or off.
        :type node: :py:class:`psyclone.gocean1p0.GOSchedule`
        :param const_bounds: If the constant loop should be used (True)
            or not (False). Default is True.
        :type const_bounds: bool
        '''

        # Check node is a Schedule
        from psyclone.gocean1p0 import GOSchedule
        if not isinstance(node, GOSchedule):
            raise TransformationError("Error in GOConstLoopBoundsTrans: "
                                      "node is not a GOSchedule")

        from psyclone.undoredo import Memento
        keep = Memento(node, self)

        node.const_loop_bounds = const_bounds

        return node, keep


class MoveTrans(Transformation):
    '''Provides a transformation to move a node in the tree. For
    example:

    >>> from psyclone.parse import parse
    >>> from psyclone.psyGen import PSyFactory
    >>> ast,invokeInfo=parse("dynamo.F90")
    >>> psy=PSyFactory("dynamo0.3").create(invokeInfo)
    >>> schedule=psy.invokes.get('invoke_v3_kernel_type').schedule
    >>> schedule.view()
    >>>
    >>> from psyclone.transformations import MoveTrans
    >>> trans=MoveTrans()
    >>> new_schedule, memento = trans.apply(schedule.children[0],
                                            schedule.children[2],
                                            position="after")
    >>> new_schedule.view()

    Nodes may only be moved to a new location with the same parent
    and must not break any dependencies otherwise an exception is
    raised.'''

    def __str__(self):
        return "Move a node to a different location"

    @property
    def name(self):
        ''' Returns the name of this transformation as a string.'''
        return "Move"

    # pylint: disable=no-self-use
    def _validate(self, node, location, position):
        ''' validity checks for input arguments '''

        # Check that the first argument is a Node
        from psyclone.psyGen import Node
        if not isinstance(node, Node):
            raise TransformationError(
                "In the Move transformation apply method the first argument "
                "is not a Node")

        # Check new location conforms to any data dependencies
        # This also checks the location and position arguments
        if not node.is_valid_location(location, position=position):
            raise TransformationError(
                "In the Move transformation apply method, data dependencies "
                "forbid the move to the new location")
        # pylint: enable=no-self-use

    def apply(self, node, location, position="before"):
        '''Move the node represented by :py:obj:`node` before location
        :py:obj:`location` (which is also a node) by default and after
        if the optional `position` argument is set to 'after'. An
        exception is raised if the move is invalid.'''
        # pylint:disable=arguments-differ

        self._validate(node, location, position)

        schedule = node.root

        # create a memento of the schedule and the proposed transformation
        from .undoredo import Memento
        keep = Memento(schedule, self, [node, location])

        parent = node.parent

        my_node = parent.children.pop(node.position)

        location_index = location.position
        if position == "before":
            schedule.children.insert(location_index, my_node)
        else:
            schedule.children.insert(location_index+1, my_node)

        return schedule, keep


class Dynamo0p3RedundantComputationTrans(Transformation):
    '''This transformation allows the user to modify a loop's bounds so
    that redundant computation will be performed. Redundant
    computation can result in halo exchanges being modified, new halo
    exchanges being added or existing halo exchanges being removed.

    * This transformation should be performed before any
      parallelisation transformations (e.g. for OpenMP) to the loop in
      question and will raise an exception if this is not the case.

    * This transformation can not be applied to a loop containing a
      reduction and will again raise an exception if this is the case.

    * This transformation can only be used to add redundant
      computation to a loop, not to remove it.

    * This transformation allows a loop that is already performing
      redundant computation to be modified, but only if the depth is
      increased.

    '''

    def __str__(self):
        return "Change iteration space to perform redundant computation"

    @property
    def name(self):
        ''' Returns the name of this transformation as a string.'''
        return "RedundantComputation"

    def _validate(self, node, depth):
        '''Perform various checks to ensure that it is valid to apply the
        RedundantComputation transformation to the supplied node

        :param node: the supplied node on which we are performing
        validity checks
        :type node: :py:class:`psyclone.psyGen.Node`
        :param depth: the depth of the stencil if the value is
        provided and None if not
        :type depth: int or None
        :raises GenerationError: if the node is not a
        :py:class:`psyclone.psyGen.Loop`
        :raises GenerationError: if the parent of the loop is a
        :py:class:`psyclone.psyGen.Directive`
        :raises GenerationError: if the parent of the loop is not a
        :py:class:`psyclone.psyGen.Loop` or a
        :py:class:`psyclone.psyGen.Schedule`
        :raises GenerationError: if the parent of the loop is a
        :py:class:`psyclone.psyGen.Loop` but the original loop does
        not iterate over 'colour'
        :raises GenerationError: if the parent of the loop is a
        :py:class:`psyclone.psyGen.Loop` but the parent does not
        iterate over 'colours'
        :raises GenerationError: if the parent of the loop is a
        :py:class:`psyclone.psyGen.Loop` but the parent's parent is
        not a :py:class:`psyclone.psyGen.Schedule`
        :raises GenerationError: if this transformation is applied
        when distributed memory is not switched on
        :raises GenerationError: if the loop does not iterate over
        cells, dofs or colour
        :raises GenerationError: if the transformation is setting the
        loop to the maximum halo depth but the loop already computes
        to the maximum halo depth
        :raises GenerationError: if the transformation is setting the
        loop to the maximum halo depth but the loop contains a stencil
        access (as this would result in the field being accessed
        beyond the halo depth)
        :raises GenerationError: if the supplied depth value is not an
        integer
        :raises GenerationError: if the supplied depth value is less
        than 1
        :raises GenerationError: if the supplied depth value is not
        greater than 1 when a continuous loop is modified as this is
        the minimum valid value
        :raises GenerationError: if the supplied depth value is not
        greater than the existing depth value, as we should not need
        to undo existing transformations
        :raises GenerationError: if a depth value has been supplied
        but the loop has already been set to the maximum halo depth

        '''
        # check node is a loop
        from psyclone.psyGen import Loop
        if not isinstance(node, Loop):
            raise TransformationError(
                "In the Dynamo0p3RedundantComputation transformation apply "
                "method the first argument is not a Loop")
        # check loop's parent is the schedule, or its parent is a
        # colours loop and perform other colour(s) loop checks,
        # otherwise halo exchange placement might fail. The only
        # current example where the placement would fail is when
        # directives have already been added. This could be fixed but
        # it actually makes sense to require redundant computation
        # transformations to be applied before adding directives so it
        # is not particularly important.
        from psyclone.psyGen import Schedule
        if not (isinstance(node.parent, Schedule) or
                (isinstance(node.parent, Loop))):
            from psyclone.psyGen import Directive
            if isinstance(node.parent, Directive):
                raise TransformationError(
                    "In the Dynamo0p3RedundantComputation transformation "
                    "apply method the parent of the supplied loop is a "
                    "directive of type {0}. Redundant computation must be "
                    "applied before directives are "
                    "added.".format(type(node.parent)))
            else:
                raise TransformationError(
                    "In the Dynamo0p3RedundantComputation transformation "
                    "apply method the parent of the supplied loop must be "
                    "the Schedule, or a Loop, but found {0}".
                    format(type(node.parent)))
        if isinstance(node.parent, Loop):
            if node.loop_type != "colour":
                raise TransformationError(
                    "In the Dynamo0p3RedundantComputation transformation "
                    "apply method, if the parent of the supplied Loop is "
                    "also a Loop then the supplied Loop must iterate over "
                    "'colour', but found '{0}'".format(node.loop_type))
            if node.parent.loop_type != "colours":
                raise TransformationError(
                    "In the Dynamo0p3RedundantComputation transformation "
                    "apply method, if the parent of the supplied Loop is "
                    "also a Loop then the parent must iterate over "
                    "'colours', but found '{0}'".format(node.parent.loop_type))
            if not isinstance(node.parent.parent, Schedule):
                raise TransformationError(
                    "In the Dynamo0p3RedundantComputation transformation "
                    "apply method, if the parent of the supplied Loop is "
                    "also a Loop then the parent's parent must be the "
                    "Schedule, but found {0}".format(type(node.parent)))
        if not _CONFIG.distributed_memory:
            raise TransformationError(
                "In the Dynamo0p3RedundantComputation transformation apply "
                "method distributed memory must be switched on")

        # loop must iterate over cells, dofs or colour. Note, an
        # empty loop_type iterates over cells
        if node.loop_type not in ["", "dofs", "colour"]:
            raise TransformationError(
                "In the Dynamo0p3RedundantComputation transformation apply "
                "method the loop must iterate over cells, dofs or cells of "
                "a given colour, but found '{0}'".format(node.loop_type))

        from psyclone.dynamo0p3 import HALO_ACCESS_LOOP_BOUNDS

        # We don't currently support the application of transformations to
        # loops containing inter-grid kernels
        check_intergrid(node)

        if depth is None:
            if node.upper_bound_name in HALO_ACCESS_LOOP_BOUNDS:
                if not node.upper_bound_halo_depth:
                    raise TransformationError(
                        "In the Dynamo0p3RedundantComputation transformation "
                        "apply method the loop is already set to the maximum "
                        "halo depth so this transformation does nothing")
                for call in node.calls():
                    for arg in call.arguments.args:
                        if arg.stencil:
                            raise TransformationError(
                                "In the Dynamo0p3RedundantComputation "
                                "transformation apply method the loop "
                                "contains field '{0}' with a stencil "
                                "access in kernel '{1}', so it is invalid "
                                "to set redundant computation to maximum "
                                "depth".format(arg.name, call.name))
        else:
            if not isinstance(depth, int):
                raise TransformationError(
                    "In the Dynamo0p3RedundantComputation transformation "
                    "apply method the supplied depth should be an integer but "
                    "found type '{0}'".format(type(depth)))
            if depth < 1:
                raise TransformationError(
                    "In the Dynamo0p3RedundantComputation transformation "
                    "apply method the supplied depth is less than 1")

            if node.upper_bound_name in HALO_ACCESS_LOOP_BOUNDS:
                if node.upper_bound_halo_depth:
                    if node.upper_bound_halo_depth >= depth:
                        raise TransformationError(
                            "In the Dynamo0p3RedundantComputation "
                            "transformation apply method the supplied depth "
                            "({0}) must be greater than the existing halo "
                            "depth ({1})".format(depth,
                                                 node.upper_bound_halo_depth))
                else:
                    raise TransformationError(
                        "In the Dynamo0p3RedundantComputation transformation "
                        "apply method the loop is already set to the maximum "
                        "halo depth so can't be set to a fixed value")

    def apply(self, loop, depth=None):  # pylint:disable=arguments-differ
        '''Apply the redundant computation tranformation to the loop
        :py:obj:`loop`. This transformation can be applied to loops iterating
        over 'cells or 'dofs'. if :py:obj:`depth` is set to a value then the
        value will be the depth of the field's halo over which redundant
        computation will be performed. If :py:obj:`depth` is not set to a
        value then redundant computation will be performed to the full depth
        of the field's halo.

        :param loop: the loop that we are transforming
        :type loop: :py:class:`psyclone.psyGen.DynLoop`
        :param depth: the depth of the stencil. Defaults to None if a
                      depth is not provided.
        :type depth: int or None

        '''
        self._validate(loop, depth)

        schedule = loop.root

        # create a memento of the schedule and the proposed
        # transformation
        from psyclone.undoredo import Memento
        keep = Memento(schedule, self, [loop, depth])

        if loop.loop_type == "":
            # Loop is over cells
            loop.set_upper_bound("cell_halo", depth)
        elif loop.loop_type == "colour":
            # Loop is over cells of a single colour
            loop.set_upper_bound("colour_halo", depth)
        elif loop.loop_type == "dofs":
            loop.set_upper_bound("dof_halo", depth)
        else:
            raise TransformationError(
                "Unsupported loop_type '{0}' found in Dynamo0p3Redundant"
                "ComputationTrans.apply()".format(loop.loop_type))
        # Add/remove halo exchanges as required due to the redundant
        # computation
        loop.update_halo_exchanges()

        return schedule, keep


class GOLoopSwapTrans(Transformation):
    ''' Provides a loop-swap transformation, e.g.:
    ::

      DO j=1, m
         DO i=1, n

    becomes:
    ::

      DO i=1, n
         DO j=1, m

    This transform is used as follows:

     >>> from parse import parse
     >>> from psyGen import PSyFactory
     >>> ast,invokeInfo=parse("shallow_alg.f90")
     >>> psy=PSyFactory("gocean1.0").create(invokeInfo)
     >>> schedule=psy.invokes.get('invoke_0').schedule
     >>> schedule.view()
     >>>
     >>> from transformations import GOLoopSwapTrans
     >>> swap=GOLoopSwapTrans()
     >>> new_schedule,memento=swap.apply(schedule.children[0])
     >>> new_schedule.view()
    '''

    def __str__(self):
        return "Exchange the order of two nested loops: inner becomes " + \
               "outer and vice versa"

    @property
    def name(self):
        '''Returns the name of this transformation as a string.'''
        return "GOLoopSwap"

    def _validate(self, node_outer):  # pylint: disable=no-self-use
        '''Checks if the given nodes contains a valid Fortran structure
           to allow swapping loops. This means the node must represent
           a loop, and it must have exactly one child that is also a loop.

           :param node_outer: A node from an AST.
           :type node_outer: py:class:`psyclone.psyGen.Node`
           :raises TransformationError: if the supplied node does not
                                        allow a loop swap to be done.
         '''

        from psyclone.psyGen import Loop
        if not isinstance(node_outer, Loop):
            raise TransformationError("Error in GOLoopSwap transformation. "
                                      "Given node '{0}' is not a loop."
                                      .format(node_outer))

        from psyclone.gocean1p0 import GOLoop
        if not isinstance(node_outer, GOLoop):
            raise TransformationError("Error in GOLoopSwap transformation. "
                                      "Given node '{0}' is not a GOLoop, but "
                                      "an instance of '{1}."
                                      .format(node_outer, type(node_outer)))

        if len(node_outer.children) == 0:
            raise TransformationError("Error in GOLoopSwap transformation. "
                                      "Supplied node '{0}' must be the outer "
                                      "loop of a loop nest and must have one "
                                      "inner loop, but this node does not "
                                      "have any statements inside."
                                      .format(node_outer))

        node_inner = node_outer.children[0]
        # Check that the supplied Node is a Loop
        if not isinstance(node_inner, Loop):
            raise TransformationError("Error in GOLoopSwap transformation. "
                                      "Supplied node '{0}' must be the outer "
                                      "loop of a loop nest but the first "
                                      "inner statement is not a loop, got "
                                      "'{1}'."
                                      .format(node_outer, node_inner))

        if len(node_outer.children) > 1:
            raise TransformationError("Error in GOLoopSwap transformation. "
                                      "Supplied node '{0}' must be the outer "
                                      "loop of a loop nest and must have "
                                      "exactly one inner loop, but this node "
                                      "has {1} inner statements, the first "
                                      "two being '{2}' and '{3}'"
                                      .format(node_outer,
                                              len(node_outer.children),
                                              node_outer.children[0],
                                              node_outer.children[1]))

    def apply(self, outer):  # pylint: disable=arguments-differ
        '''The argument :py:obj:`outer` must be a loop which has exactly
        one inner loop. This transform then swaps the outer and inner loop.

        :param outer: The node representing the outer loop.
        :type outer: :py:class:`psyclone.psyGen.Loop`
        :return: A tuple consistent of the new schedule, and a Memento.
        :raises TransformationError: if the supplied node does not
                                        allow a loop swap to be done.'''
        self._validate(outer)

        schedule = outer.root
        inner = outer.children[0]
        parent = outer.parent

        # create a memento of the schedule and the proposed transformation
        from psyclone.undoredo import Memento
        keep = Memento(schedule, self, [inner, outer])

        # Remove outer from parent:
        index = parent.children.index(outer)
        del parent.children[index]
        outer.parent = None

        # Move inner to parent:
        inner.parent = parent
        parent.children.insert(index, inner)
        outer.children.remove(inner)

        # Move inner's children to outer:
        for child in inner.children:
            inner.children.remove(child)
            outer.children.append(child)
            child.parent = outer

        # Move outer under inner:
        inner.children.append(outer)
        outer.parent = inner

        return schedule, keep


<<<<<<< HEAD
class OCLTrans(Transformation):
    '''
    Switches on/off the generation of an OpenCL PSy layer for a given
    Schedule. For example:

    >>> invoke = ...
    >>> schedule = invoke.schedule
    >>>
    >>> ocl_trans = OCLTrans()
    >>> new_sched, _ = ocl_trans.apply(schedule)
    '''
    @property
    def name(self):
        '''Returns the name of this transformation as a string.'''
        return "OCLTrans"

    def apply(self, sched, opencl=True):
        from psyclone.psyGen import Schedule
        if not isinstance(sched, Schedule):
            raise TransformationError(
                "Error in OCLTrans: the supplied node must be a (sub-class "
                "of) Schedule but got {0}".format(type(sched)))

        # create a memento of the schedule and the proposed transformation
        from psyclone.undoredo import Memento
        keep = Memento(sched, self, [sched])

        sched.opencl = opencl

        return sched, keep


class ProfileRegionTrans(Transformation):
=======
class ProfileRegionTrans(RegionTrans):
>>>>>>> 2c07674f

    ''' Create a profile region around a list of statements. For
    example:

    >>> from psyclone.parse import parse, ParseError
    >>> from psyclone.psyGen import PSyFactory, GenerationError
    >>> api = "gocean1.0"
    >>> filename = "nemolite2d_alg.f90"
    >>> ast, invokeInfo = parse(filename, api=api, invoke_name="invoke")
    >>> psy = PSyFactory(api).create(invokeInfo)
    >>>
    >>> from psyclone.psyGen import TransInfo
    >>> t = TransInfo()
    >>> p_trans = t.get_trans_name('ProfileRegionTrans')
    >>>
    >>> schedule = psy.invokes.get('invoke_0').schedule
    >>> schedule.view()
    >>>
    >>> # Enclose all children within a single profile region
    >>> newschedule, _ = p_trans.apply(schedule.children)
    >>> newschedule.view()

    '''

    def __str__(self):
        return "Insert a profile start and end call."

    @property
    def name(self):
        ''' Returns the name of this transformation as a string '''
        return "ProfileRegionTrans"

    def apply(self, nodes):
        # pylint: disable=arguments-differ
        '''Apply this transformation to a subset of the nodes within a
        schedule - i.e. enclose the specified Nodes in the
        schedule within a single profiler region.

        :param nodes: Can be a single node or a list of nodes.
        :type nodes: :py:obj:`psyclone.psygen.Node` or list of\
        :py:obj:`psyclone.psygen.Node`.
        '''

        # Check whether we've been passed a list of nodes or just a
        # single node. If the latter then we create ourselves a
        # list containing just that node.
        from psyclone.psyGen import Node, OMPDoDirective, ACCLoopDirective
        if isinstance(nodes, list) and isinstance(nodes[0], Node):
            node_list = nodes
        elif isinstance(nodes, Node):
            node_list = [nodes]
        else:
            arg_type = str(type(nodes))
            raise TransformationError("Error in {1}. "
                                      "Argument must be a single Node in a "
                                      "schedule or a list of Nodes in a "
                                      "schedule but have been passed an "
                                      "object of type: {0}".
                                      format(arg_type, str(self)))

        # Keep a reference to the parent of the nodes that are to be
        # enclosed within a profile region. Also keep the index of
        # the first child to be enclosed as that will become the
        # position of the new Profile node
        node_parent = node_list[0].parent
        if isinstance(node_parent, (OMPDoDirective, ACCLoopDirective)):
            raise TransformationError("A ProfileNode cannot be inserted "
                                      "between an OpenMP/ACC directive and "
                                      "the loop(s) to which it applies!")
        node_position = node_list[0].position

        super(ProfileRegionTrans, self)._validate(node_list)

        # create a memento of the schedule and the proposed
        # transformation
        schedule = node_list[0].root

        from psyclone.undoredo import Memento
        keep = Memento(schedule, self)

        from psyclone.profiler import ProfileNode
        profile_node = ProfileNode(parent=node_parent, children=node_list[:])

        # Change all of the affected children so that they have
        # the ProfileNode astheir parent. Use a slice
        # of the list of nodes so that we're looping over a local
        # copy of the list. Otherwise things get confused when
        # we remove children from the list.
        for child in node_list[:]:
            # Remove child from the parent's list of children
            node_parent.children.remove(child)
            child.parent = profile_node

        # Add the Profile node as a child of the parent
        # of the nodes being enclosed and at the original location
        # of the first of these nodes
        node_parent.addchild(profile_node,
                             index=node_position)

        return schedule, keep


class ACCDataTrans(Transformation):
    '''
    Adds an OpenACC "enter data" directive to a Schedule.
    For example:

    >>> from psyclone.parse import parse
    >>> from psyclone.psyGen import PSyFactory
    >>> api = "gocean1.0"
    >>> filename = "nemolite2d_alg.f90"
    >>> ast, invokeInfo = parse(filename, api=api, invoke_name="invoke")
    >>> psy = PSyFactory(api).create(invokeInfo)
    >>>
    >>> from psyclone.psyGen import TransInfo
    >>> t = TransInfo()
    >>> dtrans = t.get_trans_name('ACCDataTrans')
    >>>
    >>> schedule = psy.invokes.get('invoke_0').schedule
    >>> schedule.view()
    >>>
    >>> # Add an enter-data directive
    >>> newschedule, _ = dtrans.apply(schedule)
    >>> newschedule.view()
    '''
    def __str__(self):
        return "Adds an OpenACC 'enter data' directive"

    @property
    def name(self):
        '''
        :returns: the name of this transformation.
        :rtype: str
        '''
        return "ACCDataTrans"

    def apply(self, sched):
        '''Adds an OpenACC "enter data" directive to the invoke associated
        with the supplied Schedule. Any fields accessed by OpenACC kernels
        within this schedule will be added to this data region in
        order to ensure they remain on the target device.

        :param sched: Schedule to which to add an "enter data" directive.
        :type sched: sub-class of :py:class:`psyclone.psyGen.Schedule`.
        :returns: Tuple of the modified schedule and a record of the \
                  transformation.
        :rtype: (:py:class:`psyclone.psyGen.Schedule`, \
                :py:class:`psyclone.undoredo.Memento`)
        :raises NotImplementedError: for any API other than GOcean 1.0.
        :raises TransformationError: if passed something that is not a \
                         (subclass of) :py:class:`psyclone.psyGen.Schedule`.
        '''
        # Check that the supplied node is a Schedule
        from psyclone.psyGen import Schedule
        from psyclone.gocean1p0 import GOSchedule

        if isinstance(sched, GOSchedule):
            from psyclone.gocean1p0 import GOACCDataDirective as AccDataDir
        elif isinstance(sched, Schedule):
            raise NotImplementedError(
                "ACCDataTrans: ACCDataDirective not implemented for a "
                "schedule of type {0}".format(type(sched)))
        else:
            raise TransformationError("Cannot apply an OpenACC data "
                                      "directive to something that is "
                                      "not a Schedule")
        schedule = sched
        # Check that we don't already have a data region
        data_dir = schedule.walk(schedule.children, AccDataDir)
        if len(data_dir) != 0:
            raise TransformationError("Schedule already has an OpenACC "
                                      "data region - cannot add another.")
        # create a memento of the schedule and the proposed
        # transformation
        from psyclone.undoredo import Memento
        keep = Memento(schedule, self, [schedule])

        # Add the directive
        data_dir = AccDataDir(parent=schedule, children=[])
        schedule.addchild(data_dir, index=0)

        return schedule, keep


class ACCRoutineTrans(Transformation):
    '''
    Transform a kernel subroutine by adding a "!$acc routine" directive
    (causing it to be compiled for the OpenACC accelerator device).
    For example:

    >>> from psyclone.parse import parse
    >>> from psyclone.psyGen import PSyFactory
    >>> api = "gocean1.0"
    >>> filename = "nemolite2d_alg.f90"
    >>> ast, invokeInfo = parse(filename, api=api)
    >>> psy = PSyFactory(api).create(invokeInfo)
    >>>
    >>> from psyclone.transformations import ACCRoutineTrans
    >>> rtrans = ACCRoutineTrans()
    >>>
    >>> schedule = psy.invokes.get('invoke_0').schedule
    >>> schedule.view()
    >>> kern = schedule.children[0].children[0].children[0]
    >>> # Transform the kernel
    >>> newkern, _ = rtrans.apply(kern)
    '''
    @property
    def name(self):
        '''
        :returns: the name of this transformation class.
        :rtype: str
        '''
        return "ACCRoutineTrans"

    def apply(self, kern):
        '''
        Modifies the AST of the supplied kernel so that it contains an
        '!$acc routine' OpenACC directive.

        :param kern: The kernel object to transform.
        :type kern: :py:class:`psyclone.psyGen.Call`
        :returns: (transformed kernel, memento of transformation)
        :rtype: 2-tuple of (:py:class:`psyclone.psyGen.Kern`, \
                :py:class:`psyclone.undoredo.Memento`).
        :raises TransformationError: if we fail to find the subroutine \
                                     corresponding to the kernel object.
        '''
        from fparser.two.Fortran2003 import walk_ast, Subroutine_Subprogram, \
            Subroutine_Stmt, Specification_Part, Type_Declaration_Stmt, \
            Implicit_Part, Comment
        from fparser.common.readfortran import FortranStringReader
        # Get the fparser2 AST of the kernel
        ast = kern.ast
        # Keep a record of this transformation
        from psyclone.undoredo import Memento
        keep = Memento(kern, self)
        # Find the kernel subroutine
        kern_sub = None
        subroutines = walk_ast(ast.content, [Subroutine_Subprogram])
        for sub in subroutines:
            for child in sub.content:
                if isinstance(child, Subroutine_Stmt) and \
                   str(child.items[1]) == kern.name:
                    kern_sub = sub
                    break
            if kern_sub:
                break
        if not kern_sub:
            raise TransformationError(
                "Failed to find subroutine source for kernel {0}".
                format(kern.name))
        # Find the last declaration statement in the subroutine
        spec = walk_ast(kern_sub.content, [Specification_Part])[0]
        idx = 0
        for idx, node in enumerate(spec.content):
            if not (isinstance(node, (Implicit_Part, Type_Declaration_Stmt))):
                break
        # Create the directive and insert it
        cmt = Comment(FortranStringReader("!$acc routine",
                                          ignore_comments=False))
        spec.content.insert(idx, cmt)

        # Return the now modified kernel
        return kern, keep<|MERGE_RESOLUTION|>--- conflicted
+++ resolved
@@ -2103,7 +2103,6 @@
         return schedule, keep
 
 
-<<<<<<< HEAD
 class OCLTrans(Transformation):
     '''
     Switches on/off the generation of an OpenCL PSy layer for a given
@@ -2136,11 +2135,7 @@
         return sched, keep
 
 
-class ProfileRegionTrans(Transformation):
-=======
 class ProfileRegionTrans(RegionTrans):
->>>>>>> 2c07674f
-
     ''' Create a profile region around a list of statements. For
     example:
 
