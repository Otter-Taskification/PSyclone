--- conflicted
+++ resolved
@@ -2212,15 +2212,9 @@
     generated_code = str(psy.gen)
     print generated_code
     output0 = "USE enforce_bc_kernel_mod, ONLY: enforce_bc_code"
-<<<<<<< HEAD
     assert output0 not in generated_code
     output1 = "USE function_space_mod, ONLY: w1, w2, w2h, w2v\n"
     assert output1 not in generated_code
-=======
-    assert output0 in generated_code
-    output1 = "USE function_space_mod, ONLY: w1, w2, w2h, w2v, any_w2\n"
-    assert output1 in generated_code
->>>>>>> 00ea9663
     output2 = "INTEGER fs"
     assert output2 not in generated_code
     output3 = "INTEGER, pointer :: boundary_dofs(:,:) => null()"
@@ -2228,19 +2222,12 @@
     output4 = "fs = f1%which_function_space()"
     assert output4 not in generated_code
     # We only call enforce_bc if the field is on a vector space
-<<<<<<< HEAD
-    output5 = '''IF (fs == w1 .or. fs == w2 .or. fs == w2h .or. fs == w2v) THEN
-        boundary_dofs => f1_proxy%vspace%get_boundary_dofs()
-      END IF'''
-    assert output5 not in generated_code
-=======
     output5 = (
         "IF (fs == w1 .or. fs == w2 .or. fs == w2h .or. fs == w2v .or. "
         "fs == any_w2) THEN\n"
         "        boundary_dofs => f1_proxy%vspace%get_boundary_dofs()\n"
         "      END IF")
-    assert output5 in generated_code
->>>>>>> 00ea9663
+    assert output5 not in generated_code
     output6 = (
         "IF (fs == w1 .or. fs == w2 .or. fs == w2h .or. fs == w2v .or. "
         "fs == any_w2) THEN\n"
@@ -2263,15 +2250,9 @@
 
     # Output must not contain any bc-related code
     output0 = "USE enforce_bc_kernel_mod, ONLY: enforce_bc_code"
-<<<<<<< HEAD
     assert generated_code.count(output0) == 0
-    output1 = "USE function_space_mod, ONLY: w1, w2, w2h, w2v\n"
+    output1 = "USE function_space_mod, ONLY: w1, w2, w2h, w2v, any_w2\n"
     assert generated_code.count(output1) == 0
-=======
-    assert generated_code.count(output0) == 1
-    output1 = "USE function_space_mod, ONLY: w1, w2, w2h, w2v, any_w2\n"
-    assert generated_code.count(output1) == 1
->>>>>>> 00ea9663
 
     # first loop
     output1 = "INTEGER fs\n"
@@ -2281,19 +2262,12 @@
     output3 = "fs = f1%which_function_space()"
     assert output3 not in generated_code
     # We only call enforce_bc if the field is on a vector space
-<<<<<<< HEAD
-    output4 = '''IF (fs == w1 .or. fs == w2 .or. fs == w2h .or. fs == w2v) THEN
-        boundary_dofs => f1_proxy%vspace%get_boundary_dofs()
-      END IF'''
-    assert output4 not in generated_code
-=======
     output4 = (
         "IF (fs == w1 .or. fs == w2 .or. fs == w2h .or. fs == w2v .or. "
         "fs == any_w2) THEN\n"
         "        boundary_dofs => f1_proxy%vspace%get_boundary_dofs()\n"
         "      END IF")
-    assert output4 in generated_code
->>>>>>> 00ea9663
+    assert output4 not in generated_code
     output5 = (
         "IF (fs == w1 .or. fs == w2 .or. fs == w2h .or. fs == w2v .or. "
         "fs == any_w2) THEN\n"
