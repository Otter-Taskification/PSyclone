{# Added this as jinja code so that it is understood that the
   comment does not apply to THIS file. #}
{{ "! ================================================== !" }}
{{ "! THIS FILE IS CREATED FROM THE JINJA TEMPLATE FILE  !" }}
{{ "! DO NOT MODIFY DIRECTLY                             !" }}
{{ "! ================================================== !" }}

{# This jinja template file creates a base class for kernel
   extraction libraries. It produces the required ProvideVariable()
   functions for the specified Fortran basic types. Any library
   using this base class can provide the required Fortran basic
   types (see ALL_TYPES below) and the list of array dimensions
   (see ALL_DIMS) that need to be supported when processing this
   template. This template will also provide functions to read
   the written data - this way a driver can link with this
   PSyData library and will work independent of the file format
   chosen.

   This Extraction base class depends on the PSyData base
   class, which will provide the other Fortran-type-specific
   functions for PreDeclarVariable(). Any function can obviously
   be overwritten by a derived class.
#}

{% if ALL_DIMS is not defined -%}
   {# Support 1 to 4 dimensional arrays if not specified #}
   {% set ALL_DIMS = [1, 2, 3, 4] -%}
{% endif -%}

{# The types that are supported. The first entry of each tuple
   is the name used when naming subroutines and in user messages.
   The second entry is the Fortran declaration. The third entry
   is the number of bits. There is slightly different code
   required for 32 and 64 bit values (due to the fact that the
   Fortran transfer(value, mould) function leaves undefined bits
   when mould is larger than value.) #}

{% if ALL_TYPES is not defined -%}
   {% set ALL_TYPES = [ ("Double", "real(kind=real64)",   64),
                        ("Real",   "real(kind=real32)",   32),
                        ("Int",    "integer(kind=int32)", 32) ] %}
{% endif -%}


! -----------------------------------------------------------------------------
! BSD 3-Clause License
!
! Copyright (c) 2020-2021, Science and Technology Facilities Council.
! All rights reserved.
!
! Redistribution and use in source and binary forms, with or without
! modification, are permitted provided that the following conditions are met:
!
! * Redistributions of source code must retain the above copyright notice, this
!   list of conditions and the following disclaimer.
!
! * Redistributions in binary form must reproduce the above copyright notice,
!   this list of conditions and the following disclaimer in the documentation
!   and/or other materials provided with the distribution.
!
! * Neither the name of the copyright holder nor the names of its
!   contributors may be used to endorse or promote products derived from
!   this software without specific prior written permission.
!
! THIS SOFTWARE IS PROVIDED BY THE COPYRIGHT HOLDERS AND CONTRIBUTORS
! "AS IS" AND ANY EXPRESS OR IMPLIED WARRANTIES, INCLUDING, BUT NOT
! LIMITED TO, THE IMPLIED WARRANTIES OF MERCHANTABILITY AND FITNESS
! FOR A PARTICULAR PURPOSE ARE DISCLAIMED. IN NO EVENT SHALL THE
! COPYRIGHT HOLDER OR CONTRIBUTORS BE LIABLE FOR ANY DIRECT, INDIRECT,
! INCIDENTAL, SPECIAL, EXEMPLARY, OR CONSEQUENTIAL DAMAGES (INCLUDING,
! BUT NOT LIMITED TO, PROCUREMENT OF SUBSTITUTE GOODS OR SERVICES;
! LOSS OF USE, DATA, OR PROFITS; OR BUSINESS INTERRUPTION) HOWEVER
! CAUSED AND ON ANY THEORY OF LIABILITY, WHETHER IN CONTRACT, STRICT
! LIABILITY, OR TORT (INCLUDING NEGLIGENCE OR OTHERWISE) ARISING IN
! ANY WAY OUT OF THE USE OF THIS SOFTWARE, EVEN IF ADVISED OF THE
! POSSIBILITY OF SUCH DAMAGE.
! -----------------------------------------------------------------------------
! Author: J. Henrichs, Bureau of Meteorology
! Modified: I. Kavcic, Met Office

!> This module implements a simple NetCDF writer using the PSyData
!! interface. A Fortran code instrumented with corresponding calls
!! to the PSyData API and linked in with this library will create
!! a NetCDF file that contains all scalar values, and the dimensions
!! and content for each array.
!! As an extention to the PSyData API it defines additional methods
!! that can be used by a driver/reader:
!! OpenRead:      opens a file for reading
!! ReadScalar...: reads the specified scalar value

module extract_netcdf_base_mod

    use psy_data_base_mod, only : PSyDataBaseType, is_enabled

    use, intrinsic :: iso_fortran_env, only : int64, int32,   &
                                              real32, real64, &
                                              stderr => Error_Unit

    implicit none

    !> This is the data type that manages the information required
    !! to write data to a NetCDF file using the PSyData API. A
    !! static instance of this type is created for each instrumented
    !! region with PSyclone (and each region will write a separate
    !! file).
    type, extends(PSyDataBaseType), public :: ExtractNetcdfBaseType

        !> The NetCDF ID used for this file.
        integer                            :: ncid
        !> Each variable ID. This is required to associate data
        !! with the declared variables: the variables are declared
        !! in the same order in which their value is provided

        integer, dimension(:), allocatable :: var_id

    contains

        ! The various procedures used
        procedure :: PreStart
        procedure :: PreEndDeclaration
        procedure :: PostEnd
        procedure :: OpenRead

        {# Collect and declare the various procedures for the same generic interface -#}
        {# ------------------------------------------------------------------------- -#}
        {% set all_declares=[] -%}
        {% set all_provides=[] -%}
        {% set all_reads=[] -%}
        {% for name, type, bits in ALL_TYPES %}
        procedure :: DeclareScalar{{name}}
        procedure :: WriteScalar{{name}}
        procedure :: ReadScalar{{name}}
          {{- all_declares.append("DeclareScalar"~name) or "" -}}
          {{- all_provides.append("WriteScalar"~name) or "" }}
          {{- all_reads.append("ReadScalar"~name) or "" }}
          {% for dim in ALL_DIMS %}
        procedure :: DeclareArray{{dim}}d{{name}}
        procedure :: WriteArray{{dim}}d{{name}}
        procedure :: ReadArray{{dim}}d{{name}}
            {{- all_declares.append("DeclareArray"~dim~"d"~name) or "" -}}
<<<<<<< HEAD
            {{ all_provides.append("WriteArray"~dim~"d"~name) or "" }}
            {{ all_reads.append("ReadArray"~dim~"d"~name) or "" }}
          {% endfor %}
        {% endfor %}

        {%- set indent="            " -%}
=======
            {{- all_provides.append("WriteArray"~dim~"d"~name) or "" }}
            {{- all_reads.append("ReadArray"~dim~"d"~name) or "" }}
          {% endfor %}
        {% endfor %}

        {% set indent="            " %}
>>>>>>> f751a6ce
        {% if GENERIC_DECLARE %}
        ! Declare generic interface for PreDeclareVariable:
        generic, public :: PreDeclareVariable => &
            {{all_declares|join(", &\n"+indent) }}
        {% endif %}

        {% if GENERIC_PROVIDE %}
        !> The generic interface for providing the value of variables:
        generic, public :: ProvideVariable => &
            {{all_provides|join(", &\n"+indent) }}
        {% endif %}

        !> The generic interface for reading the value of variables.
<<<<<<< HEAD
        !! This is not part of the official PSyData API, but used in
=======
        !! This is not part of the official PSyData API, but is used in
>>>>>>> f751a6ce
        !! the drivers created by PSyclone.
        generic, public :: ReadVariable => &
            {{all_reads|join(", &\n"+indent) }}

    end type ExtractNetcdfBaseType

contains

    ! -------------------------------------------------------------------------
    !> Checks if the return value from a NetCDF call indicates an error.
    !! If so, print the corresponding error message and aborts the program.
    !! It is typically used as a wrapper around NetCDF calls:
    !! retval = CheckError(nf90_close(ncid))
    !! @param[in] retval The return value from a NetCDF operation.
    !! Returns the return value.
    function CheckError(retval)

        use netcdf, only : nf90_noerr, nf90_strerror

        implicit none

        integer, intent(in) :: retval
        integer             :: CheckError

        if (retval /= nf90_noerr) then
            write(stderr, *) "NetCDF Error:"
            write(stderr, *) trim(nf90_strerror(retval))
            stop
        endif
        CheckError = retval

    end function CheckError

    ! -------------------------------------------------------------------------
    !> This is a one-time init function. It is not required for the kernel
    !! extraction and is therefore empty.
    subroutine extract_PSyDataInit()
        implicit none
    end subroutine extract_PSyDataInit

    ! -------------------------------------------------------------------------
    !> This is a one-time shutdown function. It is not required for the kernel
    !! extraction and is therefore empty.
    subroutine extract_PSyDataShutdown()
        implicit none
    end subroutine extract_PSyDataShutdown

    ! -------------------------------------------------------------------------
    !> This subroutine is the first function called when data is written out
    !! before an instrumented region of code.
    !! @param[in,out] this The instance of the ExtractNetcdfBaseType.
    !! @param[in] module_name The name of the module of the instrumented
    !!            region.
    !! @param[in] region_name The name of the instrumented region.
    !! @param[in] num_pre_vars The number of variables that are declared and
    !!            written before the instrumented region.
    !! @param[in] num_post_vars The number of variables that are also declared
    !!            before an instrumented region of code, but are written after
    !!            this region.
    subroutine PreStart(this, module_name, region_name, num_pre_vars, &
                        num_post_vars)

        use netcdf, only : nf90_create, NF90_CLOBBER

        implicit none

        class(ExtractNetcdfBaseType), intent(inout), target :: this
        character(*), intent(in)                            :: module_name, &
                                                               region_name
        integer, intent(in)                                 :: num_pre_vars, &
                                                               num_post_vars

        integer :: retval

        call this%PSyDataBaseType%PreStart(module_name, region_name, &
                                           num_pre_vars, num_post_vars)

        ! Open the NetCDF file
        retval = CheckError(nf90_create(module_name//"-"//region_name//".nc", &
                                        NF90_CLOBBER, this%ncid))
        ! Allocate the array that will store the variable IDs of all
        ! variables that are going to be declared. Note that there might
        ! actually be more variables stored (in LFRic vector fields are
        ! stored as individual NetCDF variables, so a 3d vector field
        ! would actually use 3 individual NetCDF variables). If required,
        ! this array will be re-allocated in the declare functions.
        if (.not. allocated(this%var_id)) then
            allocate(this%var_id(num_pre_vars+num_post_vars))
        endif

    end subroutine PreStart

    ! -------------------------------------------------------------------------
    !> This subroutine is called to open a NetCDF file for reading. The
    !! filename is based on the module and kernel name. This is used by a
    !! driver program that will read a NetCDF file previously created by the
    !! PSyData API.
    !! @param[in,out] this The instance of the ExtractNetcdfBaseType.
    !! @param[in] module_name The name of the module of the instrumented
    !!            region.
    !! @param[in] region_name The name of the instrumented region.
    subroutine OpenRead(this, module_name, region_name)

        use netcdf, only : nf90_open, NF90_NOWRITE

        implicit none

        class(ExtractNetcdfBaseType), intent(inout), target :: this
        character(*), intent(in)                            :: module_name, &
                                                               region_name
        integer :: retval

        retval = CheckError(nf90_open(module_name//"-"//region_name//".nc", &
                                        NF90_NOWRITE, this%ncid))

    end subroutine OpenRead

    ! -------------------------------------------------------------------------
    !> This subroutine is called once all variables are declared (this includes
    !! variables that will be written before as well as variables that are
    !! written after the instrumented region). It is used to switch the NetCDF
    !! file from declaration to writing state, and reset the next_var_index
    !! back to 1.
    !! @param[in,out] this The instance of the ExtractNetcdfBaseType.
    subroutine PreEndDeclaration(this)

        use netcdf, only : nf90_enddef

        implicit none

        class(ExtractNetcdfBaseType), intent(inout), target :: this

        integer :: retval

        call this%PSyDataBaseType%PreEndDeclaration()
        retval = CheckError(nf90_enddef(this%ncid))

    end subroutine PreEndDeclaration

    ! -------------------------------------------------------------------------
    !> This subroutine is called after the instrumented region has been
    !! executed and all values of variables after the instrumented
    !! region have been provided. This will close the NetCDF file.
    !! @param[in,out] this The instance of the ExtractNetcdfBaseType.
    subroutine PostEnd(this)

        use netcdf, only : nf90_close

        implicit none

        class(ExtractNetcdfBaseType), intent(inout), target :: this

        integer :: retval
        retval = CheckError(nf90_close(this%ncid))
        call this%PSyDataBaseType%PostEnd()

    end subroutine PostEnd

{# This defines a mapping of the 'userfriendly' names to the NetCDF data types. #}
{% set NCDF_TYPE_MAPPING = { "Double": "NF90_DOUBLE",
                             "Real":   "NF90_REAL",
                             "Int":    "NF90_INT"} -%}

{% for name, type, bits in ALL_TYPES %}
    {% set NETCDF_TYPE = NCDF_TYPE_MAPPING[name] %}
    ! -------------------------------------------------------------------------
    !> This subroutine declares a scalar {{type}} value.
    !! A corresponding variable definition is added to the NetCDF file, and
    !! the variable id is stored in the var_id field.
    !! @param[in,out] this The instance of the ExtractNetcdfBaseType.
    !! @param[in] name The name of the variable (string).
    !! @param[in] value The value of the variable.
    subroutine DeclareScalar{{name}}(this, name, value)

        use netcdf, only : nf90_def_var, {{NETCDF_TYPE}}

        implicit none

        class(ExtractNetcdfBaseType), intent(inout), target :: this
        character(*), intent(in)                            :: name
        {{type}}, intent(in)                                :: value

        integer                            :: retval
        integer, dimension(:), allocatable :: tmp_var_id

        if (this%next_var_index > size(this%var_id)) then
            ! This can happen in LFRic when vector fields are used
            ! Each dimension of this vector becomes one NetCDF
            ! variable, so we need to potentially reallocate this field
            allocate(tmp_var_id(2*size(this%var_id)))
            tmp_var_id(1:size(this%var_id)) = this%var_id
            deallocate(this%var_id)
            call move_alloc(tmp_var_id, this%var_id)
            ! tmp_var_id is deallacted as part of move_alloc
        endif
        retval = CheckError(nf90_def_var(this%ncid, name, {{NETCDF_TYPE}}, &
                                         this%var_id(this%next_var_index)))
        call this%PSyDataBaseType%DeclareScalar{{name}}(name, value)

    end subroutine DeclareScalar{{name}}

    ! -------------------------------------------------------------------------
    !> This subroutine writes the value of a scalar {{type}}
    !! variable to the NetCDF file. It takes the variable id from the
    !! corresponding declaration.
    !! @param[in,out] this The instance of the ExtractNetcdfBaseType.
    !! @param[in] name The name of the variable (string).
    !! @param[in] value The value of the variable.
    subroutine WriteScalar{{name}}(this, name, value)

        use netcdf, only : nf90_put_var

        implicit none

        class(ExtractNetcdfBaseType), intent(inout), target :: this
        character(*), intent(in)                            :: name
        {{type}}, intent(in)                                :: value
        integer                                             :: retval

        retval = CheckError(nf90_put_var(this%ncid, this%var_id(this%next_var_index), &
                                         value))
        call this%PSyDataBaseType%ProvideScalar{{name}}(name, value)

    end subroutine WriteScalar{{name}}

    ! -------------------------------------------------------------------------
    !> This subroutine reads the value of a scalar {{type}}
    !! variable from the NetCDF file and returns it to the user. Note that
    !! this function is not part of the PSyData API, but it is convenient to
    !! have these functions together here. The driver can then be linked with
    !! this  PSyData library and will be able to read the files.
    !! @param[in,out] this The instance of the ExtractNetcdfBaseType.
    !! @param[in] name The name of the variable (string).
    !! @param[out] value The read value is stored here.
    subroutine ReadScalar{{name}}(this, name, value)

        use netcdf, only : nf90_inq_varid, nf90_get_var

        implicit none

        class(ExtractNetcdfBaseType), intent(inout), target :: this
        character(*), intent(in)                            :: name
        {{type}}, intent(out)                               :: value

        integer                                             :: retval, varid

        retval = CheckError(nf90_inq_varid(this%ncid, name, varid))
        retval = CheckError(nf90_get_var(this%ncid, varid, value))

    end subroutine ReadScalar{{name}}

  {# Now provide the array implementations #}
  {# ------------------------------------- #}
  {% for dim in ALL_DIMS %}
    {# Create the ':,:,:,:' string
       We repeat the list [":"] DIM-times, which is then joined #}
    {% set DIMENSION=([":"]*dim)|join(",") %}

    {# Create list of variables: "dimid1, dimid2, dimid3, dimid4" #}
    {% set vars = "dimid"~range(1,dim+1)|join(", dimid") %}

    ! -------------------------------------------------------------------------
    !> This subroutine declares a {{dim}}d-array of {{type}}.
    !! A corresponding variable and dimension definitions are added
    !! to the NetCDF file, and the variable id is stored in the var_id field.
    !! @param[in,out] this The instance of the extract_PsyDataType.
    !! @param[in] name The name of the variable (string).
    !! @param[in] value The value of the variable.
    subroutine DeclareArray{{dim}}d{{name}}(this, name, value)

        use netcdf

        implicit none

        class(ExtractNetcdfBaseType), intent(inout), target :: this
        character(*), intent(in)                            :: name
        {{type}}, dimension({{DIMENSION}}), intent(in)      :: value

        integer                            :: {{vars}}
        integer                            :: retval
        integer, dimension({{dim}})        :: dimids
        integer, dimension(:), allocatable :: tmp_var_id

        if (.not. is_enabled) return

        if (this%next_var_index > size(this%var_id)) then
            allocate(tmp_var_id(2*size(this%var_id)))
            tmp_var_id(1:size(this%var_id)) = this%var_id
            deallocate(this%var_id)
            call move_alloc(tmp_var_id, this%var_id)
            ! tmp_var_id is deallacted as part of move_alloc
        endif

        {% for i in range(1, dim+1) %}
        ! A '%' is added to avoid a clash if the user should have say
        ! an array 'a', and 'adim1'.
        retval = CheckError(nf90_def_dim(this%ncid, name//"dim%{{i}}", &
                                         size(value,{{i}}), dimid{{i}}))
        {% endfor %}
        dimids =  (/ {{vars}} /)
        retval = CheckError(nf90_def_var(this%ncid, name, {{NETCDF_TYPE}}, &
                                         dimids, this%var_id(this%next_var_index)))

        call this%PSyDataBaseType%DeclareArray{{dim}}d{{name}}(name, value)

    end subroutine DeclareArray{{dim}}d{{name}}

    ! -------------------------------------------------------------------------
    !> This subroutine writes a {{dim}}d-array of {{type}}
    !! to the NetCDF file.
    !! @param[in,out] this The instance of the ExtractNetcdfBaseType.
    !! @param[in] name The name of the variable (string).
    !! @param[in] value The value of the variable.
    subroutine WriteArray{{dim}}d{{name}}(this, name, value)

        use netcdf, only : nf90_put_var

        implicit none

        class(ExtractNetcdfBaseType), intent(inout), target :: this
        character(*), intent(in)                            :: name
        {{type}}, dimension({{DIMENSION}}), intent(in)      :: value

        integer :: retval

        if (.not. is_enabled) return
        retval = CheckError(nf90_put_var(this%ncid, this%var_id(this%next_var_index), &
                                         value({{DIMENSION}})))
        call this%PSyDataBaseType%ProvideArray{{dim}}d{{name}}(name, value)

    end subroutine WriteArray{{dim}}d{{name}}

    ! -------------------------------------------------------------------------
    !> This subroutine reads the values of a {{dim}}d-array of {{type}}
    !! It allocates memory for the allocatable parameter 'value' to store the
    !! read values which is then returned to the caller. If the memory for the
    !! array cannot be allocated, the application will be stopped.
    !! @param[in,out] this The instance of the extract_PsyDataType.
    !! @param[in] name The name of the variable (string).
    !! @param[out] value An allocatable, unallocated 2d-double precision array
    !!             which is allocated here and stores the values read.
    subroutine ReadArray{{dim}}d{{name}}(this, name, value)

        use netcdf

        implicit none

        class(ExtractNetcdfBaseType), intent(inout), target          :: this
        character(*), intent(in)                                     :: name
        {{type}}, dimension({{DIMENSION}}), allocatable, intent(out) :: value

        integer        :: retval, varid
        integer        :: dim_id
        {# Create list of variables: "dimid1,dimid2,dimid3,dimid4" #}
        {% set dim_sizes = "dim_size"~range(1,dim+1)|join(",dim_size") %}
        integer        :: {{dim_sizes}}
        integer        :: ierr

        ! First query the dimensions of the original array from the
        ! NetCDF file
        {% for i in range(1, dim+1) %}
        retval = CheckError(nf90_inq_dimid(this%ncid, trim(name//"dim%{{i}}"), &
                                           dim_id))
        retval = CheckError(nf90_inquire_dimension(this%ncid, dim_id, &
                                                   len=dim_size{{i}}))
        {% endfor %}

        ! Allocate enough space to store the values to be read:
        allocate(value({{dim_sizes}}), Stat=ierr)
        if (ierr /= 0) then
            write(stderr,*) "Cannot allocate array for ", name, &
                            " of size ", {{dim_sizes}}, &
                            " in ReadArray{{dim}}d{{name}}."
            stop
        endif

        ! Initialise it with 0, so that an array comparison will work
        ! even though e.g. boundary areas or so might not be set at all.
        ! The compiler will convert the double precision value to the right
        ! type (e.g. int or single precision).
        value = 0.0d0
        retval = CheckError(nf90_inq_varid(this%ncid, name, varid))
        retval = CheckError(nf90_get_var(this%ncid, varid, value))

    end subroutine ReadArray{{dim}}d{{name}}

    {% endfor -%}  {# for dim in ALL_DIMS #}

{%- endfor -%}  {# for name, type, bits in ALL_TYPES #}

end module extract_netcdf_base_mod<|MERGE_RESOLUTION|>--- conflicted
+++ resolved
@@ -138,21 +138,12 @@
         procedure :: WriteArray{{dim}}d{{name}}
         procedure :: ReadArray{{dim}}d{{name}}
             {{- all_declares.append("DeclareArray"~dim~"d"~name) or "" -}}
-<<<<<<< HEAD
-            {{ all_provides.append("WriteArray"~dim~"d"~name) or "" }}
-            {{ all_reads.append("ReadArray"~dim~"d"~name) or "" }}
-          {% endfor %}
-        {% endfor %}
-
-        {%- set indent="            " -%}
-=======
             {{- all_provides.append("WriteArray"~dim~"d"~name) or "" }}
             {{- all_reads.append("ReadArray"~dim~"d"~name) or "" }}
           {% endfor %}
         {% endfor %}
 
         {% set indent="            " %}
->>>>>>> f751a6ce
         {% if GENERIC_DECLARE %}
         ! Declare generic interface for PreDeclareVariable:
         generic, public :: PreDeclareVariable => &
@@ -166,11 +157,7 @@
         {% endif %}
 
         !> The generic interface for reading the value of variables.
-<<<<<<< HEAD
-        !! This is not part of the official PSyData API, but used in
-=======
         !! This is not part of the official PSyData API, but is used in
->>>>>>> f751a6ce
         !! the drivers created by PSyclone.
         generic, public :: ReadVariable => &
             {{all_reads|join(", &\n"+indent) }}
