--- conflicted
+++ resolved
@@ -107,14 +107,7 @@
 %.o: %.f90
 	$(F90) $(F90FLAGS) -c $<
 
-<<<<<<< HEAD
-%_psy.f90: %.x90
-=======
-# Test PSyclone target for continuous integration
-test: $(PSY_SRC) time_evolution_alg_mod.f90
-
 %.f90 %_psy.f90: %.x90
->>>>>>> 1f99773b
 	psyclone $(PSYCLONE_CMD) \
 	-opsy $*_psy.f90 -oalg $*.f90 $<
 
