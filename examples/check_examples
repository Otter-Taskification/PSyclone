#!/bin/bash
# -----------------------------------------------------------------------------
# BSD 3-Clause License
#
# Copyright (c) 2017-2018, Science and Technology Facilities Council
# All rights reserved.
#
# Redistribution and use in source and binary forms, with or without
# modification, are permitted provided that the following conditions are met:
#
# * Redistributions of source code must retain the above copyright notice, this
#   list of conditions and the following disclaimer.
#
# * Redistributions in binary form must reproduce the above copyright notice,
#   this list of conditions and the following disclaimer in the documentation
#   and/or other materials provided with the distribution.
#
# * Neither the name of the copyright holder nor the names of its
#   contributors may be used to endorse or promote products derived from
#   this software without specific prior written permission.
#
# THIS SOFTWARE IS PROVIDED BY THE COPYRIGHT HOLDERS AND CONTRIBUTORS
# "AS IS" AND ANY EXPRESS OR IMPLIED WARRANTIES, INCLUDING, BUT NOT
# LIMITED TO, THE IMPLIED WARRANTIES OF MERCHANTABILITY AND FITNESS
# FOR A PARTICULAR PURPOSE ARE DISCLAIMED. IN NO EVENT SHALL THE
# COPYRIGHT HOLDER OR CONTRIBUTORS BE LIABLE FOR ANY DIRECT, INDIRECT,
# INCIDENTAL, SPECIAL, EXEMPLARY, OR CONSEQUENTIAL DAMAGES (INCLUDING,
# BUT NOT LIMITED TO, PROCUREMENT OF SUBSTITUTE GOODS OR SERVICES;
# LOSS OF USE, DATA, OR PROFITS; OR BUSINESS INTERRUPTION) HOWEVER
# CAUSED AND ON ANY THEORY OF LIABILITY, WHETHER IN CONTRACT, STRICT
# LIABILITY, OR TORT (INCLUDING NEGLIGENCE OR OTHERWISE) ARISING IN
# ANY WAY OUT OF THE USE OF THIS SOFTWARE, EVEN IF ADVISED OF THE
# POSSIBILITY OF SUCH DAMAGE.
# -----------------------------------------------------------------------------
# Authors: R. W. Ford and A. R. Porter, STFC Daresbury Laboratory
# Modified: I. Kavcic, Met Office

# This is a simple bash script that executes all of the examples that
# are distributed with PSyclone. Note that PSyclone must be installed
<<<<<<< HEAD
# for this script to work, this is best done using pip. See the
# user manual for more details.
=======
# for this script to work (see ../README.md).
>>>>>>> 313e66bb

# abort if a command fails
set -e

# The location of the driver scripts for psyclone and the
# kernel-stub generator
export PSYCLONE=${PWD}/../bin/psyclone
export KSTUBGEN=${PWD}/../bin/genkernelstub

echo "Running examples dynamo/eg1"
cd dynamo/eg1
python runme.py
python runme_openmp.py
cd -

echo "Running examples dynamo/eg2"
cd dynamo/eg2
python runme.py
python runme_openmp.py
python runme_loop_fuse.py
cd -

echo "Running example dynamo/eg3"
cd dynamo/eg3
${PSYCLONE} solver_mod.x90
${PSYCLONE} -s ./colouring_and_omp.py -nodm solver_mod.x90
cd -

echo "Running example dynamo/eg4"
cd dynamo/eg4
${PSYCLONE} -nodm solver_mod.x90
${PSYCLONE} solver_mod.x90
cd -

echo "Running example dynamo/eg5"
cd dynamo/eg5
${PSYCLONE} alg.f90
cd -

echo "Running example dynamo/eg6"
cd dynamo/eg6
${PSYCLONE} -nodm alg.x90
${PSYCLONE} alg.x90
${PSYCLONE} -nodm -s ./omp_script.py alg.x90
${PSYCLONE} -s ./omp_script.py alg.x90
${PSYCLONE} -s ./omp_reprod_script.py alg.x90
cd -

echo "Running example dynamo/eg7"
cd dynamo/eg7
${PSYCLONE} alg.x90
cd -

echo "Running example dynamo/eg8"
cd dynamo/eg8
${PSYCLONE} helmholtz_solver_alg_mod.x90
${PSYCLONE} -s ./redundant_script.py helmholtz_solver_alg_mod.x90
cd -

echo "Running example dynamo/eg9"
cd dynamo/eg9
${PSYCLONE} advective_inc_alg_mod.x90
${PSYCLONE} -s ./colouring_and_omp.py -nodm advective_inc_alg_mod.x90
cd -

echo "Running example dynamo/eg10"
cd dynamo/eg10
${PSYCLONE} intergrid_3levels.x90
cd -

echo "Running gocean examples"
cd gocean
python runme.py
python runme_openmp.py
python runme_loop_fuse.py
python runme_dag.py
cd -

echo "Running transformation examples"
cd transformations/inline
python module_inline_example.py
cd -

echo "Running line-length examples"
cd line_length
python runme.py
cd -

echo "Running stub generation examples"
cd stub_generation
${KSTUBGEN} testkern_stencil_multi_mod.f90
cd -<|MERGE_RESOLUTION|>--- conflicted
+++ resolved
@@ -37,12 +37,7 @@
 
 # This is a simple bash script that executes all of the examples that
 # are distributed with PSyclone. Note that PSyclone must be installed
-<<<<<<< HEAD
-# for this script to work, this is best done using pip. See the
-# user manual for more details.
-=======
 # for this script to work (see ../README.md).
->>>>>>> 313e66bb
 
 # abort if a command fails
 set -e
