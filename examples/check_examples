--- conflicted
+++ resolved
@@ -110,12 +110,12 @@
 
 echo "Running example dynamo/eg11"
 cd dynamo/eg11
-<<<<<<< HEAD
-${PSYCLONE} gravity_wave_alg_mod.x90
-${PSYCLONE} -s ./global_plus_extract.py -nodm gravity_wave_alg_mod.x90
-=======
 ${PSYCLONE} -s ./async_script.py helmholtz_solver_alg_mod.x90
->>>>>>> ba95a0d7
+cd -
+
+echo "Running example dynamo/eg12"
+cd dynamo/eg12
+${PSYCLONE} -nodm -s ./global_plus_extract.py rk_transport_mod.x90
 cd -
 
 echo "Running gocean examples"
