# -----------------------------------------------------------------------------
# BSD 3-Clause License
#
# Copyright (c) 2020-2021, Science and Technology Facilities Council
# All rights reserved.
#
# Redistribution and use in source and binary forms, with or without
# modification, are permitted provided that the following conditions are met:
#
# * Redistributions of source code must retain the above copyright notice, this
#   list of conditions and the following disclaimer.
#
# * Redistributions in binary form must reproduce the above copyright notice,
#   this list of conditions and the following disclaimer in the documentation
#   and/or other materials provided with the distribution.
#
# * Neither the name of the copyright holder nor the names of its
#   contributors may be used to endorse or promote products derived from
#   this software without specific prior written permission.
#
# THIS SOFTWARE IS PROVIDED BY THE COPYRIGHT HOLDERS AND CONTRIBUTORS
# "AS IS" AND ANY EXPRESS OR IMPLIED WARRANTIES, INCLUDING, BUT NOT
# LIMITED TO, THE IMPLIED WARRANTIES OF MERCHANTABILITY AND FITNESS
# FOR A PARTICULAR PURPOSE ARE DISCLAIMED. IN NO EVENT SHALL THE
# COPYRIGHT HOLDER OR CONTRIBUTORS BE LIABLE FOR ANY DIRECT, INDIRECT,
# INCIDENTAL, SPECIAL, EXEMPLARY, OR CONSEQUENTIAL DAMAGES (INCLUDING,
# BUT NOT LIMITED TO, PROCUREMENT OF SUBSTITUTE GOODS OR SERVICES;
# LOSS OF USE, DATA, OR PROFITS; OR BUSINESS INTERRUPTION) HOWEVER
# CAUSED AND ON ANY THEORY OF LIABILITY, WHETHER IN CONTRACT, STRICT
# LIABILITY, OR TORT (INCLUDING NEGLIGENCE OR OTHERWISE) ARISING IN
# ANY WAY OUT OF THE USE OF THIS SOFTWARE, EVEN IF ADVISED OF THE
# POSSIBILITY OF SUCH DAMAGE.
# -----------------------------------------------------------------------------
# Author: R. W. Ford, STFC Daresbury Lab

'''Module providing a transformation script that converts the supplied
PSyIR to the Stencil intermediate representation (SIR) and

1) modifies any PSyIR min, abs and sign intrinsics to PSyIR code
beforehand using transformations, as SIR does not support intrinsics.

2) transforms implicit loops to explicit loops as the SIR does not
have the concept of implicit loops.

Translation to the SIR is limited to the NEMO API. The NEMO API has no
algorithm layer so all of the original code is captured in the invoke
objects. Therefore by translating all of the invoke objects, all of
the original code is translated.

'''
from __future__ import print_function
from psyclone.psyir.backend.sir import SIRWriter
from psyclone.psyir.backend.fortran import FortranWriter
from psyclone.nemo import NemoKern
from psyclone.psyir.nodes import (UnaryOperation, BinaryOperation,
                                  NaryOperation, Operation, Assignment)
from psyclone.psyir.symbols import SymbolTable
from psyclone.psyir.transformations import Abs2CodeTrans, Sign2CodeTrans, \
    Min2CodeTrans, HoistTrans
from psyclone.domain.nemo.transformations import NemoAllArrayRange2LoopTrans, \
    NemoAllArrayAccess2LoopTrans


def trans(psy):
    '''Transformation routine for use with PSyclone. Applies the PSyIR2SIR
    transform to the supplied invokes after replacing any ABS, SIGN or
    MIN intrinsics with equivalent code. This is done because the SIR
    does not support intrinsics.

    :param psy: the PSy object which this script will transform.
    :type psy: :py:class:`psyclone.psyGen.PSy`
    :returns: the transformed PSy object.
    :rtype: :py:class:`psyclone.psyGen.PSy`

    '''
    abs_trans = Abs2CodeTrans()
    sign_trans = Sign2CodeTrans()
    min_trans = Min2CodeTrans()
    array_range_trans = NemoAllArrayRange2LoopTrans()
    array_access_trans = NemoAllArrayAccess2LoopTrans()
    hoist_trans = HoistTrans()

    sir_writer = SIRWriter()
    fortran_writer = FortranWriter()

    # For each Invoke write out the SIR representation of the
    # schedule. Note, there is no algorithm layer in the NEMO API so
    # the invokes represent all of the original code.
    for invoke in psy.invokes.invoke_list:
        schedule = invoke.schedule

        # Transform any single index accesses in array assignments
        # (e.g. a(1)) into 1-trip loops.
        for assignment in schedule.walk(Assignment):
            array_access_trans.apply(assignment)

        # Transform any array assignments (Fortran ':' notation) into loops.
        for assignment in schedule.walk(Assignment):
            array_range_trans.apply(assignment)

        for kernel in schedule.walk(NemoKern):

            kernel_schedule = kernel.get_kernel_schedule()
            for oper in kernel_schedule.walk(Operation):
                if oper.operator == UnaryOperation.Operator.ABS:
                    # Apply ABS transformation
                    abs_trans.apply(oper)
                elif oper.operator == BinaryOperation.Operator.SIGN:
                    # Apply SIGN transformation
                    sign_trans.apply(oper)
                elif oper.operator in [BinaryOperation.Operator.MIN,
                                       NaryOperation.Operator.MIN]:
                    # Apply (2-n arg) MIN transformation
<<<<<<< HEAD
                    min_trans.apply(oper)
=======
                    min_trans.apply(oper, symbol_table)

        # Remove any loop invariant assignments inside k-loops to make
        # them perfectly nested. At the moment this transformation
        # does not perform any dependence analysis validation so could
        # move code that should not be moved, see issue
        # #1387. However, it is known that it is safe do apply this
        # transformation to this particular code
        # (tra_adv_compute.F90).
        for loop in schedule.loops():
            # outermost only
            if loop.loop_type == "levels":
                for child in loop.loop_body[:]:
                    if isinstance(child, Assignment):
                        hoist_trans.apply(child)

>>>>>>> 0a0bcbf6
        kern = fortran_writer(schedule)
        print(kern)
        kern = sir_writer(schedule)
        print(kern)

    return psy<|MERGE_RESOLUTION|>--- conflicted
+++ resolved
@@ -111,10 +111,7 @@
                 elif oper.operator in [BinaryOperation.Operator.MIN,
                                        NaryOperation.Operator.MIN]:
                     # Apply (2-n arg) MIN transformation
-<<<<<<< HEAD
                     min_trans.apply(oper)
-=======
-                    min_trans.apply(oper, symbol_table)
 
         # Remove any loop invariant assignments inside k-loops to make
         # them perfectly nested. At the moment this transformation
@@ -130,7 +127,6 @@
                     if isinstance(child, Assignment):
                         hoist_trans.apply(child)
 
->>>>>>> 0a0bcbf6
         kern = fortran_writer(schedule)
         print(kern)
         kern = sir_writer(schedule)
