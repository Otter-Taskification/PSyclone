--- conflicted
+++ resolved
@@ -55,13 +55,6 @@
     real :: tmp, tmp2, tmp3
     integer :: i
 
-<<<<<<< HEAD
-    ! issue #1430. Array notation does not work with the assignment
-    ! transformation so temporarily change the assignment to a single
-    ! index, e.g. previously we had:
-    !    field1(:) = ascalar*field1(:) + field2(:) + field3(:)
-=======
->>>>>>> b4e710c0
     tmp = ascalar*ascalar
     do i=1,npts
        tmp2 = tmp*i
